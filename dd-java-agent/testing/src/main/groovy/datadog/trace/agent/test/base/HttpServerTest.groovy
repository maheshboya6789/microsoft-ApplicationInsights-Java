--- conflicted
+++ resolved
@@ -259,13 +259,13 @@
     cleanAndAssertTraces(1) {
       if (hasHandlerSpan()) {
         trace(0, 3) {
-          serverSpan(it, 0, null, null, "GET", endpoint)
-          handlerSpan(it, 1, span(0), endpoint)
+          serverSpan(it, 0, null, null, method, endpoint)
+          handlerSpan(it, 1, span(0), method, endpoint)
           controllerSpan(it, 2, span(1))
         }
       } else {
         trace(0, 2) {
-          serverSpan(it, 0, null, null, "GET", endpoint)
+          serverSpan(it, 0, null, null, method, endpoint)
           controllerSpan(it, 1, span(0))
         }
       }
@@ -523,15 +523,6 @@
         "$Tags.HTTP_URL" "${endpoint.resolve(address)}"
         "$Tags.HTTP_METHOD" method
         "$Tags.HTTP_STATUS" endpoint.status
-<<<<<<< HEAD
-//        if (tagQueryString) {
-//          "$DDTags.HTTP_QUERY" uri.query
-//          "$DDTags.HTTP_FRAGMENT" { it == null || it == uri.fragment } // Optional
-//        }
-=======
-        if (endpoint.errored) {
-          "$Tags.ERROR" endpoint.errored
-        }
         if (endpoint.query) {
           "$DDTags.HTTP_QUERY" endpoint.query
         }
@@ -539,8 +530,6 @@
 //        if (endpoint.fragment) {
 //          "$DDTags.HTTP_FRAGMENT" endpoint.fragment
 //        }
-        defaultTags(true)
->>>>>>> ab33ed4a
       }
     }
   }
