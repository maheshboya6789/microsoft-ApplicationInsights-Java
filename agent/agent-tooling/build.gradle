--- conflicted
+++ resolved
@@ -36,29 +36,11 @@
 
     // not using gson because it has dependency on java.sql.*, which is not available in Java 9+ bootstrap class loader
     // only complaint so far about moshi is that it doesn't give line numbers when there are json formatting errors
-<<<<<<< HEAD
-    implementation group: 'com.squareup.moshi', name: 'moshi', version: versions.moshi
-
-    implementation group: 'com.google.guava', name: 'guava', version: versions.guava
-
-    implementation(group: 'io.opentelemetry.javaagent', name: 'opentelemetry-javaagent-tooling', version: versions.opentelemetryInstrumentationAlpha) {
-        exclude group: 'io.opentelemetry', module: 'opentelemetry-exporter-jaeger'
-        exclude group: 'io.opentelemetry', module: 'opentelemetry-exporter-logging'
-        exclude group: 'io.opentelemetry', module: 'opentelemetry-exporter-otlp'
-        exclude group: 'io.opentelemetry', module: 'opentelemetry-exporter-otlp-metrics'
-        exclude group: 'io.opentelemetry', module: 'opentelemetry-exporter-prometheus'
-        exclude group: 'io.opentelemetry', module: 'opentelemetry-exporter-zipkin'
-        exclude group: 'io.grpc', module: 'grpc-netty-shaded'
-    }
-    implementation group: 'io.opentelemetry.javaagent', name: 'opentelemetry-javaagent-extension-api', version: versions.opentelemetryInstrumentationAlpha
-    implementation group: 'net.bytebuddy', name: 'byte-buddy', version: versions.bytebuddy
-=======
     implementation "com.squareup.moshi:moshi:${versions.moshi}"
 
     implementation "io.opentelemetry.javaagent:opentelemetry-javaagent-tooling:${versions.opentelemetryInstrumentationAlpha}"
     implementation "io.opentelemetry.javaagent:opentelemetry-javaagent-extension-api:${versions.opentelemetryInstrumentationAlpha}"
     implementation "net.bytebuddy:byte-buddy:${versions.bytebuddy}"
->>>>>>> dccaf034
 
     implementation "commons-codec:commons-codec:${versions.commonsCodec}"
     implementation "org.apache.commons:commons-lang3:${versions.commonsLang}"
