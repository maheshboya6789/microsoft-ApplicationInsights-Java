--- conflicted
+++ resolved
@@ -29,21 +29,6 @@
 import java.io.File;
 
 public class LocalStorageTelemetryPipelineListener implements TelemetryPipelineListener {
-
-<<<<<<< HEAD
-  public static final Set<Integer> RETRYABLE_CODES =
-      new HashSet<>(
-          asList(
-              401,
-              403,
-              408, // REQUEST TIMEOUT
-              429, // TOO MANY REQUESTS
-              500, // INTERNAL SERVER ERROR
-              503 // SERVICE UNAVAILABLE
-              ));
-
-=======
->>>>>>> 78c3a7a6
   private final LocalFileWriter localFileWriter;
   private final LocalFileSender localFileSender;
   private final LocalFilePurger localFilePurger;
