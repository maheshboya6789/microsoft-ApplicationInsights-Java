--- conflicted
+++ resolved
@@ -174,102 +174,7 @@
     }
 
     private static Logger configureLogging(SelfDiagnostics selfDiagnostics, Path agentPath) {
-<<<<<<< HEAD
-        String logbackXml;
-        String destination = selfDiagnostics.destination;
-        if (DiagnosticsHelper.useAppSvcRpIntegrationLogging()) {
-            // Diagnostics IPA log file location. Disabled by default.
-            final String internalLogOutputLocation = System.getenv(DiagnosticsHelper.APPLICATIONINSIGHTS_DIAGNOSTICS_OUTPUT_DIRECTORY);
-            if (internalLogOutputLocation == null || internalLogOutputLocation.isEmpty()) {
-                System.setProperty("ai.config.appender.diagnostics.location", "");
-            }
-
-            // Diagnostics IPA ETW provider. Windows-only.
-            if (!DiagnosticsHelper.isOsWindows()) {
-                System.setProperty("ai.config.appender.etw.location", "");
-            }
-            logbackXml = "applicationinsights.appsvc.logback.xml";
-        } else if (destination == null || destination.equalsIgnoreCase("file+console")) {
-            logbackXml = "applicationinsights.file-and-console.logback.xml";
-        } else if (destination.equalsIgnoreCase("file")) {
-            logbackXml = "applicationinsights.file.logback.xml";
-        } else if (destination.equalsIgnoreCase("console")) {
-            logbackXml = "applicationinsights.console.logback.xml";
-        } else {
-            throw new IllegalStateException("Unknown self-diagnostics destination: " + destination);
-        }
-        ClassLoader cl = MainEntryPoint.class.getClassLoader();
-        if (cl == null) {
-            cl = ClassLoader.getSystemClassLoader();
-        }
-        final URL configurationFile = cl.getResource(logbackXml);
-
-        Level level = getLevel(selfDiagnostics.level);
-
-        Path logFilePath = agentPath.resolveSibling(selfDiagnostics.file.path);
-        Path logFileNamePath = logFilePath.getFileName();
-        if (logFileNamePath == null) {
-            throw new IllegalStateException("Unexpected empty self-diagnostics file path");
-        }
-        String logFileName = logFileNamePath.toString();
-        String rollingFileName;
-        int index = logFileName.lastIndexOf('.');
-        if (index != -1) {
-            rollingFileName = logFileName.substring(0, index) + ".%i" + logFileName.substring(index);
-        } else {
-            rollingFileName = logFileName + ".%i";
-        }
-        Path rollingFilePath = logFilePath.resolveSibling(rollingFileName);
-
-        // never want to log apache http at trace or debug, it's just way to verbose
-        Level atLeastInfoLevel = getMaxLevel(level, Level.INFO);
-
-        Level otherLibsLevel = level == Level.INFO ? Level.WARN : level;
-
-        // TODO need something more reliable, currently will log too much WARN if "muzzleMatcher" logger name changes
-        // muzzleMatcher logs at WARN level in order to make them visible, but really should only be enabled when debugging
-        Level muzzleMatcherLevel = level.toInt() <= Level.DEBUG.toInt() ? level : getMaxLevel(level, Level.ERROR);
-
-        try {
-            System.setProperty("applicationinsights.logback.configurationFile", configurationFile.toString());
-
-            System.setProperty("applicationinsights.logback.file.path", logFilePath.toString());
-            System.setProperty("applicationinsights.logback.file.rollingPath", rollingFilePath.toString());
-            System.setProperty("applicationinsights.logback.file.maxSize", selfDiagnostics.file.maxSizeMb + "MB");
-            System.setProperty("applicationinsights.logback.file.maxIndex", Integer.toString(selfDiagnostics.file.maxHistory));
-
-            System.setProperty("applicationinsights.logback.level", level.toString());
-            System.setProperty("applicationinsights.logback.level.other", otherLibsLevel.toString());
-            System.setProperty("applicationinsights.logback.level.atLeastInfo", atLeastInfoLevel.toString());
-            System.setProperty("applicationinsights.logback.level.muzzleMatcher", muzzleMatcherLevel.toString());
-
-            return LoggerFactory.getLogger("com.microsoft.applicationinsights.agent");
-        } finally {
-            System.clearProperty("applicationinsights.logback.configurationFile");
-            System.clearProperty("applicationinsights.logback.file.path");
-            System.clearProperty("applicationinsights.logback.file.rollingPath");
-            System.clearProperty("applicationinsights.logback.file.maxSize");
-            System.clearProperty("applicationinsights.logback.file.maxIndex");
-            System.clearProperty("applicationinsights.logback.level");
-            System.clearProperty("applicationinsights.logback.level.other");
-            System.clearProperty("applicationinsights.logback.level.atLeastInfo");
-            System.clearProperty("applicationinsights.logback.level.muzzleMatcher");
-        }
-    }
-
-    private static Level getMaxLevel(Level level1, Level level2) {
-        return level1.toInt() >= level2.toInt() ? level1 : level2;
-    }
-
-    private static Level getLevel(String levelStr) {
-        try {
-            return Level.valueOf(levelStr.toUpperCase(Locale.ROOT));
-        } catch (IllegalArgumentException e) {
-            throw new IllegalArgumentException("Unexpected self-diagnostic level: " + levelStr);
-        }
-=======
         new LoggingConfigurator(selfDiagnostics, agentPath).configure();
         return LoggerFactory.getLogger("com.microsoft.applicationinsights.agent");
->>>>>>> 3abc5f2a
     }
 }