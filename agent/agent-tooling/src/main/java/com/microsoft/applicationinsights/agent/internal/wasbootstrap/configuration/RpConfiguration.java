/*
 * ApplicationInsights-Java
 * Copyright (c) Microsoft Corporation
 * All rights reserved.
 *
 * MIT License
 * Permission is hereby granted, free of charge, to any person obtaining a copy of this
 * software and associated documentation files (the ""Software""), to deal in the Software
 * without restriction, including without limitation the rights to use, copy, modify, merge,
 * publish, distribute, sublicense, and/or sell copies of the Software, and to permit
 * persons to whom the Software is furnished to do so, subject to the following conditions:
 * The above copyright notice and this permission notice shall be included in all copies or
 * substantial portions of the Software.
 * THE SOFTWARE IS PROVIDED *AS IS*, WITHOUT WARRANTY OF ANY KIND, EXPRESS OR IMPLIED,
 * INCLUDING BUT NOT LIMITED TO THE WARRANTIES OF MERCHANTABILITY, FITNESS FOR A PARTICULAR
 * PURPOSE AND NONINFRINGEMENT. IN NO EVENT SHALL THE AUTHORS OR COPYRIGHT HOLDERS BE LIABLE
 * FOR ANY CLAIM, DAMAGES OR OTHER LIABILITY, WHETHER IN AN ACTION OF CONTRACT, TORT OR
 * OTHERWISE, ARISING FROM, OUT OF OR IN CONNECTION WITH THE SOFTWARE OR THE USE OR OTHER
 * DEALINGS IN THE SOFTWARE.
 */

package com.microsoft.applicationinsights.agent.internal.wasbootstrap.configuration;

import com.microsoft.applicationinsights.agent.internal.wasbootstrap.configuration.Configuration.Role;
import com.microsoft.applicationinsights.agent.internal.wasbootstrap.configuration.Configuration.Sampling;
import org.checkerframework.checker.nullness.qual.Nullable;

import java.nio.file.Path;

public class RpConfiguration {

    // transient so that Moshi will ignore when binding from json
    public transient Path configPath;

    // transient so that Moshi will ignore when binding from json
    public transient long lastModifiedTime;

    public String connectionString;

    // intentionally null, so that we can tell if rp is providing or not
    public Sampling sampling = new Sampling();

    // this is needed in Azure Spring Cloud because it will set the role name to application name
    // on behalf of customers by default.
    // Note the role doesn't support hot load due to unnecessary currently.
    public Role role = new Role();

    // this is needed in Azure Functions because .NET SDK always propagates trace flags "00" (not sampled)
    // null means do not override the users selection
    public @Nullable Boolean ignoreRemoteParentNotSampled;
<<<<<<< HEAD

    public static class Sampling {

        public float percentage = 100;
    }
=======
>>>>>>> 3abc5f2a
}<|MERGE_RESOLUTION|>--- conflicted
+++ resolved
@@ -48,12 +48,4 @@
     // this is needed in Azure Functions because .NET SDK always propagates trace flags "00" (not sampled)
     // null means do not override the users selection
     public @Nullable Boolean ignoreRemoteParentNotSampled;
-<<<<<<< HEAD
-
-    public static class Sampling {
-
-        public float percentage = 100;
-    }
-=======
->>>>>>> 3abc5f2a
 }