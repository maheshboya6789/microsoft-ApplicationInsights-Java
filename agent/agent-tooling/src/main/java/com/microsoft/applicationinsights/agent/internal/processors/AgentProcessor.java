/*
 * ApplicationInsights-Java
 * Copyright (c) Microsoft Corporation
 * All rights reserved.
 *
 * MIT License
 * Permission is hereby granted, free of charge, to any person obtaining a copy of this
 * software and associated documentation files (the ""Software""), to deal in the Software
 * without restriction, including without limitation the rights to use, copy, modify, merge,
 * publish, distribute, sublicense, and/or sell copies of the Software, and to permit
 * persons to whom the Software is furnished to do so, subject to the following conditions:
 * The above copyright notice and this permission notice shall be included in all copies or
 * substantial portions of the Software.
 * THE SOFTWARE IS PROVIDED *AS IS*, WITHOUT WARRANTY OF ANY KIND, EXPRESS OR IMPLIED,
 * INCLUDING BUT NOT LIMITED TO THE WARRANTIES OF MERCHANTABILITY, FITNESS FOR A PARTICULAR
 * PURPOSE AND NONINFRINGEMENT. IN NO EVENT SHALL THE AUTHORS OR COPYRIGHT HOLDERS BE LIABLE
 * FOR ANY CLAIM, DAMAGES OR OTHER LIABILITY, WHETHER IN AN ACTION OF CONTRACT, TORT OR
 * OTHERWISE, ARISING FROM, OUT OF OR IN CONNECTION WITH THE SOFTWARE OR THE USE OR OTHER
 * DEALINGS IN THE SOFTWARE.
 */

package com.microsoft.applicationinsights.agent.internal.processors;

import com.microsoft.applicationinsights.agent.internal.wasbootstrap.configuration.Configuration.MatchType;
import com.microsoft.applicationinsights.agent.internal.wasbootstrap.configuration.Configuration.ProcessorAttribute;
import com.microsoft.applicationinsights.agent.internal.wasbootstrap.configuration.Configuration.ProcessorIncludeExclude;
import io.opentelemetry.api.common.AttributeKey;
import io.opentelemetry.sdk.trace.data.SpanData;
import org.checkerframework.checker.nullness.qual.Nullable;

import java.util.ArrayList;
import java.util.HashMap;
import java.util.List;
import java.util.Map;
import java.util.Map.Entry;
import java.util.regex.Pattern;

public abstract class AgentProcessor {
    private final @Nullable IncludeExclude include;
    private final @Nullable IncludeExclude exclude;

    protected AgentProcessor(@Nullable IncludeExclude include,
                          @Nullable IncludeExclude exclude) {
        this.include = include;
        this.exclude = exclude;
    }

<<<<<<< HEAD
    protected static AttributeProcessor.IncludeExclude getNormalizedIncludeExclude(ProcessorIncludeExclude includeExclude) {
=======
    protected static IncludeExclude getNormalizedIncludeExclude(ProcessorIncludeExclude includeExclude) {
>>>>>>> dccaf034
        return includeExclude.matchType == MatchType.STRICT ? AgentProcessor.StrictIncludeExclude.create(includeExclude) : AgentProcessor.RegexpIncludeExclude.create(includeExclude);
    }

    public @Nullable IncludeExclude getInclude() {
        return include;
    }

    public @Nullable IncludeExclude getExclude() {
        return exclude;
    }


    public static abstract class IncludeExclude {
        // Function to compare span with user provided span names or span patterns
        public abstract boolean isMatch(SpanData span, boolean isLog);
    }

    public static class StrictIncludeExclude extends IncludeExclude {
        private final List<ProcessorAttribute> attributes;
        private final List<String> spanNames;

        public StrictIncludeExclude(List<ProcessorAttribute> attributes, List<String> spanNames) {
            this.attributes = attributes;
            this.spanNames = spanNames;
        }

        public static StrictIncludeExclude create(ProcessorIncludeExclude includeExclude) {
            List<ProcessorAttribute> attributes = includeExclude.attributes;
            if (attributes == null) {
                attributes = new ArrayList<>();
            }
            List<String> spanNames = includeExclude.spanNames;
            if (spanNames == null) {
                spanNames = new ArrayList<>();
            }
            return new StrictIncludeExclude(attributes, spanNames);
        }

        // Function to compare span with user provided span names
<<<<<<< HEAD
        public boolean isMatch(SpanData span, boolean isLog) {
            if (isLog) {
                // If user provided spanNames , then donot include log in the include/exclude criteria
                if(!spanNames.isEmpty()) return false;
            } else {
                if (!spanNames.isEmpty() && !spanNames.contains(span.getName())) return false;
=======
        @Override
        public boolean isMatch(SpanData span, boolean isLog) {
            if (isLog) {
                // If user provided spanNames , then donot include log in the include/exclude criteria
                if(!spanNames.isEmpty()) {
                    return false;
                }
            } else {
                if (!spanNames.isEmpty() && !spanNames.contains(span.getName())) {
                    return false;
                }
>>>>>>> dccaf034
            }
            return this.checkAttributes(span);
        }

        // Function to compare span with user provided attributes list
        private boolean checkAttributes(SpanData span) {
            for (ProcessorAttribute attribute : attributes) {
                //All of these attributes must match exactly for a match to occur.
                Object existingAttributeValue = span.getAttributes().get(AttributeKey.stringKey(attribute.key));
                // to get the string value
                //existingAttributeValue.toString()
                //String.valueOf(existingAttributeValue);
                if (!(existingAttributeValue instanceof String)) {
                    // user specified key not found
                    return false;
                }
                if (attribute.value != null && !existingAttributeValue.equals(attribute.value)) {
                    // user specified value doesn't match
                    return false;
                }
            }
            // everything matched!!!
            return true;
        }
    }

    public static class RegexpIncludeExclude extends IncludeExclude {

        private final List<Pattern> spanPatterns;
        private final Map<AttributeKey<?>, Pattern> attributeValuePatterns;

        public RegexpIncludeExclude(List<Pattern> spanPatterns, Map<AttributeKey<?>, Pattern> attributeValuePatterns) {
            this.spanPatterns = spanPatterns;
            this.attributeValuePatterns = attributeValuePatterns;
        }

        public static RegexpIncludeExclude create(ProcessorIncludeExclude includeExclude) {
            List<ProcessorAttribute> attributes = includeExclude.attributes;
            Map<AttributeKey<?>, Pattern> attributeKeyValuePatterns = new HashMap<>();
            if (attributes != null) {
                for (ProcessorAttribute attribute : attributes) {
                    if (attribute.value != null) {
                        attributeKeyValuePatterns.put(AttributeKey.stringKey(attribute.key), Pattern.compile(attribute.value));
                    }
                }
            }

            List<Pattern> spanPatterns = new ArrayList<>();
            if (includeExclude.spanNames != null) {
                for (String regex : includeExclude.spanNames) {
                    spanPatterns.add(Pattern.compile(regex));
                }
            }
            return new RegexpIncludeExclude(spanPatterns, attributeKeyValuePatterns);
        }

        // Function to compare span attribute value with user provided value
        private static boolean isAttributeValueMatch(String attributeValue, Pattern valuePattern) {
            return valuePattern.matcher(attributeValue).find();
        }

        private static boolean isPatternFound(SpanData span, List<Pattern> patterns) {
            for (Pattern pattern : patterns) {
                if (pattern.matcher(span.getName()).find()) {
                    // pattern matches the span!!!
                    return true;
                }
            }
            //no pattern matched
            return false;
        }

        // Function to compare span/log with user provided span patterns/log patterns
<<<<<<< HEAD
        public boolean isMatch(SpanData span, boolean isLog) {
            if (isLog) {
                // If user provided spanNames, then do not include log in the include/exclude criteria
                if (!spanPatterns.isEmpty()) return false;
            } else {
                if (!spanPatterns.isEmpty() && !isPatternFound(span, spanPatterns)) return false;
=======
        @Override
        public boolean isMatch(SpanData span, boolean isLog) {
            if (isLog) {
                // If user provided spanNames, then do not include log in the include/exclude criteria
                if (!spanPatterns.isEmpty()) {
                    return false;
                }
            } else {
                if (!spanPatterns.isEmpty() && !isPatternFound(span, spanPatterns)) {
                    return false;
                }
>>>>>>> dccaf034
            }
            return checkAttributes(span);
        }

        // Function to compare span with user provided attributes list
        private boolean checkAttributes(SpanData span) {
            for (Entry<AttributeKey<?>, Pattern> attributeEntry : attributeValuePatterns.entrySet()) {
                //All of these attributes must match exactly for a match to occur.
                Object existingAttributeValue = span.getAttributes().get(attributeEntry.getKey());
                if (!(existingAttributeValue instanceof String)) {
                    // user specified key not found
                    return false;
                }
                if (attributeEntry.getValue() != null && !isAttributeValueMatch((String) existingAttributeValue, attributeEntry.getValue())) {
                    // user specified value doesn't match
                    return false;
                }
            }
            // everything matched!!!
            return true;
        }

    }

}<|MERGE_RESOLUTION|>--- conflicted
+++ resolved
@@ -45,11 +45,7 @@
         this.exclude = exclude;
     }
 
-<<<<<<< HEAD
-    protected static AttributeProcessor.IncludeExclude getNormalizedIncludeExclude(ProcessorIncludeExclude includeExclude) {
-=======
     protected static IncludeExclude getNormalizedIncludeExclude(ProcessorIncludeExclude includeExclude) {
->>>>>>> dccaf034
         return includeExclude.matchType == MatchType.STRICT ? AgentProcessor.StrictIncludeExclude.create(includeExclude) : AgentProcessor.RegexpIncludeExclude.create(includeExclude);
     }
 
@@ -89,14 +85,6 @@
         }
 
         // Function to compare span with user provided span names
-<<<<<<< HEAD
-        public boolean isMatch(SpanData span, boolean isLog) {
-            if (isLog) {
-                // If user provided spanNames , then donot include log in the include/exclude criteria
-                if(!spanNames.isEmpty()) return false;
-            } else {
-                if (!spanNames.isEmpty() && !spanNames.contains(span.getName())) return false;
-=======
         @Override
         public boolean isMatch(SpanData span, boolean isLog) {
             if (isLog) {
@@ -108,7 +96,6 @@
                 if (!spanNames.isEmpty() && !spanNames.contains(span.getName())) {
                     return false;
                 }
->>>>>>> dccaf034
             }
             return this.checkAttributes(span);
         }
@@ -182,14 +169,6 @@
         }
 
         // Function to compare span/log with user provided span patterns/log patterns
-<<<<<<< HEAD
-        public boolean isMatch(SpanData span, boolean isLog) {
-            if (isLog) {
-                // If user provided spanNames, then do not include log in the include/exclude criteria
-                if (!spanPatterns.isEmpty()) return false;
-            } else {
-                if (!spanPatterns.isEmpty() && !isPatternFound(span, spanPatterns)) return false;
-=======
         @Override
         public boolean isMatch(SpanData span, boolean isLog) {
             if (isLog) {
@@ -201,7 +180,6 @@
                 if (!spanPatterns.isEmpty() && !isPatternFound(span, spanPatterns)) {
                     return false;
                 }
->>>>>>> dccaf034
             }
             return checkAttributes(span);
         }
