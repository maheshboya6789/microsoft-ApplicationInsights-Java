--- conflicted
+++ resolved
@@ -688,12 +688,8 @@
     // DO NOT REMOVE
     // this is used during development for generating above bytecode
     //
-<<<<<<< HEAD
-    // to run this, uncomment the ASMifier line below, and add this dependency to agent-tooling.gradle:
-=======
     // to run this, uncomment the code below, and add these dependencies to agent-tooling.gradle:
     //   implementation group: 'com.microsoft.azure', name: 'applicationinsights-core', version: '2.6.3'
->>>>>>> dccaf034
     //   implementation group: 'org.ow2.asm', name: 'asm-util', version: '9.1'
     //
     /*
@@ -792,15 +788,6 @@
             }
         }
 
-<<<<<<< HEAD
-        private void agent$trackEventTelemetry(EventTelemetry t) {
-            BytecodeUtil.trackEvent(t.getTimestamp(), t.getName(), t.getProperties(), t.getContext().getTags(), t.getMetrics(),
-                    t.getContext().getInstrumentationKey());
-        }
-
-        private void agent$trackMetricTelemetry(MetricTelemetry t) {
-            BytecodeUtil.trackMetric(t.getTimestamp(), t.getName(), t.getValue(), t.getCount(), t.getMin(), t.getMax(),
-=======
         private void agent$trackEventTelemetry(com.microsoft.applicationinsights.telemetry.EventTelemetry t) {
             com.microsoft.applicationinsights.agent.bootstrap.BytecodeUtil.trackEvent(t.getTimestamp(), t.getName(), t.getProperties(), t.getContext().getTags(), t.getMetrics(),
                     t.getContext().getInstrumentationKey());
@@ -808,40 +795,25 @@
 
         private void agent$trackMetricTelemetry(com.microsoft.applicationinsights.telemetry.MetricTelemetry t) {
             com.microsoft.applicationinsights.agent.bootstrap.BytecodeUtil.trackMetric(t.getTimestamp(), t.getName(), t.getValue(), t.getCount(), t.getMin(), t.getMax(),
->>>>>>> dccaf034
                     t.getStandardDeviation(), t.getProperties(), t.getContext().getTags(),
                     t.getContext().getInstrumentationKey());
         }
 
-<<<<<<< HEAD
-        private void agent$trackRemoteDependencyTelemetry(RemoteDependencyTelemetry t) {
-            BytecodeUtil.trackDependency(t.getTimestamp(), t.getName(), t.getId(), t.getResultCode(), agent$toMillis(t.getDuration()),
-=======
         private void agent$trackRemoteDependencyTelemetry(com.microsoft.applicationinsights.telemetry.RemoteDependencyTelemetry t) {
             com.microsoft.applicationinsights.agent.bootstrap.BytecodeUtil.trackDependency(t.getTimestamp(), t.getName(), t.getId(), t.getResultCode(), agent$toMillis(t.getDuration()),
->>>>>>> dccaf034
                     t.getSuccess(), t.getCommandName(), t.getType(), t.getTarget(), t.getProperties(),
                     t.getContext().getTags(), t.getMetrics(), t.getContext().getInstrumentationKey());
         }
 
-<<<<<<< HEAD
-        private void agent$trackPageViewTelemetry(PageViewTelemetry t) {
-            BytecodeUtil.trackPageView(t.getTimestamp(), t.getName(), t.getUri(), t.getDuration(), t.getProperties(),
-=======
         private void agent$trackPageViewTelemetry(com.microsoft.applicationinsights.telemetry.PageViewTelemetry t) {
             com.microsoft.applicationinsights.agent.bootstrap.BytecodeUtil.trackPageView(t.getTimestamp(), t.getName(), t.getUri(), t.getDuration(), t.getProperties(),
->>>>>>> dccaf034
                     t.getContext().getTags(), t.getMetrics(), t.getContext().getInstrumentationKey());
         }
 
         private void agent$trackTraceTelemetry(com.microsoft.applicationinsights.telemetry.TraceTelemetry t) {
             com.microsoft.applicationinsights.telemetry.SeverityLevel level = t.getSeverityLevel();
             int severityLevel = level != null ? level.getValue() : -1;
-<<<<<<< HEAD
-            BytecodeUtil.trackTrace(t.getTimestamp(), t.getMessage(), severityLevel, t.getProperties(), t.getContext().getTags(),
-=======
             com.microsoft.applicationinsights.agent.bootstrap.BytecodeUtil.trackTrace(t.getTimestamp(), t.getMessage(), severityLevel, t.getProperties(), t.getContext().getTags(),
->>>>>>> dccaf034
                     t.getContext().getInstrumentationKey());
         }
 
@@ -855,13 +827,8 @@
             }
         }
 
-<<<<<<< HEAD
-        private void agent$trackExceptionTelemetry(ExceptionTelemetry t) {
-            BytecodeUtil.trackException(t.getTimestamp(), t.getException(), t.getProperties(), t.getContext().getTags(), t.getMetrics(),
-=======
         private void agent$trackExceptionTelemetry(com.microsoft.applicationinsights.telemetry.ExceptionTelemetry t) {
             com.microsoft.applicationinsights.agent.bootstrap.BytecodeUtil.trackException(t.getTimestamp(), t.getException(), t.getProperties(), t.getContext().getTags(), t.getMetrics(),
->>>>>>> dccaf034
                     t.getContext().getInstrumentationKey());
         }
 
