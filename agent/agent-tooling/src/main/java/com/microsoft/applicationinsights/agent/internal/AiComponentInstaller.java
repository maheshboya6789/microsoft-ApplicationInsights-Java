/*
 * ApplicationInsights-Java
 * Copyright (c) Microsoft Corporation
 * All rights reserved.
 *
 * MIT License
 * Permission is hereby granted, free of charge, to any person obtaining a copy of this
 * software and associated documentation files (the ""Software""), to deal in the Software
 * without restriction, including without limitation the rights to use, copy, modify, merge,
 * publish, distribute, sublicense, and/or sell copies of the Software, and to permit
 * persons to whom the Software is furnished to do so, subject to the following conditions:
 * The above copyright notice and this permission notice shall be included in all copies or
 * substantial portions of the Software.
 * THE SOFTWARE IS PROVIDED *AS IS*, WITHOUT WARRANTY OF ANY KIND, EXPRESS OR IMPLIED,
 * INCLUDING BUT NOT LIMITED TO THE WARRANTIES OF MERCHANTABILITY, FITNESS FOR A PARTICULAR
 * PURPOSE AND NONINFRINGEMENT. IN NO EVENT SHALL THE AUTHORS OR COPYRIGHT HOLDERS BE LIABLE
 * FOR ANY CLAIM, DAMAGES OR OTHER LIABILITY, WHETHER IN AN ACTION OF CONTRACT, TORT OR
 * OTHERWISE, ARISING FROM, OUT OF OR IN CONNECTION WITH THE SOFTWARE OR THE USE OR OTHER
 * DEALINGS IN THE SOFTWARE.
 */

package com.microsoft.applicationinsights.agent.internal;

import com.microsoft.applicationinsights.MetricFilter;
import com.microsoft.applicationinsights.TelemetryClient;
import com.microsoft.applicationinsights.agent.bootstrap.BytecodeUtil;
import com.microsoft.applicationinsights.agent.bootstrap.diagnostics.DiagnosticsHelper;
import com.microsoft.applicationinsights.agent.bootstrap.diagnostics.SdkVersionFinder;
import com.microsoft.applicationinsights.agent.internal.instrumentation.sdk.*;
import com.microsoft.applicationinsights.agent.internal.wasbootstrap.MainEntryPoint;
import com.microsoft.applicationinsights.agent.internal.wasbootstrap.OpenTelemetryConfigurer;
import com.microsoft.applicationinsights.agent.internal.wasbootstrap.configuration.Configuration;
import com.microsoft.applicationinsights.agent.internal.wasbootstrap.configuration.Configuration.JmxMetric;
import com.microsoft.applicationinsights.agent.internal.wasbootstrap.configuration.Configuration.ProcessorConfig;
import com.microsoft.applicationinsights.agent.internal.wasbootstrap.configuration.Configuration.ProfilerConfiguration;
import com.microsoft.applicationinsights.agent.internal.wasbootstrap.configuration.RpConfiguration;
import com.microsoft.applicationinsights.common.CommonUtils;
import com.microsoft.applicationinsights.common.Strings;
import com.microsoft.applicationinsights.customExceptions.FriendlyException;
import com.microsoft.applicationinsights.internal.authentication.AadAuthentication;
import com.microsoft.applicationinsights.internal.channel.common.LazyHttpClient;
import com.microsoft.applicationinsights.internal.config.AddTypeXmlElement;
import com.microsoft.applicationinsights.internal.config.ApplicationInsightsXmlConfiguration;
import com.microsoft.applicationinsights.internal.config.JmxXmlElement;
import com.microsoft.applicationinsights.internal.config.ParamXmlElement;
import com.microsoft.applicationinsights.internal.config.TelemetryModulesXmlElement;
import com.microsoft.applicationinsights.internal.config.connection.ConnectionString;
import com.microsoft.applicationinsights.internal.config.connection.InvalidConnectionStringException;
import com.microsoft.applicationinsights.internal.profiler.GcEventMonitor;
import com.microsoft.applicationinsights.internal.profiler.ProfilerServiceInitializer;
import com.microsoft.applicationinsights.internal.statsbeat.StatsbeatModule;
import com.microsoft.applicationinsights.internal.system.SystemInformation;
import com.microsoft.applicationinsights.internal.util.PropertyHelper;
import com.microsoft.applicationinsights.profiler.config.ServiceProfilerServiceConfig;
import io.opentelemetry.instrumentation.api.aisdk.AiLazyConfiguration;
import io.opentelemetry.instrumentation.api.config.Config;
<<<<<<< HEAD
import io.opentelemetry.javaagent.extension.AgentListener;
import org.apache.http.HttpHost;
=======
import io.opentelemetry.sdk.common.CompletableResultCode;
import io.opentelemetry.javaagent.extension.AgentListener;
>>>>>>> dccaf034
import org.checkerframework.checker.nullness.qual.Nullable;
import org.slf4j.Logger;
import org.slf4j.LoggerFactory;

import java.io.File;
import java.lang.instrument.Instrumentation;
<<<<<<< HEAD
import java.net.URI;
=======
import java.net.URL;
>>>>>>> dccaf034
import java.util.ArrayList;
import java.util.List;
import java.util.concurrent.CountDownLatch;
import java.util.stream.Collectors;

import static java.util.concurrent.TimeUnit.MINUTES;
import static java.util.concurrent.TimeUnit.SECONDS;

public class AiComponentInstaller implements AgentListener {

    private static final Logger startupLogger = LoggerFactory.getLogger("com.microsoft.applicationinsights.agent");

    // TODO move to "agent builder" and then can inject this in the constructor
    //  or convert to ByteBuddy and use ByteBuddyAgentCustomizer
    private static Instrumentation instrumentation;

    public static void setInstrumentation(Instrumentation inst) {
        instrumentation = inst;
    }

    @Override
    public void beforeAgent(Config config) {
        start(instrumentation);
        // add sdk instrumentation after ensuring Global.getTelemetryClient() will not return null
        instrumentation.addTransformer(new TelemetryClientClassFileTransformer());
        instrumentation.addTransformer(new DependencyTelemetryClassFileTransformer());
        instrumentation.addTransformer(new RequestTelemetryClassFileTransformer());
        instrumentation.addTransformer(new PerformanceCounterModuleClassFileTransformer());
        instrumentation.addTransformer(new QuickPulseClassFileTransformer());
        instrumentation.addTransformer(new HeartBeatModuleClassFileTransformer());
        instrumentation.addTransformer(new ApplicationInsightsAppenderClassFileTransformer());
        instrumentation.addTransformer(new WebRequestTrackingFilterClassFileTransformer());
        instrumentation.addTransformer(new RequestNameHandlerClassFileTransformer());
        instrumentation.addTransformer(new DuplicateAgentClassFileTransformer());
    }

    @Override
    public void afterAgent(Config config) {
        // only safe now to resolve app id because SSL initialization
        // triggers loading of java.util.logging (starting with Java 8u231)
        // and JBoss/Wildfly need to install their own JUL manager before JUL is initialized.
        // Delay registering and starting AppId retrieval to later when the connection string becomes available
        // for Linux Consumption Plan.
        if (!"java".equals(System.getenv("FUNCTIONS_WORKER_RUNTIME"))) {
<<<<<<< HEAD
            AppIdSupplier.registerAndStartAppIdRetrieval();
=======
            AppIdSupplier.INSTANCE.registerAndStartAppIdRetrieval();
>>>>>>> dccaf034
        }
    }

    private static void start(Instrumentation instrumentation) {

        String codelessSdkNamePrefix = getCodelessSdkNamePrefix();
        if (codelessSdkNamePrefix != null) {
            PropertyHelper.setSdkNamePrefix(codelessSdkNamePrefix);
        }

        File javaTmpDir = new File(System.getProperty("java.io.tmpdir"));
        File tmpDir = new File(javaTmpDir, "applicationinsights-java");
        if (!tmpDir.exists() && !tmpDir.mkdirs()) {
            throw new IllegalStateException("Could not create directory: " + tmpDir.getAbsolutePath());
        }

        Configuration config = MainEntryPoint.getConfiguration();
        if (!hasConnectionStringOrInstrumentationKey(config)) {
            if (!"java".equals(System.getenv("FUNCTIONS_WORKER_RUNTIME"))) {
                throw new FriendlyException("No connection string or instrumentation key provided",
                        "Please provide connection string or instrumentation key.");
            }
        }
        // Function to validate user provided processor configuration
        validateProcessorConfiguration(config);
        config.preview.authentication.validate();
        //Inject authentication configuration
        AadAuthentication aadAuthentication;
        if(config.preview.authentication.enabled) {
            // if enabled, then type must be non-null (validated above)
            aadAuthentication = new AadAuthentication(config.preview.authentication.type,
                    config.preview.authentication.clientId, config.preview.authentication.tenantId,
                    config.preview.authentication.clientSecret, config.preview.authentication.authorityHost);
        } else {
            aadAuthentication = null;
        }

        String jbossHome = System.getenv("JBOSS_HOME");
        if (!Strings.isNullOrEmpty(jbossHome)) {
            // this is used to delay SSL initialization because SSL initialization triggers loading of
            // java.util.logging (starting with Java 8u231)
            // and JBoss/Wildfly need to install their own JUL manager before JUL is initialized
            LazyHttpClient.safeToInitLatch = new CountDownLatch(1);
            instrumentation.addTransformer(new JulListeningClassFileTransformer(LazyHttpClient.safeToInitLatch));
        }

        if (config.proxy.host != null) {
            LazyHttpClient.proxyHost= config.proxy.host;
            LazyHttpClient.proxyPortNumber = config.proxy.port;
        }

        AppIdSupplier appIdSupplier = AppIdSupplier.INSTANCE;

<<<<<<< HEAD
        TelemetryConfiguration configuration = TelemetryConfiguration.getActiveWithoutInitializingConfig();
        TelemetryConfigurationFactory.INSTANCE.initialize(configuration, buildXmlConfiguration(config));
        configuration.getContextInitializers().add(new SdkVersionContextInitializer());
        configuration.getContextInitializers().add(new ResourceAttributesContextInitializer(config.customDimensions));
        configuration.setMetricFilters(config.preview.processors.stream()
                .filter(processor -> processor.type == Configuration.ProcessorType.METRIC_FILTER)
                .map(Configuration.ProcessorConfig::toMetricFilter)
                .collect(Collectors.toList()));

        try {
            ConnectionString.updateStatsbeatConnectionString(config.internal.statsbeat.instrumentationKey, config.internal.statsbeat.endpoint, configuration);
=======
        List<MetricFilter> metricFilters = config.preview.processors.stream()
                .filter(processor -> processor.type == Configuration.ProcessorType.METRIC_FILTER)
                .map(ProcessorConfig::toMetricFilter)
                .collect(Collectors.toList());

        TelemetryClient telemetryClient = TelemetryClient.initActive(config.customDimensions, metricFilters,
                aadAuthentication, buildXmlConfiguration(config));

        try {
            ConnectionString.updateStatsbeatConnectionString(config.internal.statsbeat.instrumentationKey, config.internal.statsbeat.endpoint, telemetryClient);
>>>>>>> dccaf034
        } catch (InvalidConnectionStringException ex) {
            startupLogger.warn("Statsbeat endpoint is invalid. {}", ex.getMessage());
        }

        Global.setSamplingPercentage(config.sampling.percentage);
        Global.setTelemetryClient(telemetryClient);

        ProfilerServiceInitializer.initialize(
                appIdSupplier::get,
                SystemInformation.INSTANCE.getProcessId(),
                formServiceProfilerConfig(config.preview.profiler),
<<<<<<< HEAD
                configuration.getRoleInstance(),
                configuration.getRoleName(),
                // TODO this will not work with Azure Spring Cloud updating connection string at runtime
                configuration.getInstrumentationKey(),
=======
                config.role.instance,
                config.role.name,
>>>>>>> dccaf034
                telemetryClient,
                formApplicationInsightsUserAgent(),
                formGcEventMonitorConfiguration(config.preview.gcEvents)
        );

        // this is for Azure Function Linux consumption plan support.
        if ("java".equals(System.getenv("FUNCTIONS_WORKER_RUNTIME"))) {
            AiLazyConfiguration.setAccessor(new LazyConfigurationAccessor(telemetryClient, appIdSupplier));
        }

        // this is currently used by Micrometer instrumentation in addition to 2.x SDK
        BytecodeUtil.setDelegate(new BytecodeUtilImpl());
        Runtime.getRuntime().addShutdownHook(new ShutdownHook(telemetryClient));

        RpConfiguration rpConfiguration = MainEntryPoint.getRpConfiguration();
        if (rpConfiguration != null) {
            RpConfigurationPolling.startPolling(rpConfiguration, config, telemetryClient);
        }

        // initialize StatsbeatModule
<<<<<<< HEAD
        StatsbeatModule.initialize(telemetryClient, config.internal.statsbeat.intervalSeconds, config.internal.statsbeat.featureIntervalSeconds);
=======
        StatsbeatModule.get().start(telemetryClient, config.internal.statsbeat.intervalSeconds, config.internal.statsbeat.featureIntervalSeconds, config.preview.authentication.enabled);
>>>>>>> dccaf034
    }

    private static GcEventMonitor.GcEventMonitorConfiguration formGcEventMonitorConfiguration(Configuration.GcEventConfiguration gcEvents) {
        return new GcEventMonitor.GcEventMonitorConfiguration(gcEvents.reportingLevel);
    }

    private static String formApplicationInsightsUserAgent() {
        String aiVersion = SdkVersionFinder.getTheValue();
        String javaVersion = System.getProperty("java.version");
        String osName = System.getProperty("os.name");
        String arch = System.getProperty("os.arch");
        return "Microsoft-ApplicationInsights-Java-Profiler/" + aiVersion + "  (Java/" + javaVersion + "; " + osName + "; " + arch + ")";
    }

    private static ServiceProfilerServiceConfig formServiceProfilerConfig(ProfilerConfiguration configuration) {
<<<<<<< HEAD
        URI serviceProfilerFrontEndPoint = TelemetryConfiguration.getActive().getEndpointProvider().getProfilerEndpoint();
=======
        URL serviceProfilerFrontEndPoint = TelemetryClient.getActive().getEndpointProvider().getProfilerEndpoint();
>>>>>>> dccaf034
        return new ServiceProfilerServiceConfig(
                configuration.configPollPeriodSeconds,
                configuration.periodicRecordingDurationSeconds,
                configuration.periodicRecordingIntervalSeconds,
                serviceProfilerFrontEndPoint,
                configuration.enabled,
                configuration.memoryTriggeredSettings,
                configuration.cpuTriggeredSettings
        );
    }

    private static void validateProcessorConfiguration(Configuration config) {
        if (config.preview == null || config.preview.processors == null) {
            return;
        }
        for (ProcessorConfig processorConfig : config.preview.processors) {
            processorConfig.validate();
        }
    }

    @Nullable
    private static String getCodelessSdkNamePrefix() {
        if (!DiagnosticsHelper.isRpIntegration()) {
            return null;
        }
        StringBuilder sdkNamePrefix = new StringBuilder(4);
        sdkNamePrefix.append(DiagnosticsHelper.rpIntegrationChar());
        if (SystemInformation.INSTANCE.isWindows()) {
            sdkNamePrefix.append("w");
        } else if (SystemInformation.INSTANCE.isUnix()) {
            sdkNamePrefix.append("l");
        } else {
            startupLogger.warn("could not detect os: {}", System.getProperty("os.name"));
            sdkNamePrefix.append("u");
        }
        sdkNamePrefix.append("r_"); // "r" is for "recommended"
        return sdkNamePrefix.toString();
    }

    private static boolean hasConnectionStringOrInstrumentationKey(Configuration config) {
        return !Strings.isNullOrEmpty(config.connectionString);
    }

    private static ApplicationInsightsXmlConfiguration buildXmlConfiguration(Configuration config) {

        ApplicationInsightsXmlConfiguration xmlConfiguration = new ApplicationInsightsXmlConfiguration();

        if (!Strings.isNullOrEmpty(config.connectionString)) {
            xmlConfiguration.setConnectionString(config.connectionString);
        }
        if (!Strings.isNullOrEmpty(config.role.name)) {
            xmlConfiguration.setRoleName(config.role.name);
        }
        if (!Strings.isNullOrEmpty(config.role.instance)) {
            xmlConfiguration.setRoleInstance(config.role.instance);
        } else {
            String hostname = CommonUtils.getHostName();
            xmlConfiguration.setRoleInstance(hostname == null ? "unknown" : hostname);
        }

        // configure heartbeat module
        AddTypeXmlElement heartbeatModule = new AddTypeXmlElement();
        heartbeatModule.setType("com.microsoft.applicationinsights.internal.heartbeat.HeartBeatModule");
        // do not allow interval longer than 15 minutes, since we use the heartbeat data for usage telemetry
        long intervalSeconds = Math.min(config.heartbeat.intervalSeconds, MINUTES.toSeconds(15));
        heartbeatModule.getParameters().add(newParamXml("HeartBeatInterval", Long.toString(intervalSeconds)));
        ArrayList<AddTypeXmlElement> modules = new ArrayList<>();
        modules.add(heartbeatModule);
        TelemetryModulesXmlElement modulesXml = new TelemetryModulesXmlElement();
        modulesXml.setAdds(modules);
        xmlConfiguration.setModules(modulesXml);

        // configure custom jmx metrics
        ArrayList<JmxXmlElement> jmxXmls = new ArrayList<>();
        for (JmxMetric jmxMetric : config.jmxMetrics) {
            JmxXmlElement jmxXml = new JmxXmlElement();
            jmxXml.setName(jmxMetric.name);
            jmxXml.setObjectName(jmxMetric.objectName);
            jmxXml.setAttribute(jmxMetric.attribute);
            jmxXmls.add(jmxXml);
        }
        xmlConfiguration.getPerformance().setJmxXmlElements(jmxXmls);

        xmlConfiguration.getPerformance().setCollectionFrequencyInSec(config.preview.metricIntervalSeconds);

        xmlConfiguration.getQuickPulse().setEnabled(config.preview.liveMetrics.enabled);

        return xmlConfiguration;
    }

    private static ParamXmlElement newParamXml(String name, String value) {
        ParamXmlElement paramXml = new ParamXmlElement();
        paramXml.setName(name);
        paramXml.setValue(value);
        return paramXml;
    }

    private static class ShutdownHook extends Thread {
        private final TelemetryClient telemetryClient;

        public ShutdownHook(TelemetryClient telemetryClient) {
            this.telemetryClient = telemetryClient;
        }

        @Override
        public void run() {
            startupLogger.debug("running shutdown hook");
            CompletableResultCode otelFlush = OpenTelemetryConfigurer.flush();
            CompletableResultCode result = new CompletableResultCode();
            otelFlush.whenComplete(() -> {
                    CompletableResultCode batchingClientFlush = telemetryClient.flushChannelBatcher();
                    batchingClientFlush.whenComplete(() -> {
                        if (otelFlush.isSuccess() && batchingClientFlush.isSuccess()) {
                            result.succeed();
                        } else {
                            result.fail();
                        }
                    });
            });
            result.join(5, SECONDS);
            if (result.isSuccess()) {
                startupLogger.debug("flushing telemetry on shutdown completed successfully");
            } else if (Thread.interrupted()) {
                startupLogger.debug("interrupted while flushing telemetry on shutdown");
            } else {
                startupLogger.debug("flushing telemetry on shutdown has taken more than 5 seconds, shutting down anyways...");
            }
        }
    }
}<|MERGE_RESOLUTION|>--- conflicted
+++ resolved
@@ -54,24 +54,15 @@
 import com.microsoft.applicationinsights.profiler.config.ServiceProfilerServiceConfig;
 import io.opentelemetry.instrumentation.api.aisdk.AiLazyConfiguration;
 import io.opentelemetry.instrumentation.api.config.Config;
-<<<<<<< HEAD
-import io.opentelemetry.javaagent.extension.AgentListener;
-import org.apache.http.HttpHost;
-=======
 import io.opentelemetry.sdk.common.CompletableResultCode;
 import io.opentelemetry.javaagent.extension.AgentListener;
->>>>>>> dccaf034
 import org.checkerframework.checker.nullness.qual.Nullable;
 import org.slf4j.Logger;
 import org.slf4j.LoggerFactory;
 
 import java.io.File;
 import java.lang.instrument.Instrumentation;
-<<<<<<< HEAD
-import java.net.URI;
-=======
 import java.net.URL;
->>>>>>> dccaf034
 import java.util.ArrayList;
 import java.util.List;
 import java.util.concurrent.CountDownLatch;
@@ -116,11 +107,7 @@
         // Delay registering and starting AppId retrieval to later when the connection string becomes available
         // for Linux Consumption Plan.
         if (!"java".equals(System.getenv("FUNCTIONS_WORKER_RUNTIME"))) {
-<<<<<<< HEAD
-            AppIdSupplier.registerAndStartAppIdRetrieval();
-=======
             AppIdSupplier.INSTANCE.registerAndStartAppIdRetrieval();
->>>>>>> dccaf034
         }
     }
 
@@ -174,19 +161,6 @@
 
         AppIdSupplier appIdSupplier = AppIdSupplier.INSTANCE;
 
-<<<<<<< HEAD
-        TelemetryConfiguration configuration = TelemetryConfiguration.getActiveWithoutInitializingConfig();
-        TelemetryConfigurationFactory.INSTANCE.initialize(configuration, buildXmlConfiguration(config));
-        configuration.getContextInitializers().add(new SdkVersionContextInitializer());
-        configuration.getContextInitializers().add(new ResourceAttributesContextInitializer(config.customDimensions));
-        configuration.setMetricFilters(config.preview.processors.stream()
-                .filter(processor -> processor.type == Configuration.ProcessorType.METRIC_FILTER)
-                .map(Configuration.ProcessorConfig::toMetricFilter)
-                .collect(Collectors.toList()));
-
-        try {
-            ConnectionString.updateStatsbeatConnectionString(config.internal.statsbeat.instrumentationKey, config.internal.statsbeat.endpoint, configuration);
-=======
         List<MetricFilter> metricFilters = config.preview.processors.stream()
                 .filter(processor -> processor.type == Configuration.ProcessorType.METRIC_FILTER)
                 .map(ProcessorConfig::toMetricFilter)
@@ -197,7 +171,6 @@
 
         try {
             ConnectionString.updateStatsbeatConnectionString(config.internal.statsbeat.instrumentationKey, config.internal.statsbeat.endpoint, telemetryClient);
->>>>>>> dccaf034
         } catch (InvalidConnectionStringException ex) {
             startupLogger.warn("Statsbeat endpoint is invalid. {}", ex.getMessage());
         }
@@ -209,15 +182,8 @@
                 appIdSupplier::get,
                 SystemInformation.INSTANCE.getProcessId(),
                 formServiceProfilerConfig(config.preview.profiler),
-<<<<<<< HEAD
-                configuration.getRoleInstance(),
-                configuration.getRoleName(),
-                // TODO this will not work with Azure Spring Cloud updating connection string at runtime
-                configuration.getInstrumentationKey(),
-=======
                 config.role.instance,
                 config.role.name,
->>>>>>> dccaf034
                 telemetryClient,
                 formApplicationInsightsUserAgent(),
                 formGcEventMonitorConfiguration(config.preview.gcEvents)
@@ -238,11 +204,7 @@
         }
 
         // initialize StatsbeatModule
-<<<<<<< HEAD
-        StatsbeatModule.initialize(telemetryClient, config.internal.statsbeat.intervalSeconds, config.internal.statsbeat.featureIntervalSeconds);
-=======
         StatsbeatModule.get().start(telemetryClient, config.internal.statsbeat.intervalSeconds, config.internal.statsbeat.featureIntervalSeconds, config.preview.authentication.enabled);
->>>>>>> dccaf034
     }
 
     private static GcEventMonitor.GcEventMonitorConfiguration formGcEventMonitorConfiguration(Configuration.GcEventConfiguration gcEvents) {
@@ -258,11 +220,7 @@
     }
 
     private static ServiceProfilerServiceConfig formServiceProfilerConfig(ProfilerConfiguration configuration) {
-<<<<<<< HEAD
-        URI serviceProfilerFrontEndPoint = TelemetryConfiguration.getActive().getEndpointProvider().getProfilerEndpoint();
-=======
         URL serviceProfilerFrontEndPoint = TelemetryClient.getActive().getEndpointProvider().getProfilerEndpoint();
->>>>>>> dccaf034
         return new ServiceProfilerServiceConfig(
                 configuration.configPollPeriodSeconds,
                 configuration.periodicRecordingDurationSeconds,
