/*
 * ApplicationInsights-Java
 * Copyright (c) Microsoft Corporation
 * All rights reserved.
 *
 * MIT License
 * Permission is hereby granted, free of charge, to any person obtaining a copy of this
 * software and associated documentation files (the ""Software""), to deal in the Software
 * without restriction, including without limitation the rights to use, copy, modify, merge,
 * publish, distribute, sublicense, and/or sell copies of the Software, and to permit
 * persons to whom the Software is furnished to do so, subject to the following conditions:
 * The above copyright notice and this permission notice shall be included in all copies or
 * substantial portions of the Software.
 * THE SOFTWARE IS PROVIDED *AS IS*, WITHOUT WARRANTY OF ANY KIND, EXPRESS OR IMPLIED,
 * INCLUDING BUT NOT LIMITED TO THE WARRANTIES OF MERCHANTABILITY, FITNESS FOR A PARTICULAR
 * PURPOSE AND NONINFRINGEMENT. IN NO EVENT SHALL THE AUTHORS OR COPYRIGHT HOLDERS BE LIABLE
 * FOR ANY CLAIM, DAMAGES OR OTHER LIABILITY, WHETHER IN AN ACTION OF CONTRACT, TORT OR
 * OTHERWISE, ARISING FROM, OUT OF OR IN CONNECTION WITH THE SOFTWARE OR THE USE OR OTHER
 * DEALINGS IN THE SOFTWARE.
 */

package com.microsoft.applicationinsights.agent.internal.init;

import com.azure.monitor.opentelemetry.exporter.AiOperationNameSpanProcessor;
import com.google.auto.service.AutoService;
import com.microsoft.applicationinsights.agent.internal.configuration.Configuration;
import com.microsoft.applicationinsights.agent.internal.configuration.Configuration.ProcessorConfig;
import com.microsoft.applicationinsights.agent.internal.exporter.Exporter;
import com.microsoft.applicationinsights.agent.internal.legacyheaders.AiLegacyHeaderSpanProcessor;
import com.microsoft.applicationinsights.agent.internal.legacyheaders.DelegatingPropagator;
import com.microsoft.applicationinsights.agent.internal.processors.ExporterWithSpanProcessor;
import com.microsoft.applicationinsights.agent.internal.processors.MySpanData;
import com.microsoft.applicationinsights.agent.internal.processors.SpanExporterWithAttributeProcessor;
import com.microsoft.applicationinsights.agent.internal.sampling.DelegatingSampler;
import com.microsoft.applicationinsights.agent.internal.sampling.Samplers;
import com.microsoft.applicationinsights.agent.internal.telemetry.TelemetryClient;
import edu.umd.cs.findbugs.annotations.SuppressFBWarnings;
import io.opentelemetry.api.common.Attributes;
import io.opentelemetry.api.common.AttributesBuilder;
import io.opentelemetry.sdk.autoconfigure.spi.ConfigProperties;
import io.opentelemetry.sdk.autoconfigure.spi.traces.SdkTracerProviderConfigurer;
import io.opentelemetry.sdk.common.CompletableResultCode;
import io.opentelemetry.sdk.trace.SdkTracerProviderBuilder;
import io.opentelemetry.sdk.trace.data.SpanData;
import io.opentelemetry.sdk.trace.export.BatchSpanProcessor;
import io.opentelemetry.sdk.trace.export.BatchSpanProcessorBuilder;
import io.opentelemetry.sdk.trace.export.SpanExporter;
import io.opentelemetry.semconv.trace.attributes.SemanticAttributes;
import java.time.Duration;
import java.util.ArrayList;
import java.util.Collection;
import java.util.Collections;
import java.util.List;
import java.util.stream.Collectors;

@AutoService(SdkTracerProviderConfigurer.class)
public class OpenTelemetryConfigurer implements SdkTracerProviderConfigurer {

  private static volatile BatchSpanProcessor batchSpanProcessor;

  public static CompletableResultCode flush() {
    if (batchSpanProcessor == null) {
      return CompletableResultCode.ofSuccess();
    }
    return batchSpanProcessor.forceFlush();
  }

  @Override
  @SuppressFBWarnings(
      value = "ST_WRITE_TO_STATIC_FROM_INSTANCE_METHOD",
      justification = "this method is only called once during initialization")
  public void configure(SdkTracerProviderBuilder tracerProvider, ConfigProperties config) {
    TelemetryClient telemetryClient = TelemetryClient.getActive();
    if (telemetryClient == null) {
      // agent failed during startup
      return;
    }

    Configuration configuration = MainEntryPoint.getConfiguration();

    tracerProvider.setSampler(DelegatingSampler.getInstance());

    if (configuration.connectionString != null) {
      if (!configuration.preview.disablePropagation) {
        DelegatingPropagator.getInstance()
            .setUpStandardDelegate(
                configuration.preview.additionalPropagators,
                configuration.preview.legacyRequestIdPropagation.enabled);
      }
      DelegatingSampler.getInstance()
          .setDelegate(Samplers.getSampler(configuration.sampling.percentage, configuration));
    } else {
      // in Azure Functions, we configure later on, once we know user has opted in to tracing
      // (note: the default for DelegatingPropagator is to not propagate anything
      // and the default for DelegatingSampler is to not sample anything)
    }

    // operation name span processor is only applied on span start, so doesn't need to be chained
    // with the batch span processor
    tracerProvider.addSpanProcessor(new AiOperationNameSpanProcessor());
    // inherited attributes span processor is only applied on span start, so doesn't need to be
    // chained with the batch span processor
    if (!configuration.preview.inheritedAttributes.isEmpty()) {
      tracerProvider.addSpanProcessor(
          new InheritedAttributesSpanProcessor(configuration.preview.inheritedAttributes));
    }
    // legacy span processor is only applied on span start, so doesn't need to be chained with the
    // batch span processor
    // it is used to pass legacy attributes from the context (extracted by the AiLegacyPropagator)
    // to the span attributes (since there is no way to update attributes on span directly from
    // propagator)
    if (configuration.preview.legacyRequestIdPropagation.enabled) {
      tracerProvider.addSpanProcessor(new AiLegacyHeaderSpanProcessor());
    }
    // instrumentation key overrides span processor is only applied on span start, so doesn't need
    // to be chained with the batch span processor
    if (!configuration.preview.instrumentationKeyOverrides.isEmpty()) {
      tracerProvider.addSpanProcessor(
          new InheritedInstrumentationKeySpanProcessor(
              configuration.preview.instrumentationKeyOverrides));
    }
    // role name overrides span processor is only applied on span start, so doesn't need
    // to be chained with the batch span processor
    if (!configuration.preview.roleNameOverrides.isEmpty()) {
      tracerProvider.addSpanProcessor(
          new InheritedRoleNameSpanProcessor(configuration.preview.roleNameOverrides));
    }

    String tracesExporter = config.getString("otel.traces.exporter");
    if ("none".equals(tracesExporter)) {
      batchSpanProcessor =
          createSpanExporter(configuration, configuration.preview.captureHttpServer4xxAsError);
      tracerProvider.addSpanProcessor(batchSpanProcessor);
    }
  }

  private static BatchSpanProcessor createSpanExporter(
      Configuration configuration, boolean captureHttpServer4xxAsError) {
    SpanExporter spanExporter =
        new Exporter(TelemetryClient.getActive(), captureHttpServer4xxAsError);
    List<ProcessorConfig> processorConfigs = getSpanProcessorConfigs(configuration);
    // NOTE if changing the span processor to something async, flush it in the shutdown hook before
    // flushing TelemetryClient
    if (!processorConfigs.isEmpty()) {
      // Reversing the order of processors before passing it Span processor
      Collections.reverse(processorConfigs);
      for (ProcessorConfig processorConfig : processorConfigs) {
        switch (processorConfig.type) {
          case ATTRIBUTE:
            spanExporter = new SpanExporterWithAttributeProcessor(processorConfig, spanExporter);
            break;
          case SPAN:
            spanExporter = new ExporterWithSpanProcessor(processorConfig, spanExporter);
            break;
          default:
            throw new IllegalStateException(
                "Not an expected ProcessorType: " + processorConfig.type);
        }
      }

      // this is temporary until semantic attributes stabilize and we make breaking change
      // then can use java.util.functions.Predicate<Attributes>
      spanExporter = new BackCompatHttpUrlProcessor(spanExporter);
    }

    // using BatchSpanProcessor in order to get off of the application thread as soon as possible
<<<<<<< HEAD
    // using batch size 1 because need to convert to SpanData as soon as possible to grab data for
    // live metrics. the real batching is done at a lower level
    return BatchSpanProcessor.builder(spanExporter).setMaxExportBatchSize(1).build();
  }

  private static List<ProcessorConfig> getSpanProcessorConfigs(Configuration configuration) {
    return configuration.preview.processors.stream()
        .filter(
            processor ->
                processor.type == Configuration.ProcessorType.ATTRIBUTE
                    || processor.type == Configuration.ProcessorType.SPAN)
        .collect(Collectors.toCollection(ArrayList::new));
=======
    BatchSpanProcessorBuilder builder = BatchSpanProcessor.builder(currExporter);

    String delayMillisStr = System.getenv("APPLICATIONINSIGHTS_PREVIEW_BSP_SCHEDULE_DELAY");
    if (delayMillisStr != null) {
      // experimenting with flushing at small interval instead of using batch size 1
      // (suspect this may be better performance on small containers)
      builder.setScheduleDelay(Duration.ofMillis(Integer.parseInt(delayMillisStr)));
    } else {
      // using batch size 1 because need to convert to SpanData as soon as possible to grab data for
      // live metrics. the real batching is done at a lower level
      builder.setMaxExportBatchSize(1);
    }

    return builder.setScheduleDelay(Duration.ofMillis(100)).build();
>>>>>>> b6c25cd9
  }

  private static class BackCompatHttpUrlProcessor implements SpanExporter {

    private final SpanExporter delegate;

    private BackCompatHttpUrlProcessor(SpanExporter delegate) {
      this.delegate = delegate;
    }

    @Override
    public CompletableResultCode export(Collection<SpanData> spans) {
      List<SpanData> copy = new ArrayList<>();
      for (SpanData span : spans) {
        copy.add(addBackCompatHttpUrl(span));
      }
      return delegate.export(copy);
    }

    private static SpanData addBackCompatHttpUrl(SpanData span) {
      Attributes attributes = span.getAttributes();
      if (attributes.get(SemanticAttributes.HTTP_URL) != null) {
        // already has http.url
        return span;
      }
      String httpUrl = Exporter.getHttpUrlFromServerSpan(attributes);
      if (httpUrl == null) {
        return span;
      }
      AttributesBuilder builder = attributes.toBuilder();
      builder.put(SemanticAttributes.HTTP_URL, httpUrl);
      return new MySpanData(span, builder.build());
    }

    @Override
    public CompletableResultCode flush() {
      return delegate.flush();
    }

    @Override
    public CompletableResultCode shutdown() {
      return delegate.shutdown();
    }
  }
}<|MERGE_RESOLUTION|>--- conflicted
+++ resolved
@@ -164,20 +164,6 @@
     }
 
     // using BatchSpanProcessor in order to get off of the application thread as soon as possible
-<<<<<<< HEAD
-    // using batch size 1 because need to convert to SpanData as soon as possible to grab data for
-    // live metrics. the real batching is done at a lower level
-    return BatchSpanProcessor.builder(spanExporter).setMaxExportBatchSize(1).build();
-  }
-
-  private static List<ProcessorConfig> getSpanProcessorConfigs(Configuration configuration) {
-    return configuration.preview.processors.stream()
-        .filter(
-            processor ->
-                processor.type == Configuration.ProcessorType.ATTRIBUTE
-                    || processor.type == Configuration.ProcessorType.SPAN)
-        .collect(Collectors.toCollection(ArrayList::new));
-=======
     BatchSpanProcessorBuilder builder = BatchSpanProcessor.builder(currExporter);
 
     String delayMillisStr = System.getenv("APPLICATIONINSIGHTS_PREVIEW_BSP_SCHEDULE_DELAY");
@@ -192,7 +178,15 @@
     }
 
     return builder.setScheduleDelay(Duration.ofMillis(100)).build();
->>>>>>> b6c25cd9
+  }
+
+  private static List<ProcessorConfig> getSpanProcessorConfigs(Configuration configuration) {
+    return configuration.preview.processors.stream()
+        .filter(
+            processor ->
+                processor.type == Configuration.ProcessorType.ATTRIBUTE
+                    || processor.type == Configuration.ProcessorType.SPAN)
+        .collect(Collectors.toCollection(ArrayList::new));
   }
 
   private static class BackCompatHttpUrlProcessor implements SpanExporter {
