package com.microsoft.applicationinsights.agent.internal.wasbootstrap;

import ch.qos.logback.classic.Level;
import ch.qos.logback.classic.Logger;
import ch.qos.logback.classic.LoggerContext;
import ch.qos.logback.classic.encoder.PatternLayoutEncoder;
import ch.qos.logback.classic.spi.ILoggingEvent;
import ch.qos.logback.core.Appender;
import ch.qos.logback.core.ConsoleAppender;
import ch.qos.logback.core.encoder.Encoder;
import ch.qos.logback.core.encoder.LayoutWrappingEncoder;
import ch.qos.logback.core.rolling.FixedWindowRollingPolicy;
import ch.qos.logback.core.rolling.RollingFileAppender;
import ch.qos.logback.core.rolling.SizeAndTimeBasedRollingPolicy;
import ch.qos.logback.core.rolling.SizeBasedTriggeringPolicy;
import ch.qos.logback.core.util.FileSize;
import com.microsoft.applicationinsights.agent.bootstrap.diagnostics.DiagnosticsHelper;
import com.microsoft.applicationinsights.agent.bootstrap.diagnostics.etw.EtwAppender;
import com.microsoft.applicationinsights.agent.bootstrap.diagnostics.log.ApplicationInsightsDiagnosticsLogFilter;
import com.microsoft.applicationinsights.agent.bootstrap.diagnostics.log.ApplicationInsightsJsonLayout;
import com.microsoft.applicationinsights.agent.bootstrap.diagnostics.log.MoshiJsonFormatter;
import com.microsoft.applicationinsights.agent.internal.wasbootstrap.configuration.Configuration;
import org.slf4j.LoggerFactory;

import java.nio.file.Path;

import static org.slf4j.Logger.ROOT_LOGGER_NAME;

public class LoggingConfigurator {

    private final LoggerContext loggerContext;

    private final String destination;

    private final Path filePath;
    private final int fileMaxSizeMb;
    private final int fileMaxHistory;

    private final LoggingLevelConfigurator loggingLevelConfigurator;

    LoggingConfigurator(Configuration.SelfDiagnostics selfDiagnostics, Path agentPath) {
        loggerContext = (LoggerContext) LoggerFactory.getILoggerFactory();

        destination = selfDiagnostics.destination;
        filePath = agentPath.resolveSibling(selfDiagnostics.file.path);
        fileMaxSizeMb = selfDiagnostics.file.maxSizeMb;
        fileMaxHistory = selfDiagnostics.file.maxHistory;

        loggingLevelConfigurator = new LoggingLevelConfigurator(selfDiagnostics.level);
    }

    void configure() {
        loggerContext.getLogger(ROOT_LOGGER_NAME).detachAndStopAllAppenders();

        if (DiagnosticsHelper.useAppSvcRpIntegrationLogging()) {
            configureAppSvcs();
        } else if (destination == null || destination.equalsIgnoreCase("file+console")) {
            configureFileAndConsole();
        } else if (destination.equalsIgnoreCase("file")) {
            configureFile();
        } else if (destination.equalsIgnoreCase("console")) {
            configureConsole();
        } else {
            throw new IllegalStateException("Unknown self-diagnostics destination: " + destination);
        }
    }

    private void configureAppSvcs() {
        Logger rootLogger = loggerContext.getLogger(ROOT_LOGGER_NAME);
        rootLogger.addAppender(configureFileAppender());
        rootLogger.addAppender(configureConsoleAppender());

        // Diagnostics IPA log file location. Disabled by default.
        String diagnosticsOutputDirectory = System.getenv(DiagnosticsHelper.APPLICATIONINSIGHTS_DIAGNOSTICS_OUTPUT_DIRECTORY);
        if (diagnosticsOutputDirectory != null && !diagnosticsOutputDirectory.isEmpty()) {
            rootLogger.addAppender(configureDiagnosticAppender(diagnosticsOutputDirectory));
        }

        if (DiagnosticsHelper.isOsWindows()) {
            rootLogger.addAppender(configureEtwAppender());
        }
        // TODO what about linux?

        configureLoggingLevels();
    }

    private void configureFileAndConsole() {
        Logger rootLogger = loggerContext.getLogger(ROOT_LOGGER_NAME);
        rootLogger.addAppender(configureFileAppender());
        rootLogger.addAppender(configureConsoleAppender());

        configureLoggingLevels();
        // these messages are specifically designed for attach
        loggerContext.getLogger("applicationinsights.extension.diagnostics").setLevel(Level.OFF);
    }

    private void configureFile() {
        Logger rootLogger = loggerContext.getLogger(ROOT_LOGGER_NAME);
        rootLogger.addAppender(configureFileAppender());

        configureLoggingLevels();
        // these messages are specifically designed for attach
        loggerContext.getLogger("applicationinsights.extension.diagnostics").setLevel(Level.OFF);
    }

    private void configureConsole() {
        Logger rootLogger = loggerContext.getLogger(ROOT_LOGGER_NAME);
        rootLogger.addAppender(configureConsoleAppender());

        configureLoggingLevels();
        // these messages are specifically designed for attach
        loggerContext.getLogger("applicationinsights.extension.diagnostics").setLevel(Level.OFF);
    }

    private Appender<ILoggingEvent> configureFileAppender() {
        Path logFileNamePath = filePath.getFileName();
        if (logFileNamePath == null) {
            throw new IllegalStateException("Unexpected empty self-diagnostics file path");
        }
        String logFileName = logFileNamePath.toString();
        String rollingFileName;
        int index = logFileName.lastIndexOf('.');
        if (index != -1) {
            rollingFileName = logFileName.substring(0, index) + ".%i" + logFileName.substring(index);
        } else {
            rollingFileName = logFileName + ".%i";
        }
        Path rollingFilePath = filePath.resolveSibling(rollingFileName);

        RollingFileAppender<ILoggingEvent> appender = new RollingFileAppender<>();
        appender.setContext(loggerContext);
        appender.setName("FILE");
        appender.setFile(filePath.toString());

        FixedWindowRollingPolicy rollingPolicy = new FixedWindowRollingPolicy();
        rollingPolicy.setContext(loggerContext);
        rollingPolicy.setFileNamePattern(rollingFilePath.toString());
        rollingPolicy.setMinIndex(1);
        rollingPolicy.setMaxIndex(fileMaxHistory);
        rollingPolicy.setParent(appender);
        rollingPolicy.start();

        appender.setRollingPolicy(rollingPolicy);

        SizeBasedTriggeringPolicy<ILoggingEvent> triggeringPolicy = new SizeBasedTriggeringPolicy<>();
        triggeringPolicy.setContext(loggerContext);
        triggeringPolicy.setMaxFileSize(new FileSize(fileMaxSizeMb * 1024L * 1024L));
        triggeringPolicy.start();

        appender.setTriggeringPolicy(triggeringPolicy);

        appender.setEncoder(createEncoder());
        appender.start();

        return appender;
    }

    private Appender<ILoggingEvent> configureConsoleAppender() {
        ConsoleAppender<ILoggingEvent> appender = new ConsoleAppender<>();
        appender.setContext(loggerContext);
        appender.setName("CONSOLE");

        appender.setEncoder(createEncoder());
        appender.start();

        return appender;
    }

    private Appender<ILoggingEvent> configureDiagnosticAppender(String diagnosticsOutputDirectory) {
        RollingFileAppender<ILoggingEvent> appender = new RollingFileAppender<>();
        appender.setContext(loggerContext);
        appender.setName("DIAGNOSTICS_FILE");
        appender.setFile(diagnosticsOutputDirectory + "/applicationinsights-extension.log");

        SizeAndTimeBasedRollingPolicy<ILoggingEvent> rollingPolicy = new SizeAndTimeBasedRollingPolicy<>();
        rollingPolicy.setContext(loggerContext);
        rollingPolicy.setFileNamePattern(diagnosticsOutputDirectory + "/applicationinsights-extension-%d{yyyy-MM-dd}.%i.log.old");
        rollingPolicy.setMaxHistory(1);
        rollingPolicy.setTotalSizeCap(new FileSize(10 * 1024 * 1024));
        rollingPolicy.setMaxFileSize(new FileSize(5 * 1024 * 1024));
        rollingPolicy.setParent(appender);
        rollingPolicy.start();

        appender.setRollingPolicy(rollingPolicy);

        LayoutWrappingEncoder<ILoggingEvent> encoder = new LayoutWrappingEncoder<>();
        encoder.setContext(loggerContext);

        ApplicationInsightsJsonLayout layout = new ApplicationInsightsJsonLayout();
        layout.setContext(loggerContext);
        layout.setTimestampFormat("yyyy-MM-dd'T'HH:mm:ss.SSSX");
        layout.setTimestampFormatTimezoneId("Etc/UTC");
        layout.setAppendLineSeparator(true);

        MoshiJsonFormatter jsonFormatter = new MoshiJsonFormatter();
        jsonFormatter.setPrettyPrint(false);

        layout.setJsonFormatter(jsonFormatter);
        layout.start();

        encoder.setLayout(layout);
        encoder.start();

        appender.setEncoder(encoder);

        ApplicationInsightsDiagnosticsLogFilter filter = new ApplicationInsightsDiagnosticsLogFilter();
        filter.setContext(loggerContext);
        filter.start();

        appender.addFilter(filter);
        appender.start();

        return appender;
    }

    private Appender<ILoggingEvent> configureEtwAppender() {
        EtwAppender appender = new EtwAppender();
        appender.setContext(loggerContext);
        appender.setName("ETW_PROVIDER");

        ApplicationInsightsDiagnosticsLogFilter filter = new ApplicationInsightsDiagnosticsLogFilter();
        filter.setContext(loggerContext);
        filter.start();

        appender.addFilter(filter);
        appender.start();

        return appender;
    }

    private void configureLoggingLevels() {
<<<<<<< HEAD
        loggingLevelConfigurator.updateLoggerLevel(loggerContext.getLogger("org.apache.http"));
        loggingLevelConfigurator.updateLoggerLevel(loggerContext.getLogger("io.grpc.Context"));
        loggingLevelConfigurator.updateLoggerLevel(loggerContext.getLogger("muzzleMatcher"));
        loggingLevelConfigurator.updateLoggerLevel(loggerContext.getLogger("com.microsoft.applicationinsights"));
=======
        loggingLevelConfigurator.updateLoggerLevel(loggerContext.getLogger("io.grpc.Context"));
        loggingLevelConfigurator.updateLoggerLevel(loggerContext.getLogger("muzzleMatcher"));
        loggingLevelConfigurator.updateLoggerLevel(loggerContext.getLogger("com.microsoft.applicationinsights"));
        loggingLevelConfigurator.updateLoggerLevel(loggerContext.getLogger("com.azure.monitor.opentelemetry.exporter"));
>>>>>>> dccaf034
        loggingLevelConfigurator.updateLoggerLevel(loggerContext.getLogger(ROOT_LOGGER_NAME));
    }

    private Encoder<ILoggingEvent> createEncoder() {
        PatternLayoutEncoder encoder = new PatternLayoutEncoder();
        encoder.setContext(loggerContext);
        encoder.setPattern("%d{yyyy-MM-dd HH:mm:ss.SSSX} %-5level %logger{36} - %msg%n");
        encoder.start();
        return encoder;
    }
}<|MERGE_RESOLUTION|>--- conflicted
+++ resolved
@@ -229,17 +229,10 @@
     }
 
     private void configureLoggingLevels() {
-<<<<<<< HEAD
-        loggingLevelConfigurator.updateLoggerLevel(loggerContext.getLogger("org.apache.http"));
-        loggingLevelConfigurator.updateLoggerLevel(loggerContext.getLogger("io.grpc.Context"));
-        loggingLevelConfigurator.updateLoggerLevel(loggerContext.getLogger("muzzleMatcher"));
-        loggingLevelConfigurator.updateLoggerLevel(loggerContext.getLogger("com.microsoft.applicationinsights"));
-=======
         loggingLevelConfigurator.updateLoggerLevel(loggerContext.getLogger("io.grpc.Context"));
         loggingLevelConfigurator.updateLoggerLevel(loggerContext.getLogger("muzzleMatcher"));
         loggingLevelConfigurator.updateLoggerLevel(loggerContext.getLogger("com.microsoft.applicationinsights"));
         loggingLevelConfigurator.updateLoggerLevel(loggerContext.getLogger("com.azure.monitor.opentelemetry.exporter"));
->>>>>>> dccaf034
         loggingLevelConfigurator.updateLoggerLevel(loggerContext.getLogger(ROOT_LOGGER_NAME));
     }
 
