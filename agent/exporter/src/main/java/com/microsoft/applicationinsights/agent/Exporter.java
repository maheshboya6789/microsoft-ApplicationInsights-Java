--- conflicted
+++ resolved
@@ -31,22 +31,8 @@
 import com.microsoft.applicationinsights.FormattedTime;
 import com.microsoft.applicationinsights.TelemetryUtil;
 import com.microsoft.applicationinsights.TelemetryClient;
-<<<<<<< HEAD
-import com.microsoft.applicationinsights.TelemetryConfiguration;
-import com.microsoft.applicationinsights.internal.statsbeat.StatsbeatModule;
-import com.microsoft.applicationinsights.telemetry.Duration;
-import com.microsoft.applicationinsights.telemetry.EventTelemetry;
-import com.microsoft.applicationinsights.telemetry.ExceptionTelemetry;
-import com.microsoft.applicationinsights.telemetry.RemoteDependencyTelemetry;
-import com.microsoft.applicationinsights.telemetry.RequestTelemetry;
-import com.microsoft.applicationinsights.telemetry.SeverityLevel;
-import com.microsoft.applicationinsights.telemetry.SupportSampling;
-import com.microsoft.applicationinsights.telemetry.Telemetry;
-import com.microsoft.applicationinsights.telemetry.TraceTelemetry;
-=======
 import com.microsoft.applicationinsights.common.Strings;
 import com.microsoft.applicationinsights.internal.statsbeat.StatsbeatModule;
->>>>>>> dccaf034
 import io.opentelemetry.api.common.AttributeKey;
 import io.opentelemetry.api.common.Attributes;
 import io.opentelemetry.api.trace.SpanKind;
@@ -125,12 +111,6 @@
     // (even though it's not an official semantic convention attribute)
     private static final AttributeKey<String> AZURE_SDK_PEER_ADDRESS = AttributeKey.stringKey("peer.address");
     private static final AttributeKey<String> AZURE_SDK_MESSAGE_BUS_DESTINATION = AttributeKey.stringKey("message_bus.destination");
-<<<<<<< HEAD
-
-    private static final AtomicBoolean alreadyLoggedSamplingPercentageMissing = new AtomicBoolean();
-    private static final AtomicBoolean alreadyLoggedSamplingPercentageParseError = new AtomicBoolean();
-=======
->>>>>>> dccaf034
 
     private final TelemetryClient telemetryClient;
 
@@ -209,8 +189,6 @@
         String line = errorStack.split(System.lineSeparator())[0];
         int index = line.indexOf(": ");
 
-<<<<<<< HEAD
-=======
         if (index != -1) {
             details.setTypeName(line.substring(0, index));
             details.setMessage(line.substring(index + 2));
@@ -230,15 +208,10 @@
         addLinks(data, span.getLinks());
         data.setName(getTelemetryName(span));
 
->>>>>>> dccaf034
         if (inProc) {
             data.setType("InProc");
         } else {
-<<<<<<< HEAD
-            applySemanticConventions(span, remoteDependencyData);
-=======
             applySemanticConventions(span, data);
->>>>>>> dccaf034
         }
 
         data.setId(span.getSpanId());
@@ -253,11 +226,7 @@
 
         data.setSuccess(span.getStatus().getStatusCode() != StatusCode.ERROR);
 
-<<<<<<< HEAD
-        setExtraAttributes(remoteDependencyData, span.getAttributes());
-=======
         setExtraAttributes(telemetry, data, span.getAttributes());
->>>>>>> dccaf034
 
         float samplingPercentage = getSamplingPercentage(span.getSpanContext().getTraceState());
         telemetry.setSampleRate(samplingPercentage);
@@ -269,48 +238,7 @@
         return TelemetryUtil.getSamplingPercentage(traceState, 100, true);
     }
 
-<<<<<<< HEAD
-    // for use by 2.x SDK telemetry, see BytecodeUtilImpl
-    public static double getSamplingPercentage(TraceState traceState, double defaultValue, boolean warnOnMissing) {
-        String samplingPercentageStr = traceState.get(SAMPLING_PERCENTAGE_TRACE_STATE);
-        if (samplingPercentageStr == null) {
-            if (warnOnMissing && !alreadyLoggedSamplingPercentageMissing.getAndSet(true)) {
-                // sampler should have set the trace state
-                logger.warn("did not find sampling percentage in trace state: {}", traceState);
-            }
-            return defaultValue;
-        }
-        try {
-            return parseSamplingPercentage(samplingPercentageStr).orElse(defaultValue);
-        } catch (ExecutionException e) {
-            // this shouldn't happen
-            logger.debug(e.getMessage(), e);
-            return defaultValue;
-        }
-    }
-
-    private static final Cache<String, OptionalDouble> parsedSamplingPercentageCache =
-            CacheBuilder.newBuilder()
-                    .maximumSize(100)
-                    .build();
-
-    public static OptionalDouble parseSamplingPercentage(String samplingPercentageStr) throws ExecutionException {
-        return parsedSamplingPercentageCache.get(samplingPercentageStr, () -> {
-            try {
-                return OptionalDouble.of(Double.parseDouble(samplingPercentageStr));
-            } catch (NumberFormatException e) {
-                if (!alreadyLoggedSamplingPercentageParseError.getAndSet(true)) {
-                    logger.warn("error parsing sampling percentage trace state: {}", samplingPercentageStr, e);
-                }
-                return OptionalDouble.empty();
-            }
-        });
-    }
-
-    private void applySemanticConventions(SpanData span, RemoteDependencyTelemetry remoteDependencyData) {
-=======
     private static void applySemanticConventions(SpanData span, RemoteDependencyData remoteDependencyData) {
->>>>>>> dccaf034
         Attributes attributes = span.getAttributes();
         String httpMethod = attributes.get(SemanticAttributes.HTTP_METHOD);
         if (httpMethod != null) {
@@ -333,27 +261,12 @@
             applyMessagingClientSpan(attributes, remoteDependencyData, messagingSystem, span.getKind());
             return;
         }
-<<<<<<< HEAD
-        // TODO (trask) ideally EventHubs SDK should conform and fit the above path used for other messaging systems
-=======
         // TODO (trask) Azure SDK: ideally EventHubs SDK should conform and fit the above path used for other messaging systems
->>>>>>> dccaf034
         //  but no rush as messaging semantic conventions may still change
         //  https://github.com/Azure/azure-sdk-for-java/issues/21684
         String name = span.getName();
         if (name.equals("EventHubs.send") || name.equals("EventHubs.message")) {
             applyEventHubsSpan(attributes, remoteDependencyData);
-<<<<<<< HEAD
-            return;
-        }
-        // TODO (trask) ideally ServiceBus SDK should conform and fit the above path used for other messaging systems
-        //  but no rush as messaging semantic conventions may still change
-        //  https://github.com/Azure/azure-sdk-for-java/issues/21686
-        if (name.equals("ServiceBus.message") || name.equals("ServiceBus.process")) {
-            applyServiceBusSpan(attributes, remoteDependencyData);
-            return;
-        }
-=======
             return;
         }
         // TODO (trask) Azure SDK: ideally ServiceBus SDK should conform and fit the above path used for other messaging systems
@@ -363,7 +276,6 @@
             applyServiceBusSpan(attributes, remoteDependencyData);
             return;
         }
->>>>>>> dccaf034
 
         // passing max value because we don't know what the default port would be in this case,
         // so we always want the port included
@@ -591,34 +503,20 @@
         }
     }
 
-<<<<<<< HEAD
-    // TODO (trask) ideally EventHubs SDK should conform and fit the above path used for other messaging systems
-    //  but no rush as messaging semantic conventions may still change
-    //  https://github.com/Azure/azure-sdk-for-java/issues/21684
-    private void applyEventHubsSpan(Attributes attributes, RemoteDependencyTelemetry telemetry) {
-=======
     // TODO (trask) Azure SDK: ideally EventHubs SDK should conform and fit the above path used for other messaging systems
     //  but no rush as messaging semantic conventions may still change
     //  https://github.com/Azure/azure-sdk-for-java/issues/21684
     private static void applyEventHubsSpan(Attributes attributes, RemoteDependencyData telemetry) {
->>>>>>> dccaf034
         telemetry.setType("Microsoft.EventHub");
         String peerAddress = attributes.get(AZURE_SDK_PEER_ADDRESS);
         String destination = attributes.get(AZURE_SDK_MESSAGE_BUS_DESTINATION);
         telemetry.setTarget(peerAddress + "/" + destination);
     }
 
-<<<<<<< HEAD
-    // TODO (trask) ideally ServiceBus SDK should conform and fit the above path used for other messaging systems
-    //  but no rush as messaging semantic conventions may still change
-    //  https://github.com/Azure/azure-sdk-for-java/issues/21686
-    private void applyServiceBusSpan(Attributes attributes, RemoteDependencyTelemetry telemetry) {
-=======
     // TODO (trask) Azure SDK: ideally ServiceBus SDK should conform and fit the above path used for other messaging systems
     //  but no rush as messaging semantic conventions may still change
     //  https://github.com/Azure/azure-sdk-for-java/issues/21686
     private static void applyServiceBusSpan(Attributes attributes, RemoteDependencyData telemetry) {
->>>>>>> dccaf034
         telemetry.setType("AZURE SERVICE BUS");
         String peerAddress = attributes.get(AZURE_SDK_PEER_ADDRESS);
         String destination = attributes.get(AZURE_SDK_MESSAGE_BUS_DESTINATION);
@@ -935,14 +833,9 @@
             case "ALL":
                 return SeverityLevel.VERBOSE;
             default:
-<<<<<<< HEAD
-                logger.debug("Unexpected level {}, using TRACE level as default", level);
-                return SeverityLevel.Verbose;
-=======
                 // TODO (trask) AI mapping: is this a good fallback?
                 logger.debug("Unexpected level {}, using VERBOSE level as default", level);
                 return SeverityLevel.VERBOSE;
->>>>>>> dccaf034
         }
     }
 }