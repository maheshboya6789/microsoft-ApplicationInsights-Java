/*
 * ApplicationInsights-Java
 * Copyright (c) Microsoft Corporation
 * All rights reserved.
 *
 * MIT License
 * Permission is hereby granted, free of charge, to any person obtaining a copy of this
 * software and associated documentation files (the ""Software""), to deal in the Software
 * without restriction, including without limitation the rights to use, copy, modify, merge,
 * publish, distribute, sublicense, and/or sell copies of the Software, and to permit
 * persons to whom the Software is furnished to do so, subject to the following conditions:
 * The above copyright notice and this permission notice shall be included in all copies or
 * substantial portions of the Software.
 * THE SOFTWARE IS PROVIDED *AS IS*, WITHOUT WARRANTY OF ANY KIND, EXPRESS OR IMPLIED,
 * INCLUDING BUT NOT LIMITED TO THE WARRANTIES OF MERCHANTABILITY, FITNESS FOR A PARTICULAR
 * PURPOSE AND NONINFRINGEMENT. IN NO EVENT SHALL THE AUTHORS OR COPYRIGHT HOLDERS BE LIABLE
 * FOR ANY CLAIM, DAMAGES OR OTHER LIABILITY, WHETHER IN AN ACTION OF CONTRACT, TORT OR
 * OTHERWISE, ARISING FROM, OUT OF OR IN CONNECTION WITH THE SOFTWARE OR THE USE OR OTHER
 * DEALINGS IN THE SOFTWARE.
 */

package com.microsoft.applicationinsights.agent.bootstrap.configuration;

import java.nio.file.Path;
import java.util.ArrayList;
import java.util.HashMap;
import java.util.List;
import java.util.Map;
import java.util.regex.Pattern;
import java.util.regex.PatternSyntaxException;

import com.microsoft.applicationinsights.agent.bootstrap.configuration.ConfigurationBuilder.ConfigurationException;

import static java.util.concurrent.TimeUnit.MINUTES;

public class Configuration {

    public String connectionString;
    public Role role = new Role();
    public Map<String, String> customDimensions = new HashMap<>();
    public Sampling sampling = new Sampling();
    public List<JmxMetric> jmxMetrics = new ArrayList<>();
    public Map<String, Map<String, Object>> instrumentation = new HashMap<String, Map<String, Object>>();
    public Heartbeat heartbeat = new Heartbeat();
    public Proxy proxy = new Proxy();
    public PreviewConfiguration preview = new PreviewConfiguration();

    public enum ProcessorMatchType {
        //Moshi JSON builder donot allow case insensitive mapping
        strict, regexp
    }

    public enum ProcessorActionType {
        //Moshi JSON builder donot allow case insensitive mapping
        insert, update, delete, hash
    }

    public enum ProcessorType {
        //Moshi JSON builder donot allow case insensitive mapping
        attribute, log, span
    }

    public static class Role {

        public String name;
        public String instance;
    }

    public static class Sampling {

        public double percentage = 100;
    }

    public static class JmxMetric {

        public String name;
        public String objectName;
        public String attribute;
    }

    public static class Heartbeat {

        public long intervalSeconds = MINUTES.toSeconds(15);
    }

    public static class Proxy {

        public String host;
        public int port = 80;
    }

    public static class PreviewConfiguration {

        public SelfDiagnostics selfDiagnostics = new SelfDiagnostics();
        public boolean developerMode;
        public List<ProcessorConfig> processors = new ArrayList<>();
    }

    public static class SelfDiagnostics {

        public String destination;
        public String directory;
        public String level = "error";
        public int maxSizeMB = 10;
    }

<<<<<<< HEAD
    public static class ProcessorConfig {
        public ProcessorType type;
        public String processorName;
        public ProcessorIncludeExclude include;
        public ProcessorIncludeExclude exclude;
        public List<ProcessorAction> actions; // specific for processor type "attributes"
        public NameConfig name; // specific for processor types "log" and "span"

        private static void isValidRegex(String value) {
            try {
                Pattern.compile(value);
            } catch (PatternSyntaxException exception) {
                throw new ConfigurationException("User provided processor config do not have valid regex:" + value);
            }
        }

        public boolean isValid() {
            if (type == null) return false;
            //if (processorName == null || processorName.length() == 0) return false;
            if (include != null && !include.isValid(type)) {
                return false;
            }
            if (exclude != null && !exclude.isValid(type)) {
                return false;
            }
            return hasValidAttributeProcessorConfig() && hasValidLogOrSpanProcessorConfig();
        }

        public boolean hasValidAttributeProcessorConfig() {
            if (type == ProcessorType.attribute) {
                if (actions == null || actions.isEmpty()) {
                    return false;
                }
                for (ProcessorAction action : actions) {
                    if (!action.isValid()) return false;
                }
            }
            return true;
        }

        public boolean hasValidLogOrSpanProcessorConfig() {
            if (type == ProcessorType.log || type == ProcessorType.span) {
                if (name == null) return false;
                return name.isValid();
            }
            return true;
        }
    }

    public static class NameConfig {
        public List<String> fromAttributes;
        public ToAttributeConfig toAttributes;
        public String separator;

        public boolean isValid() {
            if (fromAttributes == null && toAttributes == null) return false;
            if (toAttributes != null) return toAttributes.isValid();
            return separator == null || separator.length() != 0;
        }
    }

    public static class ToAttributeConfig {
        public List<String> rules;

        public boolean isValid() {
            if(rules==null || rules.isEmpty()) return false;
            for (String rule : rules) {
                ProcessorConfig.isValidRegex(rule);
            }
            return true;
        }
    }


    public static class ProcessorIncludeExclude {
        public ProcessorMatchType matchType;
        public List<String> spanNames;
        public List<String> logNames;
        public List<ProcessorAttribute> attributes;

        public boolean isValid(ProcessorType processorType) {
            if (this.matchType == null) return false;
            if (this.attributes != null) {
                for (ProcessorAttribute attribute : this.attributes) {
                    if (attribute.key == null) return false;
                    if (this.matchType == ProcessorMatchType.regexp && attribute.value != null) {
                        ProcessorConfig.isValidRegex(attribute.value);
                    }
                }
            }

            if (processorType == ProcessorType.attribute) {
                return hasValidAttributeProcessorIncludeExclude();
            } else if (processorType == ProcessorType.log) {
                return hasValidLogProcessorIncludeExclude();
            } else {
                return hasValidSpanProcessorIncludeExclude();
            }
        }

        private boolean hasValidAttributeProcessorIncludeExclude() {
            if (spanNames == null && attributes == null) return false;
            if (spanNames != null && matchType == ProcessorMatchType.regexp) {
                for (String spanName : spanNames) {
                    ProcessorConfig.isValidRegex(spanName);
                }
            }
            return true;
        }

        private boolean hasValidLogProcessorIncludeExclude() {
            if (logNames == null && attributes == null) return false;
            if (logNames != null && matchType == ProcessorMatchType.regexp) {
                for (String logName : logNames) {
                    ProcessorConfig.isValidRegex(logName);
                }
            }
            return true;
        }

        private boolean hasValidSpanProcessorIncludeExclude() {
            if (spanNames == null && attributes == null) return false;
            if (spanNames != null && matchType == ProcessorMatchType.regexp) {
                for (String spanName : spanNames) {
                    ProcessorConfig.isValidRegex(spanName);
                }
            }
            return true;
        }


    }

    public static class ProcessorAttribute {
        public String key;
        public String value;
    }

    public static class ProcessorAction {
        public String key;
        public ProcessorActionType action;
        public String value;
        public String fromAttribute;

        public boolean isValid() {
            if (this.key == null) return false;
            if (this.action == null) return false;
            if (this.action == ProcessorActionType.insert || this.action == ProcessorActionType.update) {
                return this.value != null || this.fromAttribute != null;
            }
            return true;
        }
    }
=======
    // transient so that Moshi will ignore when binding from json
    public transient Path configPath;

    // transient so that Moshi will ignore when binding from json
    public transient long lastModifiedTime;
>>>>>>> 8f100e4a
}<|MERGE_RESOLUTION|>--- conflicted
+++ resolved
@@ -104,7 +104,6 @@
         public int maxSizeMB = 10;
     }
 
-<<<<<<< HEAD
     public static class ProcessorConfig {
         public ProcessorType type;
         public String processorName;
@@ -258,11 +257,11 @@
             return true;
         }
     }
-=======
+
     // transient so that Moshi will ignore when binding from json
     public transient Path configPath;
 
     // transient so that Moshi will ignore when binding from json
     public transient long lastModifiedTime;
->>>>>>> 8f100e4a
+
 }