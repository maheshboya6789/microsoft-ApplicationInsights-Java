/*
 * ApplicationInsights-Java
 * Copyright (c) Microsoft Corporation
 * All rights reserved.
 *
 * MIT License
 * Permission is hereby granted, free of charge, to any person obtaining a copy of this
 * software and associated documentation files (the ""Software""), to deal in the Software
 * without restriction, including without limitation the rights to use, copy, modify, merge,
 * publish, distribute, sublicense, and/or sell copies of the Software, and to permit
 * persons to whom the Software is furnished to do so, subject to the following conditions:
 * The above copyright notice and this permission notice shall be included in all copies or
 * substantial portions of the Software.
 * THE SOFTWARE IS PROVIDED *AS IS*, WITHOUT WARRANTY OF ANY KIND, EXPRESS OR IMPLIED,
 * INCLUDING BUT NOT LIMITED TO THE WARRANTIES OF MERCHANTABILITY, FITNESS FOR A PARTICULAR
 * PURPOSE AND NONINFRINGEMENT. IN NO EVENT SHALL THE AUTHORS OR COPYRIGHT HOLDERS BE LIABLE
 * FOR ANY CLAIM, DAMAGES OR OTHER LIABILITY, WHETHER IN AN ACTION OF CONTRACT, TORT OR
 * OTHERWISE, ARISING FROM, OUT OF OR IN CONNECTION WITH THE SOFTWARE OR THE USE OR OTHER
 * DEALINGS IN THE SOFTWARE.
 */

package com.microsoft.applicationinsights.serviceprofilerapi.client.contract;

/**
 * {@code BlobMetadataConstants} class defines names for well-known properties are set on profiler
 * trace file blobs.
 *
 * <p>This class is intended for internal Java profiler use.
 */
public final class BlobMetadataConstants {
  public static final String DATA_CUBE_META_NAME = "spDataCube";
  public static final String MACHINE_NAME_META_NAME = "spMachineName";
  public static final String START_TIME_META_NAME = "spTraceStartTime";
  public static final String PROGRAMMING_LANGUAGE_META_NAME = "spProgrammingLanguage";
  public static final String OS_PLATFORM_META_NAME = "spOSPlatform";
  public static final String TRACE_FILE_FORMAT_META_NAME = "spTraceFileFormat";
  public static final String ROLE_NAME_META_NAME = "RoleName";
<<<<<<< HEAD
=======

  private BlobMetadataConstants() {}
>>>>>>> dccaf034
}<|MERGE_RESOLUTION|>--- conflicted
+++ resolved
@@ -35,9 +35,6 @@
   public static final String OS_PLATFORM_META_NAME = "spOSPlatform";
   public static final String TRACE_FILE_FORMAT_META_NAME = "spTraceFileFormat";
   public static final String ROLE_NAME_META_NAME = "RoleName";
-<<<<<<< HEAD
-=======
 
   private BlobMetadataConstants() {}
->>>>>>> dccaf034
 }