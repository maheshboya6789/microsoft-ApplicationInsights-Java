--- conflicted
+++ resolved
@@ -53,35 +53,20 @@
     public static final String FEATURE_VERSION = "1.0.0";
     public static final String API_FEATURE_VERSION = "2020-10-14-preview";
 
-<<<<<<< HEAD
-    private final URI hostUrl;
-=======
     private final URL hostUrl;
->>>>>>> dccaf034
     private final String instrumentationKey;
     private final HttpPipeline httpPipeline;
     private final String userAgent;
 
-<<<<<<< HEAD
-    private boolean closed;
-
-    public ProfilerFrontendClientV2(URI hostUrl, String instrumentationKey, CloseableHttpClient httpClient, String userAgent) {
-=======
     public ProfilerFrontendClientV2(URL hostUrl, String instrumentationKey, HttpPipeline httpPipeline, String userAgent) {
->>>>>>> dccaf034
         this.hostUrl = hostUrl;
         this.instrumentationKey = instrumentationKey;
         this.httpPipeline = httpPipeline;
         this.userAgent = userAgent;
     }
 
-<<<<<<< HEAD
-    public ProfilerFrontendClientV2(URI hostUrl, String instrumentationKey, CloseableHttpClient httpClient) {
-        this(hostUrl, instrumentationKey, httpClient, null);
-=======
     public ProfilerFrontendClientV2(URL hostUrl, String instrumentationKey, HttpPipeline httpPipeline) {
         this(hostUrl, instrumentationKey, httpPipeline, null);
->>>>>>> dccaf034
     }
 
     /**
