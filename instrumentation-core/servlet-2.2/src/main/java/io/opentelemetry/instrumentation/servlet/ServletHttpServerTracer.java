--- conflicted
+++ resolved
@@ -130,8 +130,6 @@
   protected String aiRequestContext(final HttpServletRequest request) {
     return request.getHeader(AI_REQUEST_CONTEXT_HEADER_NAME);
   }
-<<<<<<< HEAD
-=======
 
   private static String getSpanName(HttpServletRequest request) {
     String spanName = request.getServletPath();
@@ -141,5 +139,4 @@
     }
     return spanName;
   }
->>>>>>> 8b5700fb
 }