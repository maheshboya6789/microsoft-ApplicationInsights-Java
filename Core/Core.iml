<?xml version="1.0" encoding="UTF-8"?>
<module external.linked.project.id=":Core" external.linked.project.path="$MODULE_DIR$" external.root.project.path="$MODULE_DIR$/.." external.system.id="GRADLE" external.system.module.group="AppInsights Java" external.system.module.version="unspecified" type="JAVA_MODULE" version="4">
  <component name="NewModuleRootManager" inherit-compiler-output="false">
    <output url="file://$MODULE_DIR$/build/classes/main" />
    <output-test url="file://$MODULE_DIR$/build/classes/test" />
    <exclude-output />
    <content url="file://$MODULE_DIR$">
      <sourceFolder url="file://$MODULE_DIR$/src/main/java" isTestSource="false" />
      <sourceFolder url="file://$MODULE_DIR$/src/test/java" isTestSource="true" />
      <sourceFolder url="file://$MODULE_DIR$/src/main/resources" type="java-resource" />
      <sourceFolder url="file://$MODULE_DIR$/src/test/resources" type="java-test-resource" />
      <excludeFolder url="file://$MODULE_DIR$/.gradle" />
      <excludeFolder url="file://$MODULE_DIR$/build" />
    </content>
    <orderEntry type="inheritedJdk" />
    <orderEntry type="sourceFolder" forTests="false" />
    <orderEntry type="library" exported="" name="Gradle: org.apache.commons:commons-lang3:3.3.2" level="project" />
    <orderEntry type="library" exported="" name="Gradle: org.apache.httpcomponents:httpclient:4.3.5" level="project" />
    <orderEntry type="library" exported="" name="Gradle: org.apache.httpcomponents:httpcore:4.3.2" level="project" />
    <orderEntry type="library" exported="" name="Gradle: commons-logging:commons-logging:1.1.3" level="project" />
    <orderEntry type="library" exported="" name="Gradle: commons-codec:commons-codec:1.6" level="project" />
    <orderEntry type="library" scope="TEST" name="Gradle: junit:junit:4.11" level="project" />
    <orderEntry type="library" scope="TEST" name="Gradle: org.hamcrest:hamcrest-core:1.3" level="project" />
<<<<<<< HEAD
    <orderEntry type="library" exported="" name="Gradle: org.apache.logging.log4j:log4j-api:2.1" level="project" />
    <orderEntry type="library" exported="" name="Gradle: org.apache.logging.log4j:log4j-core:2.1" level="project" />
    <orderEntry type="library" exported="" name="Gradle: commons-io:commons-io:2.4" level="project" />
    <orderEntry type="library" exported="" name="Gradle: com.google.guava:guava:12.0.1" level="project" />
    <orderEntry type="library" exported="" name="Gradle: com.google.code.findbugs:jsr305:1.3.9" level="project" />
    <orderEntry type="library" scope="TEST" name="Gradle: com.google.code.gson:gson:1.7.2" level="project" />
    <orderEntry type="library" scope="TEST" name="Gradle: org.mockito:mockito-all:1.8.0" level="project" />
=======
    <orderEntry type="library" exported="" name="Gradle: log4j:log4j:1.2.17" level="project" />
>>>>>>> 2638a906
  </component>
</module><|MERGE_RESOLUTION|>--- conflicted
+++ resolved
@@ -21,7 +21,6 @@
     <orderEntry type="library" exported="" name="Gradle: commons-codec:commons-codec:1.6" level="project" />
     <orderEntry type="library" scope="TEST" name="Gradle: junit:junit:4.11" level="project" />
     <orderEntry type="library" scope="TEST" name="Gradle: org.hamcrest:hamcrest-core:1.3" level="project" />
-<<<<<<< HEAD
     <orderEntry type="library" exported="" name="Gradle: org.apache.logging.log4j:log4j-api:2.1" level="project" />
     <orderEntry type="library" exported="" name="Gradle: org.apache.logging.log4j:log4j-core:2.1" level="project" />
     <orderEntry type="library" exported="" name="Gradle: commons-io:commons-io:2.4" level="project" />
@@ -29,8 +28,6 @@
     <orderEntry type="library" exported="" name="Gradle: com.google.code.findbugs:jsr305:1.3.9" level="project" />
     <orderEntry type="library" scope="TEST" name="Gradle: com.google.code.gson:gson:1.7.2" level="project" />
     <orderEntry type="library" scope="TEST" name="Gradle: org.mockito:mockito-all:1.8.0" level="project" />
-=======
     <orderEntry type="library" exported="" name="Gradle: log4j:log4j:1.2.17" level="project" />
->>>>>>> 2638a906
   </component>
 </module>