--- conflicted
+++ resolved
@@ -11,20 +11,13 @@
 }
 
 dependencies {
-<<<<<<< HEAD
     compile group: 'commons-io', name: 'commons-io', version: '2.4'
     compile group: 'org.apache.commons', name: 'commons-lang3', version: '3.3.2'
     compile group: 'org.apache.httpcomponents', name: 'httpclient', version: '4.3.5'
     compile group: 'com.google.guava', name: 'guava', version: '12.0.1'
+    compile group: 'org.apache.logging.log4j', name: 'log4j-core', version: '2.1'
     testCompile group: 'com.google.code.gson', name: 'gson', version: '1.7.2'
     testCompile group: 'org.mockito', name: 'mockito-all', version: '1.8.0'
     testCompile group: 'junit', name: 'junit', version: '4.11'
-=======
-    compile('org.apache.commons:commons-lang3:3.3.2')
-    compile('org.apache.httpcomponents:httpclient:4.3.5')
-    compile('org.apache.logging.log4j:log4j-core:2.1')
-
-    testCompile('junit:junit:4.11')
-    testCompile('org.apache.logging.log4j:log4j-api:2.1')
->>>>>>> ad71be4e
+    testCompile group: 'org.apache.logging.log4j', name: 'log4j-api', version: '2.1'
 }