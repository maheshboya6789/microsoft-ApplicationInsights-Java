--- conflicted
+++ resolved
@@ -5,10 +5,7 @@
 
   id("com.github.ben-manes.versions")
   id("io.github.gradle-nexus.publish-plugin")
-<<<<<<< HEAD
-=======
   id("otel.spotless-conventions")
->>>>>>> 531e5435
 }
 
 allprojects {
