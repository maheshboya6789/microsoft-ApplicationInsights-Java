--- conflicted
+++ resolved
@@ -103,92 +103,6 @@
           arguments: test -PtestLatestDeps=true
 
   smoke-test:
-<<<<<<< HEAD
-    runs-on: ${{ matrix.os }}
-    strategy:
-      matrix:
-        os:
-          - windows-2019
-          - ubuntu-latest
-        smoke-test-suite:
-          - jetty
-          - liberty
-          - payara
-          - tomcat
-          - tomee
-          - websphere
-          - wildfly
-          - other
-        exclude:
-          - os: windows-2019
-            smoke-test-suite: websphere
-      fail-fast: false
-    steps:
-      - name: Support longpaths
-        run: git config --system core.longpaths true
-        if: matrix.os == 'windows-2019'
-
-      - uses: actions/checkout@v2.3.4
-
-      - name: Set up JDK 11 for running Gradle
-        uses: actions/setup-java@v2
-        with:
-          distribution: adopt
-          java-version: 11
-
-      - name: Test
-        env:
-          GRADLE_ENTERPRISE_ACCESS_KEY: ${{ secrets.GRADLE_ENTERPRISE_ACCESS_KEY }}
-          GE_CACHE_USERNAME: ${{ secrets.GE_CACHE_USERNAME }}
-          GE_CACHE_PASSWORD: ${{ secrets.GE_CACHE_PASSWORD }}
-        uses: gradle/gradle-build-action@v2
-        with:
-          arguments: ":smoke-tests:test -PsmokeTestSuite=${{ matrix.smoke-test-suite }}"
-
-  setup-muzzle-matrix:
-    runs-on: ubuntu-latest
-    outputs:
-      matrix: ${{ steps.set-matrix.outputs.matrix }}
-    steps:
-      - name: Check out repository
-        uses: actions/checkout@v2.3.4
-
-      - name: Set up JDK 11 for running Gradle
-        uses: actions/setup-java@v2
-        with:
-          distribution: adopt
-          java-version: 11
-
-      - name: List instrumentations to file
-        uses: gradle/gradle-build-action@v2
-        with:
-          arguments: instrumentation:listInstrumentations
-
-      - id: set-matrix
-        run: echo "::set-output name=matrix::{\"module\":[\"$(cat instrumentation-list.txt | xargs echo | sed 's/ /","/g')\"]}"
-
-  muzzle:
-    needs: setup-muzzle-matrix
-    runs-on: ubuntu-latest
-    strategy:
-      matrix: ${{fromJson(needs.setup-muzzle-matrix.outputs.matrix)}}
-      fail-fast: false
-    steps:
-      - name: Check out repository
-        uses: actions/checkout@v2.3.4
-
-      - name: Set up JDK 11 for running Gradle
-        uses: actions/setup-java@v2
-        with:
-          distribution: adopt
-          java-version: 11
-
-      - name: Run muzzle
-        uses: gradle/gradle-build-action@v2
-        with:
-          arguments: ${{ matrix.module }}:muzzle
-          cache-read-only: true
-=======
     uses: ./.github/workflows/smoke-test.yml
     secrets:
       GRADLE_ENTERPRISE_ACCESS_KEY: ${{ secrets.GRADLE_ENTERPRISE_ACCESS_KEY }}
@@ -197,7 +111,6 @@
 
   muzzle:
     uses: ./.github/workflows/muzzle.yml
->>>>>>> df62b37f
 
   examples:
     runs-on: ubuntu-latest
