--- conflicted
+++ resolved
@@ -43,11 +43,7 @@
         run: .github/scripts/deadlock-detector.sh
 
       - name: Build
-        # :muzzle:publishToMavenLocal is needed to support local muzzle changes until they are upstreamed
-        run: |
-          ./gradlew --project-dir gradle-plugins publishToMavenLocal
-          ./gradlew :muzzle:publishToMavenLocal
-          ./gradlew build --stacktrace
+        run: ./gradlew build --stacktrace
 
       - name: Upload deadlock detector artifacts if any
         if: always()
@@ -141,11 +137,7 @@
         run: .github/scripts/deadlock-detector.sh
 
       - name: Test
-        # :muzzle:publishToMavenLocal is needed to support local muzzle changes until they are upstreamed
-        run: |
-          ./gradlew --project-dir gradle-plugins publishToMavenLocal
-          ./gradlew :muzzle:publishToMavenLocal
-          ./gradlew test -PtestJavaVersion=${{ matrix.test-java-version }} -PtestJavaVM=${{ matrix.vm }} --stacktrace -Porg.gradle.java.installations.paths=${{ steps.setup-test-java.outputs.path }} -Porg.gradle.java.installations.auto-download=false
+        run: ./gradlew test -PtestJavaVersion=${{ matrix.test-java-version }} -PtestJavaVM=${{ matrix.vm }} --stacktrace -Porg.gradle.java.installations.paths=${{ steps.setup-test-java.outputs.path }} -Porg.gradle.java.installations.auto-download=false
 
       - name: Upload deadlock detector artifacts if any
         if: always()
@@ -221,16 +213,8 @@
           key: ${{ runner.os }}-gradle-wrapper-cache-${{ hashFiles('gradle/wrapper/gradle-wrapper.properties') }}
 
       - name: Test
-<<<<<<< HEAD
-        # :muzzle:publishToMavenLocal is needed to support local muzzle changes until they are upstreamed
-        run: |
-          ./gradlew --project-dir gradle-plugins publishToMavenLocal
-          ./gradlew :muzzle:publishToMavenLocal
-          ./gradlew :smoke-tests:test -PsmokeTestSuite=${{ matrix.smoke-test-suite }}
-=======
         # using --no-daemon because windows builds have been sporadically running out of virtual memory
         run: ./gradlew :smoke-tests:test -PsmokeTestSuite=${{ matrix.smoke-test-suite }} --no-daemon
->>>>>>> b4307161
 
   setup-muzzle-matrix:
     runs-on: ubuntu-latest
@@ -255,10 +239,7 @@
           key: ${{ runner.os }}-gradle-wrapper-cache-${{ hashFiles('gradle/wrapper/gradle-wrapper.properties') }}
 
       - id: set-matrix
-        run: |
-          ./gradlew --project-dir gradle-plugins publishToMavenLocal
-          ./gradlew :muzzle:publishToMavenLocal
-          echo "::set-output name=matrix::{\"module\":[\"$(./gradlew -q instrumentation:listInstrumentations | xargs echo | sed 's/ /","/g')\"]}"
+        run: echo "::set-output name=matrix::{\"module\":[\"$(./gradlew -q instrumentation:listInstrumentations | xargs echo | sed 's/ /","/g')\"]}"
 
   muzzle:
     needs: setup-muzzle-matrix
@@ -291,11 +272,7 @@
           # timing out has not been a problem, these jobs typically finish in 2-3 minutes
           timeout_minutes: 15
           max_attempts: 3
-          # :muzzle:publishToMavenLocal is needed to support local muzzle changes until they are upstreamed
-          command: |
-            ./gradlew --project-dir gradle-plugins publishToMavenLocal
-            ./gradlew :muzzle:publishToMavenLocal
-            ./gradlew ${{ matrix.module }}:muzzle
+          command: ./gradlew ${{ matrix.module }}:muzzle
 
   examples:
     runs-on: ubuntu-latest
