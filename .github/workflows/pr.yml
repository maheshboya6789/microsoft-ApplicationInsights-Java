name: PR build

on: pull_request

concurrency:
  group: ci-${{ github.event.pull_request.number }}
  cancel-in-progress: true

jobs:
  build:
    runs-on: ubuntu-latest
    steps:
      - uses: actions/checkout@v2.3.4
        with:
          fetch-depth: 0

      - name: Set up JDK 11 for running Gradle
        uses: actions/setup-java@v2
        with:
          distribution: adopt
          java-version: 11

<<<<<<< HEAD
      - name: Restore cache
        uses: actions/cache@v2
        # configuration from https://github.com/actions/cache/blob/main/examples.md#java---gradle
        with:
          path: |
            ~/.gradle/caches
            ~/.gradle/wrapper
          key: otel-fork-build-${{ hashFiles('**/*.gradle*', '**/gradle-wrapper.properties') }}
          # the cache with the most recent creation date matching this will be used
          restore-keys: |
            otel-fork-build-
            otel-fork-

      - name: Cache Gradle Wrapper
        uses: actions/cache@v2
        with:
          path: ~/.gradle/wrapper
          key: ${{ runner.os }}-gradle-wrapper-cache-${{ hashFiles('gradle/wrapper/gradle-wrapper.properties') }}

=======
>>>>>>> 29124da0
      - name: Start deadlock detector
        run: .github/scripts/deadlock-detector.sh

      - name: Build
        uses: gradle/gradle-build-action@v2
        with:
          arguments: build
          cache-read-only: true

      - name: Upload deadlock detector artifacts if any
        if: always()
        uses: actions/upload-artifact@v2
        with:
          name: deadlock-detector-build
          path: /tmp/deadlock-detector-*
          if-no-files-found: ignore

      - name: Upload OpenJ9 javacore files if any
        if: always()
        uses: actions/upload-artifact@v2
        with:
          name: javacore-build
          path: "**/javacore.*.txt"
          if-no-files-found: ignore

  build-gradle-plugins:
    runs-on: ubuntu-latest
    steps:
      - uses: actions/checkout@v2.3.4
        with:
          fetch-depth: 0

      - name: Set up JDK 11 for running Gradle
        uses: actions/setup-java@v2
        with:
          distribution: adopt
          java-version: 11

      - name: Build
        uses: gradle/gradle-build-action@v2
        with:
          cache-read-only: true
          arguments: build
          build-root-directory: gradle-plugins
          gradle-executable: ./gradlew

  test:
    runs-on: ubuntu-latest
    strategy:
      matrix:
        test-java-version:
          - 8
          - 11
          - 15
        vm:
          - hotspot
          - openj9
      fail-fast: false
    steps:
      - uses: actions/checkout@v2.3.4
        with:
          fetch-depth: 0

      - id: setup-test-java
        name: Set up JDK ${{ matrix.test-java-version }}-${{ matrix.vm }} for running tests
        uses: actions/setup-java@v2
        with:
          distribution: adopt-${{ matrix.vm }}
          java-version: ${{ matrix.test-java-version }}

      - name: Set up JDK 11 for running Gradle
        uses: actions/setup-java@v2
        with:
          distribution: adopt
          java-version: 11

<<<<<<< HEAD
      - name: Restore cache
        uses: actions/cache@v2
        # configuration from https://github.com/actions/cache/blob/main/examples.md#java---gradle
        with:
          path: |
            ~/.gradle/caches
            ~/.gradle/wrapper
          key: otel-fork-build-${{ hashFiles('**/*.gradle*', '**/gradle-wrapper.properties') }}
          # the cache with the most recent creation date matching this will be used
          restore-keys: |
            otel-fork-test-
            otel-fork-

      - name: Cache Gradle Wrapper
        uses: actions/cache@v2
        with:
          path: ~/.gradle/wrapper
          key: ${{ runner.os }}-gradle-wrapper-cache-${{ hashFiles('gradle/wrapper/gradle-wrapper.properties') }}

=======
>>>>>>> 29124da0
      - name: Start deadlock detector
        run: .github/scripts/deadlock-detector.sh

      - name: Test
        uses: gradle/gradle-build-action@v2
        with:
          arguments: test -PtestJavaVersion=${{ matrix.test-java-version }} -PtestJavaVM=${{ matrix.vm }} -Porg.gradle.java.installations.paths=${{ steps.setup-test-java.outputs.path }} -Porg.gradle.java.installations.auto-download=false
          cache-read-only: true

      - name: Upload deadlock detector artifacts if any
        if: always()
        uses: actions/upload-artifact@v2
        with:
          name: deadlock-detector-test-${{ matrix.test-java-version }}
          path: /tmp/deadlock-detector-*
          if-no-files-found: ignore

      - name: Upload OpenJ9 javacore files if any
        if: always()
        uses: actions/upload-artifact@v2
        with:
          name: javacore-test-${{ matrix.test-java-version }}
          path: "**/javacore.*.txt"
          if-no-files-found: ignore

  # testLatestDeps is intentionally not included in the PR workflow
  # because any time a new library version is released to maven central
  # it can fail due to test code incompatibility with the new library version,
  # or due to slight changes in emitted telemetry, which can be confusing for contributors
  # (muzzle can also fail when a new library version is released to maven central
  # but that happens much less often)

  smoke-test:
    runs-on: ${{ matrix.os }}
    strategy:
      matrix:
        os:
          - windows-latest
          - ubuntu-latest
        smoke-test-suite:
          - jetty
          - liberty
          - payara
          - tomcat
          - tomee
          - websphere
          - wildfly
          - other
        exclude:
          - os: windows-latest
            smoke-test-suite: websphere
      fail-fast: false
    steps:
      - name: Support longpaths
        run: git config --system core.longpaths true
        if: matrix.os == 'windows-latest'

      - uses: actions/checkout@v2.3.4
        with:
          fetch-depth: 0

      - name: Set up JDK 11 for running Gradle
        uses: actions/setup-java@v2
        with:
          distribution: adopt
          java-version: 11

<<<<<<< HEAD
      - name: Restore cache
        uses: actions/cache@v2
        # configuration from https://github.com/actions/cache/blob/main/examples.md#java---gradle
        with:
          path: |
            ~/.gradle/caches
            ~/.gradle/wrapper
          key: otel-fork-build-${{ hashFiles('**/*.gradle*', '**/gradle-wrapper.properties') }}
          # the cache with the most recent creation date matching this will be used
          restore-keys: |
            otel-fork-smoke-test-
            otel-fork-

      - name: Cache Gradle Wrapper
        uses: actions/cache@v2
        with:
          path: ~/.gradle/wrapper
          key: ${{ runner.os }}-gradle-wrapper-cache-${{ hashFiles('gradle/wrapper/gradle-wrapper.properties') }}

=======
>>>>>>> 29124da0
      - name: Test
        uses: gradle/gradle-build-action@v2
        with:
          cache-read-only: true
          arguments: :smoke-tests:test -PsmokeTestSuite=${{ matrix.smoke-test-suite }}

  setup-muzzle-matrix:
    runs-on: ubuntu-latest
    outputs:
      matrix: ${{ steps.set-matrix.outputs.matrix }}
    steps:
      - name: Check out repository
        uses: actions/checkout@v2.3.4
        with:
          fetch-depth: 0

      - name: Set up JDK 11 for running Gradle
        uses: actions/setup-java@v2
        with:
          distribution: adopt
          java-version: 11

      - name: Cache Gradle Wrapper
        uses: actions/cache@v2
        with:
          path: ~/.gradle/wrapper
          key: ${{ runner.os }}-gradle-wrapper-cache-${{ hashFiles('gradle/wrapper/gradle-wrapper.properties') }}

      - id: set-matrix
        run: echo "::set-output name=matrix::{\"module\":[\"$(./gradlew -q instrumentation:listInstrumentations | xargs echo | sed 's/ /","/g')\"]}"

  muzzle:
    needs: setup-muzzle-matrix
    runs-on: ubuntu-latest
    strategy:
      matrix: ${{fromJson(needs.setup-muzzle-matrix.outputs.matrix)}}
      fail-fast: false
    steps:
      - name: Check out repository
        uses: actions/checkout@v2.3.4
        with:
          fetch-depth: 0

      - name: Set up JDK 11 for running Gradle
        uses: actions/setup-java@v2
        with:
          distribution: adopt
          java-version: 11

      - name: Run muzzle
        # using retry because of sporadic gradle download failures
        uses: nick-invision/retry@v2.6.0
        with:
          # timing out has not been a problem, these jobs typically finish in 2-3 minutes
          timeout_minutes: 15
          max_attempts: 3
          command: ./gradlew ${{ matrix.module }}:muzzle

  examples:
    runs-on: ubuntu-latest
    steps:
      - uses: actions/checkout@v2.3.4
        with:
          fetch-depth: 0

      - name: Set up JDK 11 for running Gradle
        uses: actions/setup-java@v2
        with:
          distribution: adopt
          java-version: 11

      - name: Local publish of artifacts
        uses: gradle/gradle-build-action@v2
        with:
          cache-read-only: true
          # javadoc task fails sporadically fetching https://docs.oracle.com/javase/8/docs/api/
          arguments: publishToMavenLocal -x javadoc

      - name: Local publish of gradle plugins
        uses: gradle/gradle-build-action@v2
        with:
          cache-read-only: true
          # javadoc task fails sporadically fetching https://docs.oracle.com/javase/8/docs/api/
          arguments: publishToMavenLocal -x javadoc
          build-root-directory: gradle-plugins
          gradle-executable: ./gradlew

      - name: Build distro
        uses: gradle/gradle-build-action@v2
        with:
          cache-read-only: true
          arguments: build --init-script ../../.github/scripts/local.init.gradle.kts
          build-root-directory: examples/distro

      - name: Build extension
        uses: gradle/gradle-build-action@v2
        with:
          cache-read-only: true
          arguments: build --init-script ../../.github/scripts/local.init.gradle.kts
          build-root-directory: examples/extension

      - name: Run muzzle check against extension
        uses: gradle/gradle-build-action@v2
        with:
          cache-read-only: true
          arguments: muzzle --init-script ../../.github/scripts/local.init.gradle.kts
          build-root-directory: examples/extension

  accept-pr:
    needs: [ build, test, smoke-test, muzzle, examples ]
    runs-on: ubuntu-latest
    if: always()
    steps:
      # run this action to get workflow conclusion
      # You can get conclusion by env (env.WORKFLOW_CONCLUSION)
      - uses: technote-space/workflow-conclusion-action@v2.2

      - name: Fail build
        if: env.WORKFLOW_CONCLUSION == 'failure' # notify only if failure
        run: exit 1<|MERGE_RESOLUTION|>--- conflicted
+++ resolved
@@ -20,28 +20,6 @@
           distribution: adopt
           java-version: 11
 
-<<<<<<< HEAD
-      - name: Restore cache
-        uses: actions/cache@v2
-        # configuration from https://github.com/actions/cache/blob/main/examples.md#java---gradle
-        with:
-          path: |
-            ~/.gradle/caches
-            ~/.gradle/wrapper
-          key: otel-fork-build-${{ hashFiles('**/*.gradle*', '**/gradle-wrapper.properties') }}
-          # the cache with the most recent creation date matching this will be used
-          restore-keys: |
-            otel-fork-build-
-            otel-fork-
-
-      - name: Cache Gradle Wrapper
-        uses: actions/cache@v2
-        with:
-          path: ~/.gradle/wrapper
-          key: ${{ runner.os }}-gradle-wrapper-cache-${{ hashFiles('gradle/wrapper/gradle-wrapper.properties') }}
-
-=======
->>>>>>> 29124da0
       - name: Start deadlock detector
         run: .github/scripts/deadlock-detector.sh
 
@@ -118,28 +96,6 @@
           distribution: adopt
           java-version: 11
 
-<<<<<<< HEAD
-      - name: Restore cache
-        uses: actions/cache@v2
-        # configuration from https://github.com/actions/cache/blob/main/examples.md#java---gradle
-        with:
-          path: |
-            ~/.gradle/caches
-            ~/.gradle/wrapper
-          key: otel-fork-build-${{ hashFiles('**/*.gradle*', '**/gradle-wrapper.properties') }}
-          # the cache with the most recent creation date matching this will be used
-          restore-keys: |
-            otel-fork-test-
-            otel-fork-
-
-      - name: Cache Gradle Wrapper
-        uses: actions/cache@v2
-        with:
-          path: ~/.gradle/wrapper
-          key: ${{ runner.os }}-gradle-wrapper-cache-${{ hashFiles('gradle/wrapper/gradle-wrapper.properties') }}
-
-=======
->>>>>>> 29124da0
       - name: Start deadlock detector
         run: .github/scripts/deadlock-detector.sh
 
@@ -207,28 +163,6 @@
           distribution: adopt
           java-version: 11
 
-<<<<<<< HEAD
-      - name: Restore cache
-        uses: actions/cache@v2
-        # configuration from https://github.com/actions/cache/blob/main/examples.md#java---gradle
-        with:
-          path: |
-            ~/.gradle/caches
-            ~/.gradle/wrapper
-          key: otel-fork-build-${{ hashFiles('**/*.gradle*', '**/gradle-wrapper.properties') }}
-          # the cache with the most recent creation date matching this will be used
-          restore-keys: |
-            otel-fork-smoke-test-
-            otel-fork-
-
-      - name: Cache Gradle Wrapper
-        uses: actions/cache@v2
-        with:
-          path: ~/.gradle/wrapper
-          key: ${{ runner.os }}-gradle-wrapper-cache-${{ hashFiles('gradle/wrapper/gradle-wrapper.properties') }}
-
-=======
->>>>>>> 29124da0
       - name: Test
         uses: gradle/gradle-build-action@v2
         with:
