--- conflicted
+++ resolved
@@ -68,12 +68,9 @@
           distribution: adopt
           java-version: 11
 
-<<<<<<< HEAD
-=======
       - name: Set up gradle cache
         uses: gradle/gradle-build-action@v2
 
->>>>>>> df62b37f
       - name: Local publish of artifacts
         # javadoc task fails sporadically fetching https://docs.oracle.com/javase/8/docs/api/
         run: ./gradlew publishToMavenLocal -x javadoc
