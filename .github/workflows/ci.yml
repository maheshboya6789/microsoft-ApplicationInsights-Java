--- conflicted
+++ resolved
@@ -119,52 +119,7 @@
     # because any time a new library version is released to maven central it can fail
     # which requires unnecessary release branch maintenance, especially for patches
     if: ${{ !startsWith(github.ref_name, 'v') }}
-<<<<<<< HEAD
-    runs-on: ubuntu-latest
-    outputs:
-      matrix: ${{ steps.set-matrix.outputs.matrix }}
-    steps:
-      - name: Check out repository
-        uses: actions/checkout@v2.3.4
-
-      - name: Set up JDK 11 for running Gradle
-        uses: actions/setup-java@v2
-        with:
-          distribution: adopt
-          java-version: 11
-
-      - name: List instrumentations to file
-        uses: gradle/gradle-build-action@v2
-        with:
-          arguments: instrumentation:listInstrumentations
-
-      - id: set-matrix
-        run: echo "::set-output name=matrix::{\"module\":[\"$(cat instrumentation-list.txt | xargs echo | sed 's/ /","/g')\"]}"
-
-  muzzle:
-    needs: setup-muzzle-matrix
-    runs-on: ubuntu-latest
-    strategy:
-      matrix: ${{fromJson(needs.setup-muzzle-matrix.outputs.matrix)}}
-      fail-fast: false
-    steps:
-      - name: Check out repository
-        uses: actions/checkout@v2.3.4
-
-      - name: Set up JDK 11 for running Gradle
-        uses: actions/setup-java@v2
-        with:
-          distribution: adopt
-          java-version: 11
-
-      - name: Run muzzle
-        uses: gradle/gradle-build-action@v2
-        with:
-          arguments: ${{ matrix.module }}:muzzle
-          cache-read-only: true
-=======
     uses: ./.github/workflows/muzzle.yml
->>>>>>> df62b37f
 
   examples:
     runs-on: ubuntu-latest
