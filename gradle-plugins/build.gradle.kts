--- conflicted
+++ resolved
@@ -9,11 +9,7 @@
 }
 
 group = "io.opentelemetry.instrumentation"
-<<<<<<< HEAD
-version = "0.5.0-SNAPSHOT"
-=======
 version = "0.7.0"
->>>>>>> b4307161
 
 repositories {
   mavenCentral()
