--- conflicted
+++ resolved
@@ -37,11 +37,7 @@
   apply from: "$rootDir/gradle/dependencies.gradle"
   apply from: "$rootDir/gradle/util.gradle"
 
-<<<<<<< HEAD
-  version = '0.16.0+ai.patch.1'
-=======
   version = '0.17.0+ai.patch.1'
->>>>>>> 801534cc
 }
 
 repositories {
