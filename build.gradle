import java.time.Duration

plugins {
  id 'idea'

  id "io.github.gradle-nexus.publish-plugin"

  id 'org.gradle.test-retry' apply false

  id 'org.unbroken-dome.test-sets' apply false
  id 'com.github.ben-manes.versions'

  id "com.diffplug.spotless"
  id "net.ltgt.errorprone" apply false
  id "net.ltgt.nullaway" apply false
}

<<<<<<< HEAD
=======
allprojects {
  version = '1.3.0+ai.patch.1'
}

>>>>>>> 6096b0fd
nexusPublishing {
  packageGroup = "io.opentelemetry"

  repositories {
    sonatype {
      username = System.getenv('SONATYPE_USER')
      password = System.getenv('SONATYPE_KEY')
    }
  }

  connectTimeout = Duration.ofMinutes(5)
  clientTimeout = Duration.ofMinutes(5)

  transitionCheckOptions {
    // We have many artifacts so Maven Central takes a long time on its compliance checks. This sets
    // the timeout for waiting for the repository to close to a comfortable 50 minutes.
    maxRetries.set(300)
    delayBetween.set(Duration.ofSeconds(10))
  }
}

// Enable after verifying Maven Central publishing once through manual closing
// tasks.release.finalizedBy tasks.closeAndReleaseRepository

<<<<<<< HEAD
allprojects {
  apply from: "$rootDir/gradle/util.gradle"

  version = '1.2.0+ai.patch.1'
}

repositories {
  mavenLocal()
  mavenCentral()
}

=======
>>>>>>> 6096b0fd
description = 'OpenTelemetry instrumentations for Java'

allprojects {
  apply plugin: 'idea'

  idea {
    module {
      downloadJavadoc = false
      downloadSources = false
    }
  }

  plugins.withId('net.ltgt.errorprone') {
    dependencies {
      errorprone "com.google.errorprone:error_prone_core"
    }

    tasks.withType(JavaCompile).configureEach {
      options.errorprone {
        enabled = rootProject.findProperty("disableErrorProne") != "true"
        disableWarningsInGeneratedCode = true
        allDisabledChecksAsWarnings = true

        excludedPaths = ".*/build/generated/.*"

        // Doesn't work well with Java 8
        disable("FutureReturnValueIgnored")

        // Require Guava
        disable("AutoValueImmutableFields")
        disable("StringSplitter")
        disable("ImmutableMemberCollection")

        // Don't currently use this (to indicate a local variable that's mutated) but could
        // consider for future.
        disable("Var")

        // Don't support Android without desugar
        disable("AndroidJdkLibsChecker")
        disable("Java7ApiChecker")
        disable("StaticOrDefaultInterfaceMethod")

        // Great check, but for bytecode manipulation it's too common to separate over
        // onEnter / onExit
        // TODO(anuraaga): Only disable for auto instrumentation project.
        disable("MustBeClosedChecker")

        // Common to avoid an allocation. Revisit if it's worth opt-in suppressing instead of
        // disabling entirely.
        disable("MixedMutabilityReturnType")

        // We end up using obsolete types if a library we're instrumenting uses them.
        disable("JdkObsolete")
        disable("JavaUtilDate")

        // Limits API possibilities
        disable("NoFunctionalReturnType")

        // Storing into a variable in onEnter triggers this unfortunately.
        // TODO(anuraaga): Only disable for auto instrumentation project.
        disable("UnusedVariable")

        // TODO(anuraaga): Remove this, we use this pattern in several tests and it will mean
        // some moving.
        disable("DefaultPackage")

        // TODO(anuraaga): Remove this, all our advice classes miss constructors but probably should
        // address this.
        disable("PrivateConstructorForUtilityClass")

        // TODO(anuraaga): Remove this, probably after instrumenter API migration instead of dealing
        // with older APIs.
        disable("InconsistentOverloads")
        disable("TypeParameterNaming")

        // We don't use tools that recognize.
        disable("InlineMeSuggester")
        disable("DoNotCallSuggester")

        if (name.contains("Jmh") || name.contains("Test")) {
          disable("HashCodeToString")
          disable("MemberName")
        }
      }
    }
  }

  plugins.withId('net.ltgt.nullaway') {
    dependencies {
      errorprone "com.uber.nullaway:nullaway"
    }

    nullaway {
      annotatedPackages.addAll("io.opentelemetry", "com.linecorp.armeria,com.google.common")
    }

    tasks.withType(JavaCompile).configureEach {
      if (!name.toLowerCase().contains("test")) {
        options.errorprone {
          nullaway {
            severity = net.ltgt.gradle.errorprone.CheckSeverity.ERROR
          }
        }
      }
    }
  }
}

apply plugin: 'com.diffplug.spotless'

spotless {
  // this formatting is applied at the root level, as some of these files are not in a submodules
  // and would be missed otherwise
  format 'misc', {
    target '.gitignore', '*.md', 'docs/**/*.md'
    indentWithSpaces()
    trimTrailingWhitespace()
    endWithNewline()
  }
}<|MERGE_RESOLUTION|>--- conflicted
+++ resolved
@@ -15,13 +15,10 @@
   id "net.ltgt.nullaway" apply false
 }
 
-<<<<<<< HEAD
-=======
 allprojects {
   version = '1.3.0+ai.patch.1'
 }
 
->>>>>>> 6096b0fd
 nexusPublishing {
   packageGroup = "io.opentelemetry"
 
@@ -46,20 +43,6 @@
 // Enable after verifying Maven Central publishing once through manual closing
 // tasks.release.finalizedBy tasks.closeAndReleaseRepository
 
-<<<<<<< HEAD
-allprojects {
-  apply from: "$rootDir/gradle/util.gradle"
-
-  version = '1.2.0+ai.patch.1'
-}
-
-repositories {
-  mavenLocal()
-  mavenCentral()
-}
-
-=======
->>>>>>> 6096b0fd
 description = 'OpenTelemetry instrumentations for Java'
 
 allprojects {
