plugins {
  id 'idea'

  id "com.jfrog.artifactory" version "4.15.2" apply false
  id 'com.jfrog.bintray' version '1.8.5' apply false
  id "nebula.release" version "15.0.1"

  id 'org.gradle.test-retry' version '1.1.8' apply false

  id 'org.unbroken-dome.test-sets' version '3.0.1'
  id 'com.github.ben-manes.versions' version '0.27.0'

  id 'com.dorongold.task-tree' version '1.5'

  id "com.github.johnrengelman.shadow" version "6.0.0"

  id "com.diffplug.spotless" version "5.6.1"
  id "com.github.spotbugs" version "4.5.1"

  id "net.ltgt.errorprone" version "1.2.1" apply false
}

allprojects {
  ext.isCI = System.getenv("CI") != null

<<<<<<< HEAD
  version = '0.9.0+ai.patch.1'
=======
  version = '0.10.0+ai.patch.1'
>>>>>>> aad473a0

  if (isCI) {
    buildDir = "$rootDir/workspace/${projectDir.path.replace(rootDir.path, '')}/build/"
  }

  apply from: "$rootDir/gradle/dependencies.gradle"
  apply from: "$rootDir/gradle/util.gradle"
}

repositories {
  mavenLocal()
  mavenCentral()
  jcenter()
}

description = 'OpenTelemetry instrumentations for Java'

wrapper {
  distributionType = Wrapper.DistributionType.ALL
}

allprojects {
  apply plugin: 'idea'

  idea {
    module {
      downloadJavadoc = false
      downloadSources = false
    }
  }
}

apply plugin: 'com.diffplug.spotless'

spotless {
  // this formatting is applied at the root level, as some of these files are not in a submodules
  // and would be missed otherwise
  format 'misc', {
    target '.gitignore', '*.md', 'docs/**/*.md'
    indentWithSpaces()
    trimTrailingWhitespace()
    endWithNewline()
  }
}

task formatCode(dependsOn: ['spotlessApply'])
check.dependsOn 'spotlessCheck'<|MERGE_RESOLUTION|>--- conflicted
+++ resolved
@@ -23,11 +23,7 @@
 allprojects {
   ext.isCI = System.getenv("CI") != null
 
-<<<<<<< HEAD
-  version = '0.9.0+ai.patch.1'
-=======
   version = '0.10.0+ai.patch.1'
->>>>>>> aad473a0
 
   if (isCI) {
     buildDir = "$rootDir/workspace/${projectDir.path.replace(rootDir.path, '')}/build/"
