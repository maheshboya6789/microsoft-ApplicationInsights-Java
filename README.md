--- conflicted
+++ resolved
@@ -192,7 +192,6 @@
 | [Hibernate](https://github.com/hibernate/hibernate-orm)                                                                               | 3.3+                           |
 | [HttpURLConnection](https://docs.oracle.com/en/java/javase/11/docs/api/java.base/java/net/HttpURLConnection.html)                     | Java 7+                        |
 | [Hystrix](https://github.com/Netflix/Hystrix)                                                                                         | 1.4+                           |
-| [java.util.logging](https://docs.oracle.com/en/java/javase/11/docs/api/java.logging/java/util/logging/package-summary.html)           | Java 7+                        |
 | [JAX-RS](https://javaee.github.io/javaee-spec/javadocs/javax/ws/rs/package-summary.html)                                              | 0.5+                           |
 | [JAX-RS Client](https://javaee.github.io/javaee-spec/javadocs/javax/ws/rs/client/package-summary.html)                                | 2.0+                           |
 | [JDBC](https://docs.oracle.com/en/java/javase/11/docs/api/java.sql/java/sql/package-summary.html)                                     | Java 7+                        |
@@ -204,12 +203,7 @@
 | [khttp](https://khttp.readthedocs.io)                                                                                                 | 0.1+                           |
 | [Kubernetes Client](https://github.com/kubernetes-client/java)                                                                        | 7.0+                           |
 | [Lettuce](https://github.com/lettuce-io/lettuce-core)                                                                                 | 4.0+                           |
-<<<<<<< HEAD
-| [Log4j](https://logging.apache.org/log4j/2.x/)                                                                                        | 1.1+                           |
-| [Logback](https://github.com/qos-ch/logback)                                                                                          | 1.0+                           |
-=======
 | [Logback](http://logback.qos.ch/)                                                                                                     | 1.0+                           |
->>>>>>> 41951eda
 | [MongoDB Drivers](https://mongodb.github.io/mongo-java-driver/)                                                                       | 3.3+                           |
 | [Netty](https://github.com/netty/netty)                                                                                               | 3.8+                           |
 | [OkHttp](https://github.com/square/okhttp/)                                                                                           | 3.0+                           |
