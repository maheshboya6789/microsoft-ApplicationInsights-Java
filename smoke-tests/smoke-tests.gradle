--- conflicted
+++ resolved
@@ -37,15 +37,11 @@
   inputs.files(tasks.findByPath(':javaagent:shadowJar').outputs.files)
   maxParallelForks = 2
 
-<<<<<<< HEAD
-  timeout.set(Duration.ofMinutes(60))
-=======
   testLogging.showStandardStreams = true
 
   // TODO investigate why smoke tests occasionally hang forever
   //  this needs to be long enough so that smoke tests that are just running slow don't time out
   timeout.set(Duration.ofMinutes(45))
->>>>>>> e1f8c6f7
 
   //We enable/disable smoke tests based on the java version requests
   //In addition to that we disable them by default on local machines
