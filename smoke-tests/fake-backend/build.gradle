import com.bmuschko.gradle.docker.tasks.image.DockerBuildImage
import com.bmuschko.gradle.docker.tasks.image.DockerPushImage

plugins {
  id 'java'
  id 'com.google.cloud.tools.jib' version '2.5.0'
  id "com.bmuschko.docker-remote-api" version "6.7.0"
  id 'com.github.johnrengelman.shadow' version '6.1.0'
  id "de.undercouch.download" version "4.1.1"
}

group = 'io.opentelemetry'
version = '0.0.1-SNAPSHOT'

repositories {
  mavenCentral()
<<<<<<< HEAD

  // this is only needed for the working against unreleased otel-java snapshots
  maven {
    url "https://oss.jfrog.org/artifactory/oss-snapshot-local"
    content {
      includeGroup "io.opentelemetry"
    }
  }
=======
>>>>>>> e1f8c6f7
}

compileJava {
  options.release.set(11)
}

dependencies {
  implementation("com.linecorp.armeria:armeria-grpc:1.0.0")
  implementation("io.opentelemetry:opentelemetry-proto:1.0.0-alpha")
  implementation("org.slf4j:slf4j-simple:1.7.30")
}

shadowJar {
  manifest {
    attributes 'Main-Class': 'io.opentelemetry.smoketest.fakebackend.FakeBackendMain'
  }
}

ext {
  extraTag = findProperty("extraTag") ?: new Date().format("yyyyMMdd.HHmmSS")
}

jib {
  from.image = "gcr.io/distroless/java-debian10:11"
  to.image = "ghcr.io/open-telemetry/java-test-containers:smoke-fake-backend-$extraTag"
}


//windows containers are built manually since jib does not support windows containers yet
def backendDockerBuildDir = new File(project.buildDir, "docker-backend")

task windowsBackendImagePrepare(type: Copy) {
  dependsOn(shadowJar)
  into(backendDockerBuildDir)
  from("src/docker/backend")
  from(shadowJar.outputs) {
    rename { _ -> "fake-backend.jar" }
  }
}

task windowsBackendImageBuild(type: DockerBuildImage) {
  dependsOn(windowsBackendImagePrepare)
  inputDir = backendDockerBuildDir

  it.images.add "ghcr.io/open-telemetry/java-test-containers:smoke-fake-backend-windows-$extraTag"
  it.dockerFile = new File(backendDockerBuildDir, "windows.dockerfile")
}

def collectorDockerBuildDir = new File(project.buildDir, "docker-collector")

task windowsCollectorBinaryDownload(type: Download) {
  doFirst {
    collectorDockerBuildDir.mkdirs()
  }

  src("https://github.com/open-telemetry/opentelemetry-collector/releases/latest/download/otelcol_windows_amd64.exe")
  dest(collectorDockerBuildDir)
}

task windowsCollectorImagePrepare(type: Copy) {
  dependsOn(windowsCollectorBinaryDownload)
  into(collectorDockerBuildDir)
  from("src/docker/collector")
}

task windowsCollectorImageBuild(type: DockerBuildImage) {
  dependsOn(windowsCollectorImagePrepare)
  inputDir = collectorDockerBuildDir

  it.images.add "ghcr.io/open-telemetry/java-test-containers:collector-windows-$extraTag"
  it.dockerFile = new File(collectorDockerBuildDir, "windows.dockerfile")
}

tasks.create("dockerPush", DockerPushImage) {
  group = "publishing"
  description = "Push all Docker images for the test backend"
  dependsOn(windowsBackendImageBuild, windowsCollectorImageBuild)
  images.set(["ghcr.io/open-telemetry/java-test-containers:smoke-fake-backend-windows-$extraTag",
              "ghcr.io/open-telemetry/java-test-containers:collector-windows-$extraTag"])
}<|MERGE_RESOLUTION|>--- conflicted
+++ resolved
@@ -14,17 +14,6 @@
 
 repositories {
   mavenCentral()
-<<<<<<< HEAD
-
-  // this is only needed for the working against unreleased otel-java snapshots
-  maven {
-    url "https://oss.jfrog.org/artifactory/oss-snapshot-local"
-    content {
-      includeGroup "io.opentelemetry"
-    }
-  }
-=======
->>>>>>> e1f8c6f7
 }
 
 compileJava {
