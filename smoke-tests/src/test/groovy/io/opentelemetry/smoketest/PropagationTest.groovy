/*
 * Copyright The OpenTelemetry Authors
 * SPDX-License-Identifier: Apache-2.0
 */

package io.opentelemetry.smoketest

import io.opentelemetry.api.trace.TraceId
import io.opentelemetry.proto.collector.trace.v1.ExportTraceServiceRequest
import spock.lang.IgnoreIf

import static java.util.stream.Collectors.toSet

abstract class PropagationTest extends SmokeTest {

  @Override
  protected String getTargetImage(String jdk) {
<<<<<<< HEAD
    "ghcr.io/open-telemetry/java-test-containers:smoke-springboot-jdk$jdk-20210915.1238472439"
=======
    "ghcr.io/open-telemetry/opentelemetry-java-instrumentation/smoke-test-spring-boot:jdk$jdk-20210918.1248928124"
>>>>>>> 0d0d0da6
  }

  def "Should propagate test"() {
    setup:
    startTarget(11)
    when:
    def response = client().get("/front").aggregate().join()
    Collection<ExportTraceServiceRequest> traces = waitForTraces()
    def traceIds = getSpanStream(traces)
      .map({ TraceId.fromBytes(it.getTraceId().toByteArray()) })
      .collect(toSet())

    then:
    traceIds.size() == 1

    def traceId = traceIds.first()

    response.contentUtf8() == "${traceId};${traceId}"

    cleanup:
    stopTarget()

  }

}

@IgnoreIf({ os.windows })
class DefaultPropagationTest extends PropagationTest {
}

@IgnoreIf({ os.windows })
class W3CPropagationTest extends PropagationTest {
  @Override
  protected Map<String, String> getExtraEnv() {
    return ["otel.propagators": "tracecontext"]
  }
}

@IgnoreIf({ os.windows })
class B3PropagationTest extends PropagationTest {
  @Override
  protected Map<String, String> getExtraEnv() {
    return ["otel.propagators": "b3"]
  }
}

@IgnoreIf({ os.windows })
class B3MultiPropagationTest extends PropagationTest {
  @Override
  protected Map<String, String> getExtraEnv() {
    return ["otel.propagators": "b3multi"]
  }
}

@IgnoreIf({ os.windows })
class JaegerPropagationTest extends PropagationTest {
  @Override
  protected Map<String, String> getExtraEnv() {
    return ["otel.propagators": "jaeger"]
  }
}

@IgnoreIf({ os.windows })
class OtTracePropagationTest extends SmokeTest {
  @Override
  protected String getTargetImage(String jdk) {
<<<<<<< HEAD
    "ghcr.io/open-telemetry/java-test-containers:smoke-springboot-jdk$jdk-20210915.1238472439"
=======
    "ghcr.io/open-telemetry/opentelemetry-java-instrumentation/smoke-test-spring-boot:jdk$jdk-20210918.1248928124"
>>>>>>> 0d0d0da6
  }

  // OtTracer only propagates lower half of trace ID so we have to mangle the trace IDs similar to
  // the Lightstep backend.
  def "Should propagate test"() {
    setup:
    startTarget(11)
    when:
    def response = client().get("/front").aggregate().join()
    Collection<ExportTraceServiceRequest> traces = waitForTraces()
    def traceIds = getSpanStream(traces)
      .map({ TraceId.fromBytes(it.getTraceId().toByteArray()).substring(16) })
      .collect(toSet())

    then:
    traceIds.size() == 1

    def traceId = traceIds.first()

    response.contentUtf8().matches(/[0-9a-f]{16}${traceId};[0]{16}${traceId}/)

    cleanup:
    stopTarget()
  }

  @Override
  protected Map<String, String> getExtraEnv() {
    return ["otel.propagators": "ottrace"]
  }
}

@IgnoreIf({ os.windows })
class XRayPropagationTest extends PropagationTest {
  @Override
  protected Map<String, String> getExtraEnv() {
    return ["otel.propagators": "xray"]
  }
}<|MERGE_RESOLUTION|>--- conflicted
+++ resolved
@@ -15,11 +15,7 @@
 
   @Override
   protected String getTargetImage(String jdk) {
-<<<<<<< HEAD
-    "ghcr.io/open-telemetry/java-test-containers:smoke-springboot-jdk$jdk-20210915.1238472439"
-=======
     "ghcr.io/open-telemetry/opentelemetry-java-instrumentation/smoke-test-spring-boot:jdk$jdk-20210918.1248928124"
->>>>>>> 0d0d0da6
   }
 
   def "Should propagate test"() {
@@ -86,11 +82,7 @@
 class OtTracePropagationTest extends SmokeTest {
   @Override
   protected String getTargetImage(String jdk) {
-<<<<<<< HEAD
-    "ghcr.io/open-telemetry/java-test-containers:smoke-springboot-jdk$jdk-20210915.1238472439"
-=======
     "ghcr.io/open-telemetry/opentelemetry-java-instrumentation/smoke-test-spring-boot:jdk$jdk-20210918.1248928124"
->>>>>>> 0d0d0da6
   }
 
   // OtTracer only propagates lower half of trace ID so we have to mangle the trace IDs similar to
