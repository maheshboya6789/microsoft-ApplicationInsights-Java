--- conflicted
+++ resolved
@@ -56,11 +56,7 @@
         log.debug(description, e);
       }
       return fallback;
-<<<<<<< HEAD
-    } catch (Exception e) {
-=======
     } catch (Throwable e) {
->>>>>>> 6096b0fd
       log.debug(description, e);
       return fallback;
     }
