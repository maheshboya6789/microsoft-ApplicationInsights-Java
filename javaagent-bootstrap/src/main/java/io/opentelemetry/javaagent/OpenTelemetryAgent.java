/*
 * Copyright The OpenTelemetry Authors
 * SPDX-License-Identifier: Apache-2.0
 */

package io.opentelemetry.javaagent;

import io.opentelemetry.javaagent.bootstrap.AgentInitializer;
import java.io.File;
import java.io.IOException;
import java.lang.instrument.Instrumentation;
import java.lang.management.ManagementFactory;
import java.lang.reflect.Field;
import java.net.URISyntaxException;
import java.security.CodeSource;
import java.util.Arrays;
import java.util.List;
import java.util.jar.JarFile;
import java.util.jar.Manifest;
import java.util.regex.Matcher;
import java.util.regex.Pattern;

/**
 * Premain-Class for the OpenTelemetry Java agent.
 *
 * <p>The bootstrap process of the agent is somewhat complicated and care has to be taken to make
 * sure things do not get broken by accident.
 *
 * <p>JVM loads this class onto app's classloader, afterwards agent needs to inject its classes onto
 * bootstrap classpath. This leads to this class being visible on bootstrap. This in turn means that
 * this class may be loaded again on bootstrap by accident if we ever reference it after bootstrap
 * has been setup.
 *
 * <p>In order to avoid this we need to make sure we do a few things:
 *
 * <ul>
 *   <li>Do as little as possible here
 *   <li>Never reference this class after we have setup bootstrap and jumped over to 'real' agent
 *       code
 *   <li>Do not store any static data in this class
 *   <li>Do dot touch any logging facilities here so we can configure them later
 * </ul>
 */
// Too early for logging
@SuppressWarnings("SystemOut")
public final class OpenTelemetryAgent {
  private static final Class<?> thisClass = OpenTelemetryAgent.class;

  public static void agentmain(String agentArgs, Instrumentation inst) {
    premain(agentArgs, inst);
  }

  public static void premain(String agentArgs, Instrumentation inst) {
    premain(agentArgs, inst, OpenTelemetryAgent.class);
  }

  // this is exposed for other agents that want to wrap this one
  public static void premain(String agentArgs, Instrumentation inst, Class<?> premainClass) {
    try {
<<<<<<< HEAD

      URL bootstrapUrl = installBootstrapJar(inst, premainClass);

      Class<?> agentInitializerClass =
          ClassLoader.getSystemClassLoader()
              .loadClass("io.opentelemetry.javaagent.bootstrap.AgentInitializer");
      Method startMethod =
          agentInitializerClass.getMethod("initialize", Instrumentation.class, URL.class);
      startMethod.invoke(null, inst, bootstrapUrl);
=======
      File javaagentFile = installBootstrapJar(inst);
      AgentInitializer.initialize(inst, javaagentFile);
>>>>>>> 6096b0fd
    } catch (Throwable ex) {
      // Don't rethrow.  We don't have a log manager here, so just print.
      System.err.println("ERROR " + thisClass.getName());
      ex.printStackTrace();
    }
  }

<<<<<<< HEAD
  private static synchronized URL installBootstrapJar(Instrumentation inst, Class<?> premainClass)
=======
  private static synchronized File installBootstrapJar(Instrumentation inst)
>>>>>>> 6096b0fd
      throws IOException, URISyntaxException {

    // First try Code Source
    CodeSource codeSource = thisClass.getProtectionDomain().getCodeSource();

    if (codeSource != null) {
<<<<<<< HEAD
      javaAgentJarUrl = codeSource.getLocation();
      File bootstrapFile = new File(javaAgentJarUrl.toURI());

      if (!bootstrapFile.isDirectory()) {
        JarFile agentJar = new JarFile(bootstrapFile, false);
        checkJarManifestMainClassIsThis(javaAgentJarUrl, agentJar, premainClass);
=======
      File javaagentFile = new File(codeSource.getLocation().toURI());

      if (javaagentFile.isFile()) {
        // passing verify false for vendors who sign the agent jar, because jar file signature
        // verification is very slow before the JIT compiler starts up, which on Java 8 is not until
        // after premain executes
        JarFile agentJar = new JarFile(javaagentFile, false);
        verifyJarManifestMainClassIsThis(javaagentFile, agentJar);
>>>>>>> 6096b0fd
        inst.appendToBootstrapClassLoaderSearch(agentJar);
        return javaagentFile;
      }
    }

    System.out.println("Could not get bootstrap jar from code source, using -javaagent arg");

    // ManagementFactory indirectly references java.util.logging.LogManager
    // - On Oracle-based JDKs after 1.8
    // - On IBM-based JDKs since at least 1.7
    // This prevents custom log managers from working correctly
    // Use reflection to bypass the loading of the class
    List<String> arguments = getVmArgumentsThroughReflection();

    String agentArgument = null;
    for (String arg : arguments) {
      if (arg.startsWith("-javaagent")) {
        if (agentArgument == null) {
          agentArgument = arg;
        } else {
          throw new IllegalStateException(
              "Multiple javaagents specified and code source unavailable, "
                  + "not installing tracing agent");
        }
      }
    }

    if (agentArgument == null) {
      throw new IllegalStateException(
          "Could not find javaagent parameter and code source unavailable, "
              + "not installing tracing agent");
    }

    // argument is of the form -javaagent:/path/to/java-agent.jar=optionalargumentstring
    Matcher matcher = Pattern.compile("-javaagent:([^=]+).*").matcher(agentArgument);

    if (!matcher.matches()) {
      throw new IllegalStateException("Unable to parse javaagent parameter: " + agentArgument);
    }

    File javaagentFile = new File(matcher.group(1));
    if (!javaagentFile.isFile()) {
      throw new IllegalStateException("Unable to find javaagent file: " + javaagentFile);
    }

    JarFile agentJar = new JarFile(javaagentFile, false);
<<<<<<< HEAD
    checkJarManifestMainClassIsThis(javaAgentJarUrl, agentJar, premainClass);
=======
    verifyJarManifestMainClassIsThis(javaagentFile, agentJar);
>>>>>>> 6096b0fd
    inst.appendToBootstrapClassLoaderSearch(agentJar);
    return javaagentFile;
  }

  private static List<String> getVmArgumentsThroughReflection() {
    ClassLoader classLoader = ClassLoader.getSystemClassLoader();
    try {
      // Try Oracle-based
      Class managementFactoryHelperClass =
          classLoader.loadClass("sun.management.ManagementFactoryHelper");

      Class vmManagementClass = classLoader.loadClass("sun.management.VMManagement");

      Object vmManagement;

      try {
        vmManagement =
            managementFactoryHelperClass.getDeclaredMethod("getVMManagement").invoke(null);
      } catch (NoSuchMethodException e) {
        // Older vm before getVMManagement() existed
        Field field = managementFactoryHelperClass.getDeclaredField("jvm");
        field.setAccessible(true);
        vmManagement = field.get(null);
        field.setAccessible(false);
      }

      return (List<String>) vmManagementClass.getMethod("getVmArguments").invoke(vmManagement);

    } catch (ReflectiveOperationException e) {
      try { // Try IBM-based.
        Class vmClass = classLoader.loadClass("com.ibm.oti.vm.VM");
        String[] argArray = (String[]) vmClass.getMethod("getVMArgs").invoke(null);
        return Arrays.asList(argArray);
      } catch (ReflectiveOperationException e1) {
        // Fallback to default
        System.out.println(
            "WARNING: Unable to get VM args through reflection. "
                + "A custom java.util.logging.LogManager may not work correctly");

        return ManagementFactory.getRuntimeMXBean().getInputArguments();
      }
    }
  }

<<<<<<< HEAD
  private static boolean checkJarManifestMainClassIsThis(
      URL jarUrl, JarFile agentJar, Class<?> premainClass) throws IOException {
    Manifest manifest = agentJar.getManifest();
    String mainClass = manifest.getMainAttributes().getValue("Premain-Class");
    if (premainClass.getCanonicalName().equals(mainClass)) {
      return true;
=======
  // this protects against the case where someone adds the contents of opentelemetry-javaagent.jar
  // by mistake to their application's "uber.jar"
  //
  // the reason this can cause issues is because we locate the agent jar based on the CodeSource of
  // the OpenTelemetryAgent class, and then we add that jar file to the bootstrap class path
  //
  // but if we find the OpenTelemetryAgent class in an uber jar file, and we add that (whole) uber
  // jar file to the bootstrap class loader, that can cause some applications to break, as there's a
  // lot of application and library code that doesn't handle getClassLoader() returning null
  // (e.g. https://github.com/qos-ch/logback/pull/291)
  private static void verifyJarManifestMainClassIsThis(File jarFile, JarFile agentJar)
      throws IOException {
    Manifest manifest = agentJar.getManifest();
    if (manifest.getMainAttributes().getValue("Premain-Class") == null) {
      throw new IllegalStateException(
          "The agent was not installed, because the agent was found in '"
              + jarFile
              + "', which doesn't contain a Premain-Class manifest attribute. Make sure that you"
              + " haven't included the agent jar file inside of an application uber jar.");
>>>>>>> 6096b0fd
    }
  }

  /**
   * Main entry point.
   *
   * @param args command line arguments
   */
  public static void main(String... args) {
    try {
      System.out.println(OpenTelemetryAgent.class.getPackage().getImplementationVersion());
    } catch (RuntimeException e) {
      System.out.println("Failed to parse agent version");
      e.printStackTrace();
    }
  }

  private OpenTelemetryAgent() {}
}<|MERGE_RESOLUTION|>--- conflicted
+++ resolved
@@ -46,31 +46,14 @@
 public final class OpenTelemetryAgent {
   private static final Class<?> thisClass = OpenTelemetryAgent.class;
 
+  public static void premain(String agentArgs, Instrumentation inst) {
+    agentmain(agentArgs, inst);
+  }
+
   public static void agentmain(String agentArgs, Instrumentation inst) {
-    premain(agentArgs, inst);
-  }
-
-  public static void premain(String agentArgs, Instrumentation inst) {
-    premain(agentArgs, inst, OpenTelemetryAgent.class);
-  }
-
-  // this is exposed for other agents that want to wrap this one
-  public static void premain(String agentArgs, Instrumentation inst, Class<?> premainClass) {
     try {
-<<<<<<< HEAD
-
-      URL bootstrapUrl = installBootstrapJar(inst, premainClass);
-
-      Class<?> agentInitializerClass =
-          ClassLoader.getSystemClassLoader()
-              .loadClass("io.opentelemetry.javaagent.bootstrap.AgentInitializer");
-      Method startMethod =
-          agentInitializerClass.getMethod("initialize", Instrumentation.class, URL.class);
-      startMethod.invoke(null, inst, bootstrapUrl);
-=======
       File javaagentFile = installBootstrapJar(inst);
       AgentInitializer.initialize(inst, javaagentFile);
->>>>>>> 6096b0fd
     } catch (Throwable ex) {
       // Don't rethrow.  We don't have a log manager here, so just print.
       System.err.println("ERROR " + thisClass.getName());
@@ -78,25 +61,13 @@
     }
   }
 
-<<<<<<< HEAD
-  private static synchronized URL installBootstrapJar(Instrumentation inst, Class<?> premainClass)
-=======
   private static synchronized File installBootstrapJar(Instrumentation inst)
->>>>>>> 6096b0fd
       throws IOException, URISyntaxException {
 
     // First try Code Source
     CodeSource codeSource = thisClass.getProtectionDomain().getCodeSource();
 
     if (codeSource != null) {
-<<<<<<< HEAD
-      javaAgentJarUrl = codeSource.getLocation();
-      File bootstrapFile = new File(javaAgentJarUrl.toURI());
-
-      if (!bootstrapFile.isDirectory()) {
-        JarFile agentJar = new JarFile(bootstrapFile, false);
-        checkJarManifestMainClassIsThis(javaAgentJarUrl, agentJar, premainClass);
-=======
       File javaagentFile = new File(codeSource.getLocation().toURI());
 
       if (javaagentFile.isFile()) {
@@ -105,7 +76,6 @@
         // after premain executes
         JarFile agentJar = new JarFile(javaagentFile, false);
         verifyJarManifestMainClassIsThis(javaagentFile, agentJar);
->>>>>>> 6096b0fd
         inst.appendToBootstrapClassLoaderSearch(agentJar);
         return javaagentFile;
       }
@@ -152,11 +122,7 @@
     }
 
     JarFile agentJar = new JarFile(javaagentFile, false);
-<<<<<<< HEAD
-    checkJarManifestMainClassIsThis(javaAgentJarUrl, agentJar, premainClass);
-=======
     verifyJarManifestMainClassIsThis(javaagentFile, agentJar);
->>>>>>> 6096b0fd
     inst.appendToBootstrapClassLoaderSearch(agentJar);
     return javaagentFile;
   }
@@ -201,14 +167,6 @@
     }
   }
 
-<<<<<<< HEAD
-  private static boolean checkJarManifestMainClassIsThis(
-      URL jarUrl, JarFile agentJar, Class<?> premainClass) throws IOException {
-    Manifest manifest = agentJar.getManifest();
-    String mainClass = manifest.getMainAttributes().getValue("Premain-Class");
-    if (premainClass.getCanonicalName().equals(mainClass)) {
-      return true;
-=======
   // this protects against the case where someone adds the contents of opentelemetry-javaagent.jar
   // by mistake to their application's "uber.jar"
   //
@@ -228,7 +186,6 @@
               + jarFile
               + "', which doesn't contain a Premain-Class manifest attribute. Make sure that you"
               + " haven't included the agent jar file inside of an application uber jar.");
->>>>>>> 6096b0fd
     }
   }
 
