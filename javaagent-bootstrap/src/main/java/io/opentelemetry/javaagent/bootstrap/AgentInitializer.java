--- conflicted
+++ resolved
@@ -21,64 +21,12 @@
  */
 public class AgentInitializer {
 
-<<<<<<< HEAD
-  private static final String SIMPLE_LOGGER_SHOW_DATE_TIME_PROPERTY =
-      "io.opentelemetry.javaagent.slf4j.simpleLogger.showDateTime";
-  private static final String SIMPLE_LOGGER_DATE_TIME_FORMAT_PROPERTY =
-      "io.opentelemetry.javaagent.slf4j.simpleLogger.dateTimeFormat";
-  private static final String SIMPLE_LOGGER_DATE_TIME_FORMAT_DEFAULT =
-      "'[opentelemetry.auto.trace 'yyyy-MM-dd HH:mm:ss:SSS Z']'";
-  private static final String SIMPLE_LOGGER_DEFAULT_LOG_LEVEL_PROPERTY =
-      "io.opentelemetry.javaagent.slf4j.simpleLogger.defaultLogLevel";
-  private static final String SIMPLE_LOGGER_PREFIX =
-      "io.opentelemetry.javaagent.slf4j.simpleLogger.log.";
-
-  private static final Logger log;
-
-  static {
-    // We can configure logger here because io.opentelemetry.auto.AgentBootstrap doesn't touch
-    // it.
-    Class<?> clazz = null;
-    try {
-      clazz = Class.forName("io.opentelemetry.javaagent.bootstrap.ConfigureLogging");
-    } catch (final ClassNotFoundException ignored) {
-    }
-    if (clazz != null) {
-      // exceptions in this code should be propagated up so that agent startup fails
-      try {
-        final Method method = clazz.getMethod("configure");
-        method.invoke(null);
-      } catch (final Exception e) {
-        throw new IllegalStateException(e);
-      }
-    } else {
-      configureLogger();
-    }
-    log = LoggerFactory.getLogger(AgentInitializer.class);
-  }
-
-=======
->>>>>>> 801534cc
   // Accessed via reflection from tests.
   // fields must be managed under class lock
   public static ClassLoader AGENT_CLASSLOADER = null;
 
-<<<<<<< HEAD
-  public static void initialize(Instrumentation inst, URL bootstrapUrl) {
-    try {
-      startAgent(inst, bootstrapUrl);
-    } catch (Throwable ex) {
-      log.error("Throwable thrown while installing the agent", ex);
-    }
-  }
-
-  public static void initializeAndBubbleException(Instrumentation inst, URL bootstrapUrl)
-      throws Exception {
-    // allow exception to bubble up
-=======
   // called via reflection in the OpenTelemetryAgent class
   public static void initialize(Instrumentation inst, URL bootstrapUrl) throws Exception {
->>>>>>> 801534cc
     startAgent(inst, bootstrapUrl);
   }
 
@@ -86,45 +34,6 @@
       throws Exception {
     if (AGENT_CLASSLOADER == null) {
       ClassLoader agentClassLoader = createAgentClassLoader("inst", bootstrapUrl);
-<<<<<<< HEAD
-      Class<?> agentInstallerClass =
-          agentClassLoader.loadClass("io.opentelemetry.javaagent.tooling.AgentInstaller");
-      Method agentInstallerMethod =
-          agentInstallerClass.getMethod("installBytebuddyAgent", Instrumentation.class);
-      ClassLoader savedContextClassLoader = Thread.currentThread().getContextClassLoader();
-      try {
-        Thread.currentThread().setContextClassLoader(AGENT_CLASSLOADER);
-        agentInstallerMethod.invoke(null, inst);
-      } finally {
-        Thread.currentThread().setContextClassLoader(savedContextClassLoader);
-      }
-      AGENT_CLASSLOADER = agentClassLoader;
-    }
-  }
-
-  private static void configureLogger() {
-    setSystemPropertyDefault(SIMPLE_LOGGER_SHOW_DATE_TIME_PROPERTY, "true");
-    setSystemPropertyDefault(
-        SIMPLE_LOGGER_DATE_TIME_FORMAT_PROPERTY, SIMPLE_LOGGER_DATE_TIME_FORMAT_DEFAULT);
-
-    if (isDebugMode()) {
-      setSystemPropertyDefault(SIMPLE_LOGGER_DEFAULT_LOG_LEVEL_PROPERTY, "DEBUG");
-      // suppress a couple of verbose ClassNotFoundException stack traces logged at debug level
-      setSystemPropertyDefault(SIMPLE_LOGGER_PREFIX + "io.perfmark.PerfMark", "INFO");
-      setSystemPropertyDefault(SIMPLE_LOGGER_PREFIX + "io.grpc.Context", "INFO");
-      setSystemPropertyDefault(SIMPLE_LOGGER_PREFIX + "io.grpc.internal.ServerImplBuilder", "INFO");
-      setSystemPropertyDefault(
-          SIMPLE_LOGGER_PREFIX + "io.grpc.internal.ManagedChannelImplBuilder", "INFO");
-    } else {
-      // by default muzzle warnings are turned off
-      setSystemPropertyDefault(SIMPLE_LOGGER_PREFIX + "muzzleMatcher", "OFF");
-    }
-  }
-
-  private static void setSystemPropertyDefault(String property, String value) {
-    if (System.getProperty(property) == null) {
-      System.setProperty(property, value);
-=======
       Class<?> agentInstallerClass;
       try {
         agentInstallerClass =
@@ -143,7 +52,6 @@
         Thread.currentThread().setContextClassLoader(savedContextClassLoader);
       }
       AGENT_CLASSLOADER = agentClassLoader;
->>>>>>> 801534cc
     }
   }
 
