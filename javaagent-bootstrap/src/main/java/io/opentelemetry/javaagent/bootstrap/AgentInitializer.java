/*
 * Copyright The OpenTelemetry Authors
 * SPDX-License-Identifier: Apache-2.0
 */

package io.opentelemetry.javaagent.bootstrap;

import java.io.File;
import java.lang.instrument.Instrumentation;
import java.lang.reflect.Constructor;
import java.lang.reflect.InvocationTargetException;
import java.lang.reflect.Method;
import javax.annotation.Nullable;

/**
 * Agent start up logic.
 *
 * <p>This class is loaded and called by {@code io.opentelemetry.javaagent.OpenTelemetryAgent}
 *
 * <p>The intention is for this class to be loaded by bootstrap classloader to make sure we have
 * unimpeded access to the rest of agent parts.
 */
public final class AgentInitializer {

  @Nullable private static ClassLoader agentClassLoader = null;
  @Nullable private static AgentStarter agentStarter = null;

<<<<<<< HEAD
  // called via reflection in the OpenTelemetryAgent class
  public static void initialize(Instrumentation inst, File javaagentFile) throws Exception {
    if (agentClassLoader == null) {
      agentClassLoader = createAgentClassLoader("inst", javaagentFile);

      Class<?> agentInstallerClass = null;
      try {
        agentInstallerClass =
            agentClassLoader.loadClass("io.opentelemetry.javaagent.tooling.AgentInstallerOverride");
      } catch (ClassNotFoundException ignored) {
        // Ignore
      }

      boolean override = agentInstallerClass != null;

      if (agentInstallerClass == null) {
        agentInstallerClass =
            agentClassLoader.loadClass("io.opentelemetry.javaagent.tooling.AgentInstaller");
      }

      Method agentInstallerMethod;
      if (override) {
        agentInstallerMethod =
            agentInstallerClass.getMethod(
                "installBytebuddyAgent", Instrumentation.class, File.class);
      } else {
        agentInstallerMethod =
            agentInstallerClass.getMethod("installBytebuddyAgent", Instrumentation.class);
      }
      ClassLoader savedContextClassLoader = Thread.currentThread().getContextClassLoader();
      try {
        Thread.currentThread().setContextClassLoader(agentClassLoader);
        if (override) {
          agentInstallerMethod.invoke(null, inst, javaagentFile);
        } else {
          agentInstallerMethod.invoke(null, inst);
        }
      } finally {
        Thread.currentThread().setContextClassLoader(savedContextClassLoader);
=======
  public static void initialize(Instrumentation inst, File javaagentFile, boolean fromPremain)
      throws Exception {
    if (agentClassLoader != null) {
      return;
    }

    agentClassLoader = createAgentClassLoader("inst", javaagentFile);
    agentStarter = createAgentStarter(agentClassLoader, inst, javaagentFile);
    if (!fromPremain || !delayAgentStart()) {
      agentStarter.start();
    }
  }

  /**
   * Test whether we are running on oracle 1.8 before 1.8.0_40.
   *
   * @return true for oracle 1.8 before 1.8.0_40
   */
  private static boolean isEarlyOracle18() {
    // Java HotSpot(TM) 64-Bit Server VM or OpenJDK 64-Bit Server VM
    String vmName = System.getProperty("java.vm.name");
    if (!vmName.contains("HotSpot") && !vmName.contains("OpenJDK")) {
      return false;
    }
    // 1.8.0_31
    String javaVersion = System.getProperty("java.version");
    if (!javaVersion.startsWith("1.8")) {
      return false;
    }
    int index = javaVersion.indexOf('_');
    if (index == -1) {
      return false;
    }
    String minorVersion = javaVersion.substring(index + 1);
    try {
      int version = Integer.parseInt(minorVersion);
      if (version >= 40) {
        return false;
>>>>>>> 29124da0
      }
    } catch (NumberFormatException exception) {
      return false;
    }

    return true;
  }

  private static boolean delayAgentStart() {
    if (!isEarlyOracle18()) {
      return false;
    }

    return agentStarter.delayStart();
  }

  /**
   * Call to this method is inserted into {@code sun.launcher.LauncherHelper.checkAndLoadMain()}.
   */
  @SuppressWarnings("unused")
  public static void delayedStartHook() {
    agentStarter.start();
  }

  public static ClassLoader getExtensionsClassLoader() {
    // agentStarter can be null when running tests
    return agentStarter != null ? agentStarter.getExtensionClassLoader() : null;
  }

  /**
   * Create the agent classloader. This must be called after the bootstrap jar has been appended to
   * the bootstrap classpath.
   *
   * @param innerJarFilename Filename of internal jar to use for the classpath of the agent
   *     classloader
   * @return Agent Classloader
   */
  private static ClassLoader createAgentClassLoader(String innerJarFilename, File javaagentFile)
      throws Exception {
    ClassLoader agentParent;
    if (isJavaBefore9()) {
      agentParent = null; // bootstrap
    } else {
      // platform classloader is parent of system in java 9+
      agentParent = getPlatformClassLoader();
    }

    return new AgentClassLoader(javaagentFile, innerJarFilename, agentParent);
  }

  private static ClassLoader getPlatformClassLoader()
      throws NoSuchMethodException, InvocationTargetException, IllegalAccessException {
    /*
     Must invoke ClassLoader.getPlatformClassLoader by reflection to remain
     compatible with java 8.
    */
    Method method = ClassLoader.class.getDeclaredMethod("getPlatformClassLoader");
    return (ClassLoader) method.invoke(null);
  }

  public static boolean isJavaBefore9() {
    return System.getProperty("java.version").startsWith("1.");
  }

  private static AgentStarter createAgentStarter(
      ClassLoader agentClassLoader, Instrumentation instrumentation, File javaagentFile)
      throws Exception {
    Class<?> starterClass =
        agentClassLoader.loadClass("io.opentelemetry.javaagent.tooling.AgentStarterImpl");
    Constructor<?> constructor =
        starterClass.getDeclaredConstructor(Instrumentation.class, File.class);
    return (AgentStarter) constructor.newInstance(instrumentation, javaagentFile);
  }

  private AgentInitializer() {}
}<|MERGE_RESOLUTION|>--- conflicted
+++ resolved
@@ -25,47 +25,6 @@
   @Nullable private static ClassLoader agentClassLoader = null;
   @Nullable private static AgentStarter agentStarter = null;
 
-<<<<<<< HEAD
-  // called via reflection in the OpenTelemetryAgent class
-  public static void initialize(Instrumentation inst, File javaagentFile) throws Exception {
-    if (agentClassLoader == null) {
-      agentClassLoader = createAgentClassLoader("inst", javaagentFile);
-
-      Class<?> agentInstallerClass = null;
-      try {
-        agentInstallerClass =
-            agentClassLoader.loadClass("io.opentelemetry.javaagent.tooling.AgentInstallerOverride");
-      } catch (ClassNotFoundException ignored) {
-        // Ignore
-      }
-
-      boolean override = agentInstallerClass != null;
-
-      if (agentInstallerClass == null) {
-        agentInstallerClass =
-            agentClassLoader.loadClass("io.opentelemetry.javaagent.tooling.AgentInstaller");
-      }
-
-      Method agentInstallerMethod;
-      if (override) {
-        agentInstallerMethod =
-            agentInstallerClass.getMethod(
-                "installBytebuddyAgent", Instrumentation.class, File.class);
-      } else {
-        agentInstallerMethod =
-            agentInstallerClass.getMethod("installBytebuddyAgent", Instrumentation.class);
-      }
-      ClassLoader savedContextClassLoader = Thread.currentThread().getContextClassLoader();
-      try {
-        Thread.currentThread().setContextClassLoader(agentClassLoader);
-        if (override) {
-          agentInstallerMethod.invoke(null, inst, javaagentFile);
-        } else {
-          agentInstallerMethod.invoke(null, inst);
-        }
-      } finally {
-        Thread.currentThread().setContextClassLoader(savedContextClassLoader);
-=======
   public static void initialize(Instrumentation inst, File javaagentFile, boolean fromPremain)
       throws Exception {
     if (agentClassLoader != null) {
@@ -104,7 +63,6 @@
       int version = Integer.parseInt(minorVersion);
       if (version >= 40) {
         return false;
->>>>>>> 29124da0
       }
     } catch (NumberFormatException exception) {
       return false;
