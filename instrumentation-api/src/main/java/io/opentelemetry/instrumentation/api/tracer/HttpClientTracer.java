/*
 * Copyright The OpenTelemetry Authors
 * SPDX-License-Identifier: Apache-2.0
 */

package io.opentelemetry.instrumentation.api.tracer;

import static io.opentelemetry.api.trace.Span.Kind.CLIENT;

import io.opentelemetry.api.GlobalOpenTelemetry;
import io.opentelemetry.api.trace.Span;
import io.opentelemetry.api.trace.Span.Kind;
import io.opentelemetry.api.trace.SpanBuilder;
import io.opentelemetry.api.trace.Tracer;
import io.opentelemetry.context.Context;
import io.opentelemetry.context.propagation.TextMapPropagator;
import io.opentelemetry.context.propagation.TextMapPropagator.Setter;
import io.opentelemetry.instrumentation.api.aiappid.AiAppId;
import io.opentelemetry.instrumentation.api.tracer.utils.NetPeerUtils;
import io.opentelemetry.semconv.trace.attributes.SemanticAttributes;
import java.net.URI;
import java.net.URISyntaxException;
import java.util.concurrent.TimeUnit;
import org.checkerframework.checker.nullness.qual.Nullable;
import org.slf4j.Logger;
import org.slf4j.LoggerFactory;

public abstract class HttpClientTracer<REQUEST, CARRIER, RESPONSE> extends BaseTracer {

  private static final Logger log = LoggerFactory.getLogger(HttpClientTracer.class);

  public static final String DEFAULT_SPAN_NAME = "HTTP request";

  protected static final String USER_AGENT = "User-Agent";

  protected abstract String method(REQUEST request);

  @Nullable
  protected abstract URI url(REQUEST request) throws URISyntaxException;

  @Nullable
  protected String flavor(REQUEST request) {
    // This is de facto standard nowadays, so let us use it, unless overridden
    return "1.1";
  }

  protected abstract Integer status(RESPONSE response);

  @Nullable
  protected abstract String requestHeader(REQUEST request, String name);

  @Nullable
  protected abstract String responseHeader(RESPONSE response, String name);

  protected abstract TextMapPropagator.Setter<CARRIER> getSetter();

  protected HttpClientTracer() {
    super();
  }

  protected HttpClientTracer(Tracer tracer) {
    super(tracer);
  }

  public boolean shouldStartSpan(Context parentContext) {
    return shouldStartSpan(CLIENT, parentContext);
  }

  public Context startSpan(Context parentContext, REQUEST request, CARRIER carrier) {
    return startSpan(parentContext, request, carrier, -1);
  }

  public Context startSpan(
      Kind kind, Context parentContext, REQUEST request, CARRIER carrier, long startTimeNanos) {
    Span span =
        internalStartSpan(
            kind, parentContext, request, spanNameForRequest(request), startTimeNanos);
    Context context = withClientSpan(parentContext, span);
    inject(context, carrier);
    return context;
  }

  public Context startSpan(
      Context parentContext, REQUEST request, CARRIER carrier, long startTimeNanos) {
    return startSpan(Kind.CLIENT, parentContext, request, carrier, startTimeNanos);
  }

  protected void inject(Context context, CARRIER carrier) {
    Setter<CARRIER> setter = getSetter();
    if (setter == null) {
      throw new IllegalStateException(
          "getSetter() not defined but calling startScope(), either getSetter must be implemented or the scope should be setup manually");
    }
    GlobalOpenTelemetry.getPropagators().getTextMapPropagator().inject(context, carrier, setter);
  }

  public void end(Context context, RESPONSE response) {
    end(context, response, -1);
  }

  public void end(Context context, RESPONSE response, long endTimeNanos) {
    Span span = Span.fromContext(context);
    onResponse(span, response);
    super.end(span, endTimeNanos);
  }

  public void end(Context context) {
    Span span = Span.fromContext(context);
    super.end(span);
  }

  public void endExceptionally(Context context, RESPONSE response, Throwable throwable) {
    endExceptionally(context, response, throwable, -1);
  }

  public void endExceptionally(
      Context context, RESPONSE response, Throwable throwable, long endTimeNanos) {
    Span span = Span.fromContext(context);
    onResponse(span, response);
    super.endExceptionally(span, throwable, endTimeNanos);
  }

  public void endExceptionally(Context context, Throwable throwable) {
    Span span = Span.fromContext(context);
    super.endExceptionally(span, throwable, -1);
  }

  // TODO (trask) see if we can reduce the number of end..() variants
  //  see https://github.com/open-telemetry/opentelemetry-java-instrumentation
  //                        /pull/1893#discussion_r542111699
  public void endMaybeExceptionally(
      Context context, RESPONSE response, @Nullable Throwable throwable) {
    if (throwable != null) {
      endExceptionally(context, throwable);
    } else {
      end(context, response);
    }
  }

  private Span internalStartSpan(
      Kind kind, Context parentContext, REQUEST request, String name, long startTimeNanos) {
    SpanBuilder spanBuilder = tracer.spanBuilder(name).setSpanKind(kind).setParent(parentContext);
    if (startTimeNanos > 0) {
      spanBuilder.setStartTimestamp(startTimeNanos, TimeUnit.NANOSECONDS);
    }
    Span span = spanBuilder.startSpan();
    onRequest(span, request);
    return span;
  }

  protected void onRequest(Span span, REQUEST request) {
    assert span != null;
    if (request != null) {
      span.setAttribute(SemanticAttributes.NET_TRANSPORT, "IP.TCP");
      span.setAttribute(SemanticAttributes.HTTP_METHOD, method(request));
      span.setAttribute(SemanticAttributes.HTTP_USER_AGENT, requestHeader(request, USER_AGENT));

      setFlavor(span, request);
      setUrl(span, request);
    }
  }

  private void setFlavor(Span span, REQUEST request) {
    String flavor = flavor(request);
    if (flavor == null) {
      return;
    }

    String httpProtocolPrefix = "HTTP/";
    if (flavor.startsWith(httpProtocolPrefix)) {
      flavor = flavor.substring(httpProtocolPrefix.length());
    }

    span.setAttribute(SemanticAttributes.HTTP_FLAVOR, flavor);
  }

  private void setUrl(Span span, REQUEST request) {
    try {
      URI url = url(request);
      if (url != null) {
        NetPeerUtils.INSTANCE.setNetPeer(span, url.getHost(), null, url.getPort());
        span.setAttribute(SemanticAttributes.HTTP_URL, url.toString());
      }
    } catch (Exception e) {
      log.debug("Error tagging url", e);
    }
  }

  protected void onResponse(Span span, RESPONSE response) {
    assert span != null;
    if (response != null) {
      Integer status = status(response);
      if (status != null) {
        span.setAttribute(SemanticAttributes.HTTP_STATUS_CODE, (long) status);
        span.setStatus(HttpStatusConverter.statusFromHttpStatus(status));
      }
      final String responseHeader = responseHeader(response, AiAppId.RESPONSE_HEADER_NAME);
      setTargetAppId(span, responseHeader);
    }
  }

  protected String spanNameForRequest(REQUEST request) {
    if (request == null) {
      return DEFAULT_SPAN_NAME;
    }
    String method = method(request);
    return method != null ? "HTTP " + method : DEFAULT_SPAN_NAME;
  }

  private static void setTargetAppId(final Span span, final String responseHeader) {
    if (responseHeader == null) {
      return;
    }
    final int index = responseHeader.indexOf('=');
    if (index == -1) {
      return;
    }
    final String targetAppId = responseHeader.substring(index + 1);
<<<<<<< HEAD
    span.setAttribute(AiAppId.SPAN_TARGET_ATTRIBUTE_NAME, targetAppId);
=======
    span.setAttribute(AiAppId.SPAN_TARGET_APP_ID_ATTRIBUTE_NAME, targetAppId);
>>>>>>> aee59030
  }
}<|MERGE_RESOLUTION|>--- conflicted
+++ resolved
@@ -216,10 +216,6 @@
       return;
     }
     final String targetAppId = responseHeader.substring(index + 1);
-<<<<<<< HEAD
-    span.setAttribute(AiAppId.SPAN_TARGET_ATTRIBUTE_NAME, targetAppId);
-=======
     span.setAttribute(AiAppId.SPAN_TARGET_APP_ID_ATTRIBUTE_NAME, targetAppId);
->>>>>>> aee59030
   }
 }