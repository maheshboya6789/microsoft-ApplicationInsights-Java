--- conflicted
+++ resolved
@@ -257,13 +257,10 @@
   //  "Note that IPv6 addresses may not be quoted in
   //   X-Forwarded-For and may not be enclosed by square brackets, but they
   //   are quoted and enclosed in square brackets in Forwarded"
-<<<<<<< HEAD
-=======
   // and also (applying to Forwarded but not X-Forwarded-For)
   //  "It is important to note that an IPv6 address and any nodename with
   //   node-port specified MUST be quoted, since ':' is not an allowed
   //   character in 'token'."
->>>>>>> 4088cdb4
   private static String extractIpAddress(String forwarded, int start) {
     if (forwarded.length() == start) {
       return null;
