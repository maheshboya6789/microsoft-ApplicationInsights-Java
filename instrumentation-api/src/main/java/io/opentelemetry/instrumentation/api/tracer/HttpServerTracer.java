/*
 * Copyright The OpenTelemetry Authors
 * SPDX-License-Identifier: Apache-2.0
 */

package io.opentelemetry.instrumentation.api.tracer;

import static io.opentelemetry.api.trace.SpanKind.SERVER;

import io.opentelemetry.api.OpenTelemetry;
import io.opentelemetry.api.trace.Span;
import io.opentelemetry.api.trace.SpanBuilder;
import io.opentelemetry.context.Context;
import io.opentelemetry.context.propagation.TextMapGetter;
import io.opentelemetry.instrumentation.api.aisdk.AiAppId;
import io.opentelemetry.semconv.trace.attributes.SemanticAttributes;
import java.lang.reflect.Method;
import java.util.concurrent.TimeUnit;
import org.checkerframework.checker.nullness.qual.Nullable;

// TODO In search for a better home package

/**
 * Base class for implementing Tracers for HTTP servers. It has 3 types that must be specified by
 * subclasses:
 *
 * @param <REQUEST> - The specific type for HTTP requests
 * @param <RESPONSE> - The specific type for HTTP responses
 * @param <CONNECTION> - The specific type of HTTP connection, used to get peer address information
 *     and HTTP flavor.
 * @param <STORAGE> - Implementation specific storage type for attaching/getting the server context.
 *     Use Void if your subclass does not have an implementation specific storage need.
 */
public abstract class HttpServerTracer<REQUEST, RESPONSE, CONNECTION, STORAGE> extends BaseTracer {

  // the class name is part of the attribute name, so that it will be shaded when used in javaagent
  // instrumentation, and won't conflict with usage outside javaagent instrumentation
  public static final String CONTEXT_ATTRIBUTE = HttpServerTracer.class.getName() + ".Context";

  protected static final String USER_AGENT = "User-Agent";

  public HttpServerTracer() {
    super();
  }

  public HttpServerTracer(OpenTelemetry openTelemetry) {
    super(openTelemetry);
  }

  public Context startSpan(REQUEST request, CONNECTION connection, STORAGE storage, Method origin) {
    String spanName = spanNameForMethod(origin);
    return startSpan(request, connection, storage, spanName);
  }

  public Context startSpan(
      REQUEST request, CONNECTION connection, STORAGE storage, String spanName) {
    return startSpan(request, connection, storage, spanName, -1);
  }

  public Context startSpan(
      REQUEST request,
      CONNECTION connection,
      @Nullable STORAGE storage,
      String spanName,
      long startTimestamp) {

    // not checking if inside of nested SERVER span because of concerns about context leaking
    // and so always starting with a clean context here

    // also we can't conditionally start a span in this method, because the caller won't know
    // whether to call end() or not on the Span in the returned Context

    Context parentContext = extract(request, getGetter());
    SpanBuilder spanBuilder = spanBuilder(parentContext, spanName, SERVER);

    final String sourceAppId =
        Span.fromContext(parentContext)
            .getSpanContext()
            .getTraceState()
            .get(AiAppId.TRACESTATE_KEY);
    if (sourceAppId != null && !sourceAppId.isEmpty()) {
      spanBuilder.setAttribute(AiAppId.SPAN_SOURCE_APP_ID_ATTRIBUTE_NAME, sourceAppId);
    }

    if (startTimestamp >= 0) {
      spanBuilder.setStartTimestamp(startTimestamp, TimeUnit.NANOSECONDS);
    }

    onConnection(spanBuilder, connection);
    onRequest(spanBuilder, request);
    onConnectionAndRequest(spanBuilder, connection, request);

    Context context = withServerSpan(parentContext, spanBuilder.startSpan());
    context = customizeContext(context, request);
    attachServerContext(context, storage);

    return context;
  }

  /** Override in subclass to customize context that is returned by {@code startSpan}. */
  protected Context customizeContext(Context context, REQUEST request) {
    return context;
  }

  /**
   * Convenience method. Delegates to {@link #end(Context, Object, long)}, passing {@code timestamp}
   * value of {@code -1}.
   */
  // TODO should end methods remove SPAN attribute from request as well?
  public void end(Context context, RESPONSE response) {
    end(context, response, -1);
  }

  // TODO should end methods remove SPAN attribute from request as well?
  public void end(Context context, RESPONSE response, long timestamp) {
    Span span = Span.fromContext(context);
    setStatus(span, responseStatus(response));
    end(context, timestamp);
  }

  /**
   * Convenience method. Delegates to {@link #endExceptionally(Context, Throwable, Object)}, passing
   * {@code response} value of {@code null}.
   */
  @Override
  public void endExceptionally(Context context, Throwable throwable) {
    endExceptionally(context, throwable, null);
  }

  /**
   * Convenience method. Delegates to {@link #endExceptionally(Context, Throwable, Object, long)},
   * passing {@code timestamp} value of {@code -1}.
   */
  public void endExceptionally(Context context, Throwable throwable, RESPONSE response) {
    endExceptionally(context, throwable, response, -1);
  }

  /**
   * If {@code response} is {@code null}, the {@code http.status_code} will be set to {@code 500}
   * and the {@link Span} status will be set to {@link io.opentelemetry.api.trace.StatusCode#ERROR}.
   */
  public void endExceptionally(
      Context context, Throwable throwable, RESPONSE response, long timestamp) {
    onException(context, throwable);
    Span span = Span.fromContext(context);
    if (response == null) {
      setStatus(span, 500);
    } else {
      setStatus(span, responseStatus(response));
    }
    end(context, timestamp);
  }

  public Span getServerSpan(STORAGE storage) {
    Context attachedContext = getServerContext(storage);
    return attachedContext == null ? null : ServerSpan.fromContextOrNull(attachedContext);
  }

  /**
   * Returns context stored to the given request-response-loop storage by {@link
   * #attachServerContext(Context, Object)}.
   */
  @Nullable
  public abstract Context getServerContext(STORAGE storage);

  protected void onConnection(SpanBuilder spanBuilder, CONNECTION connection) {
    // TODO: use NetPeerAttributes here
    spanBuilder.setAttribute(SemanticAttributes.NET_PEER_IP, peerHostIP(connection));
    Integer port = peerPort(connection);
    // Negative or Zero ports might represent an unset/null value for an int type.  Skip setting.
    if (port != null && port > 0) {
      spanBuilder.setAttribute(SemanticAttributes.NET_PEER_PORT, (long) port);
    }
  }

<<<<<<< HEAD
  protected void onRequest(Span span, REQUEST request) {
    final String sourceAppId = span.getSpanContext().getTraceState().get(AiAppId.TRACESTATE_KEY);
    if (sourceAppId != null && !sourceAppId.isEmpty()) {
      span.setAttribute(AiAppId.SPAN_SOURCE_APP_ID_ATTRIBUTE_NAME, sourceAppId);
    }

    span.setAttribute(SemanticAttributes.HTTP_METHOD, method(request));
    span.setAttribute(SemanticAttributes.HTTP_USER_AGENT, requestHeader(request, USER_AGENT));
=======
  protected void onRequest(SpanBuilder spanBuilder, REQUEST request) {
    spanBuilder.setAttribute(SemanticAttributes.HTTP_METHOD, method(request));
    spanBuilder.setAttribute(
        SemanticAttributes.HTTP_USER_AGENT, requestHeader(request, USER_AGENT));
>>>>>>> 7fd461e9

    setUrl(spanBuilder, request);

    // TODO set resource name from URL.
  }

  /*
  https://github.com/open-telemetry/opentelemetry-specification/blob/master/specification/trace/semantic_conventions/http.md

  HTTP semantic convention recommends setting http.scheme, http.host, http.target attributes
  instead of http.url because it "is usually not readily available on the server side but would have
  to be assembled in a cumbersome and sometimes lossy process from other information".

  But in Java world there is no standard way to access "The full request target as passed in a HTTP request line or equivalent"
  which is the recommended value for http.target attribute. Therefore we cannot use any of the
  recommended combinations of attributes and are forced to use http.url.
   */
  private void setUrl(SpanBuilder spanBuilder, REQUEST request) {
    spanBuilder.setAttribute(SemanticAttributes.HTTP_URL, url(request));
  }

  protected void onConnectionAndRequest(
      SpanBuilder spanBuilder, CONNECTION connection, REQUEST request) {
    String flavor = flavor(connection, request);
    if (flavor != null) {
      // remove HTTP/ prefix to comply with semantic conventions
      if (flavor.startsWith("HTTP/")) {
        flavor = flavor.substring("HTTP/".length());
      }
      spanBuilder.setAttribute(SemanticAttributes.HTTP_FLAVOR, flavor);
    }
    spanBuilder.setAttribute(SemanticAttributes.HTTP_CLIENT_IP, clientIP(connection, request));
  }

  private String clientIP(CONNECTION connection, REQUEST request) {
    // try Forwarded
    String forwarded = requestHeader(request, "Forwarded");
    if (forwarded != null) {
      forwarded = extractForwardedFor(forwarded);
      if (forwarded != null) {
        return forwarded;
      }
    }

    // try X-Forwarded-For
    forwarded = requestHeader(request, "X-Forwarded-For");
    if (forwarded != null) {
      // may be split by ,
      int endIndex = forwarded.indexOf(',');
      if (endIndex > 0) {
        forwarded = forwarded.substring(0, endIndex);
      }
      if (!forwarded.isEmpty()) {
        return forwarded;
      }
    }

    // fallback to peer IP if there are no proxy headers
    return peerHostIP(connection);
  }

  // VisibleForTesting
  static String extractForwardedFor(String forwarded) {
    int start = forwarded.toLowerCase().indexOf("for=");
    if (start < 0) {
      return null;
    }
    start += 4; // start is now the index after for=
    if (start >= forwarded.length() - 1) { // the value after for= must not be empty
      return null;
    }
    for (int i = start; i < forwarded.length() - 1; i++) {
      char c = forwarded.charAt(i);
      if (c == ',' || c == ';') {
        if (i == start) { // empty string
          return null;
        }
        return forwarded.substring(start, i);
      }
    }
    return forwarded.substring(start);
  }

  private static void setStatus(Span span, int status) {
    span.setAttribute(SemanticAttributes.HTTP_STATUS_CODE, (long) status);
    // TODO status_message
    // See https://github.com/open-telemetry/opentelemetry-specification/issues/950
    span.setStatus(HttpStatusConverter.statusFromHttpStatus(status));
  }

  @Nullable
  protected abstract Integer peerPort(CONNECTION connection);

  @Nullable
  protected abstract String peerHostIP(CONNECTION connection);

  protected abstract String flavor(CONNECTION connection, REQUEST request);

  protected abstract TextMapGetter<REQUEST> getGetter();

  protected abstract String url(REQUEST request);

  protected abstract String method(REQUEST request);

  @Nullable
  protected abstract String requestHeader(REQUEST request, String name);

  protected abstract int responseStatus(RESPONSE response);

  /**
   * Stores given context in the given request-response-loop storage in implementation specific way.
   */
  protected abstract void attachServerContext(Context context, STORAGE storage);

  /*
  We are making quite simple check by just verifying the presence of schema.
   */
  protected boolean isRelativeUrl(String url) {
    return !(url.startsWith("http://") || url.startsWith("https://"));
  }
}<|MERGE_RESOLUTION|>--- conflicted
+++ resolved
@@ -173,21 +173,10 @@
     }
   }
 
-<<<<<<< HEAD
-  protected void onRequest(Span span, REQUEST request) {
-    final String sourceAppId = span.getSpanContext().getTraceState().get(AiAppId.TRACESTATE_KEY);
-    if (sourceAppId != null && !sourceAppId.isEmpty()) {
-      span.setAttribute(AiAppId.SPAN_SOURCE_APP_ID_ATTRIBUTE_NAME, sourceAppId);
-    }
-
-    span.setAttribute(SemanticAttributes.HTTP_METHOD, method(request));
-    span.setAttribute(SemanticAttributes.HTTP_USER_AGENT, requestHeader(request, USER_AGENT));
-=======
   protected void onRequest(SpanBuilder spanBuilder, REQUEST request) {
     spanBuilder.setAttribute(SemanticAttributes.HTTP_METHOD, method(request));
     spanBuilder.setAttribute(
         SemanticAttributes.HTTP_USER_AGENT, requestHeader(request, USER_AGENT));
->>>>>>> 7fd461e9
 
     setUrl(spanBuilder, request);
 
