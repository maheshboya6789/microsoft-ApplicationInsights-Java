--- conflicted
+++ resolved
@@ -17,13 +17,6 @@
 
 @AutoValue
 public abstract class Config {
-<<<<<<< HEAD
-
-  // NOTE it's important not to use slf4j in this class, because this class is used before slf4j is
-  // configured, and so using slf4j here would initialize slf4j-simple before we have a chance to
-  // configure the logging levels
-=======
->>>>>>> c1d2e870
 
   // NOTE it's important not to use slf4j in this class, because this class is used before slf4j is
   // configured, and so using slf4j here would initialize slf4j-simple before we have a chance to
@@ -39,11 +32,7 @@
    * Config#get()} is used for the first time).
    */
   public static void internalInitializeConfig(Config config) {
-<<<<<<< HEAD
-    if (INSTANCE != DEFAULT) {
-=======
     if (INSTANCE != null) {
->>>>>>> c1d2e870
       return;
     }
     INSTANCE = requireNonNull(config);
