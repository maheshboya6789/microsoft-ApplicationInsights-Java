/*
 * Copyright The OpenTelemetry Authors
 * SPDX-License-Identifier: Apache-2.0
 */

package io.opentelemetry.instrumentation.api.config;

import static java.util.Objects.requireNonNull;

import com.google.auto.value.AutoValue;
import java.util.Collections;
import java.util.List;
import java.util.Map;
import java.util.Properties;
import java.util.function.Function;
import org.checkerframework.checker.nullness.qual.Nullable;

@AutoValue
public abstract class Config {

  // NOTE it's important not to use slf4j in this class, because this class is used before slf4j is
  // configured, and so using slf4j here would initialize slf4j-simple before we have a chance to
  // configure the logging levels

  // lazy initialized, so that javaagent can set it, and library instrumentation can fall back and
  // read system properties
  @Nullable private static volatile Config instance = null;

  public static Config create(Map<String, String> allProperties) {
    return new AutoValue_Config(allProperties);
  }

  /**
   * Sets the agent configuration singleton. This method is only supposed to be called once, from
   * the agent classloader just before the first instrumentation is loaded (and before {@link
   * Config#get()} is used for the first time).
   */
  public static void internalInitializeConfig(Config config) {
<<<<<<< HEAD
    if (INSTANCE != null) {
=======
    if (instance != null) {
>>>>>>> 6096b0fd
      return;
    }
    instance = requireNonNull(config);
  }

  public static Config get() {
    if (instance == null) {
      // this should only happen in library instrumentation
      //
      // no need to synchronize because worst case is creating INSTANCE more than once
      instance = new ConfigBuilder().readEnvironmentVariables().readSystemProperties().build();
    }
    return instance;
  }

  abstract Map<String, String> getAllProperties();

  /**
   * Returns a string property value or null if a property with name {@code name} did not exist.
   *
   * @see #getProperty(String, String)
   */
  @Nullable
  public String getProperty(String name) {
    return getProperty(name, null);
  }

  /**
   * Retrieves a property value from the agent configuration consisting of system properties,
   * environment variables and contents of the agent configuration file (see {@code
   * ConfigInitializer} and {@code ConfigBuilder}).
   *
   * <p>In case any {@code get*Property()} method variant gets called for the same property more
   * than once (e.g. each time an advice executes) it is suggested to cache the result instead of
   * repeatedly calling {@link Config}. Agent configuration does not change during the runtime so
   * retrieving the property once and storing its result in e.g. static final field allows JIT to do
   * its magic and remove some code branches.
   *
   * @return A string property value or {@code defaultValue} if a property with name {@code name}
   *     did not exist.
   */
  public String getProperty(String name, String defaultValue) {
    return getAllProperties().getOrDefault(NamingConvention.DOT.normalize(name), defaultValue);
  }

  /**
   * Returns a boolean property value or {@code defaultValue} if a property with name {@code name}
   * did not exist.
   *
   * @see #getProperty(String, String)
   */
  public boolean getBooleanProperty(String name, boolean defaultValue) {
    return getTypedProperty(name, Boolean::parseBoolean, defaultValue);
  }

  /**
   * Returns a list-of-strings property value or empty list if a property with name {@code name} did
   * not exist.
   *
   * @see #getProperty(String, String)
   */
  public List<String> getListProperty(String name) {
    return getListProperty(name, Collections.emptyList());
  }

  /**
   * Returns a list-of-strings property value or {@code defaultValue} if a property with name {@code
   * name} did not exist.
   *
   * @see #getProperty(String, String)
   */
  public List<String> getListProperty(String name, List<String> defaultValue) {
    return getTypedProperty(name, CollectionParsers::parseList, defaultValue);
  }

  /**
   * Returns a map-of-strings property value or empty map if a property with name {@code name} did
   * not exist.
   *
   * @see #getProperty(String, String)
   */
  public Map<String, String> getMapProperty(String name) {
    return getTypedProperty(name, CollectionParsers::parseMap, Collections.emptyMap());
  }

  private <T> T getTypedProperty(String name, Function<String, T> parser, T defaultValue) {
    String value = getProperty(name);
    if (value == null || value.trim().isEmpty()) {
      return defaultValue;
    }
    try {
      return parser.apply(value);
    } catch (Throwable t) {
      return defaultValue;
    }
  }

  public boolean isInstrumentationEnabled(
      Iterable<String> instrumentationNames, boolean defaultEnabled) {
    return isInstrumentationPropertyEnabled(instrumentationNames, "enabled", defaultEnabled);
  }

  public boolean isInstrumentationPropertyEnabled(
      Iterable<String> instrumentationNames, String suffix, boolean defaultEnabled) {
    // If default is enabled, we want to enable individually,
    // if default is disabled, we want to disable individually.
    boolean anyEnabled = defaultEnabled;
    for (String name : instrumentationNames) {
      String propertyName = "otel.instrumentation." + name + '.' + suffix;
      boolean enabled = getBooleanProperty(propertyName, defaultEnabled);

      if (defaultEnabled) {
        anyEnabled &= enabled;
      } else {
        anyEnabled |= enabled;
      }
    }
    return anyEnabled;
  }

  public Properties asJavaProperties() {
    Properties properties = new Properties();
    properties.putAll(getAllProperties());
    return properties;
  }

  public boolean isAgentDebugEnabled() {
    return getBooleanProperty("otel.javaagent.debug", false);
  }

  public void updateProperty(String key, String value) {
    getAllProperties().put(key, value);
  }
}<|MERGE_RESOLUTION|>--- conflicted
+++ resolved
@@ -36,11 +36,7 @@
    * Config#get()} is used for the first time).
    */
   public static void internalInitializeConfig(Config config) {
-<<<<<<< HEAD
-    if (INSTANCE != null) {
-=======
     if (instance != null) {
->>>>>>> 6096b0fd
       return;
     }
     instance = requireNonNull(config);
