/*
 * Copyright The OpenTelemetry Authors
 * SPDX-License-Identifier: Apache-2.0
 */

package io.opentelemetry.instrumentation.api.tracer

<<<<<<< HEAD
import static io.opentelemetry.auto.test.utils.ConfigUtils.withConfigOverride

=======
import io.opentelemetry.instrumentation.test.utils.ConfigUtils
>>>>>>> 00a412f0
import io.opentelemetry.context.propagation.TextMapPropagator
import io.opentelemetry.instrumentation.api.decorator.HttpStatusConverter
import io.opentelemetry.trace.Span
import io.opentelemetry.trace.attributes.SemanticAttributes
import spock.lang.Shared

class HttpClientTracerTest extends BaseTracerTest {
  static final PREVIOUS_CONFIG = ConfigUtils.updateConfig {
    it.setProperty(
      "otel.endpoint.peer.service.mapping",
      "1.2.3.4=catservice,dogs.com=dogsservice")
  }

  def cleanupSpec() {
    ConfigUtils.setConfig(PREVIOUS_CONFIG)
  }

  @Shared
  def testUrl = new URI("http://myhost:123/somepath")

  @Shared
  def testUrlMapped = new URI("http://dogs.com:123/somepath")

  @Shared
  def testUserAgent = "Apache HttpClient"

  def "test onRequest"() {
    setup:
    def tracer = newTracer()

    when:
    tracer.onRequest(span, req)

    then:
    if (req) {
      1 * span.setAttribute(SemanticAttributes.NET_TRANSPORT, "IP.TCP")
      1 * span.setAttribute(SemanticAttributes.HTTP_METHOD, req.method)
      1 * span.setAttribute(SemanticAttributes.HTTP_URL, "$req.url")
      1 * span.setAttribute(SemanticAttributes.NET_PEER_NAME, req.url.host)
      1 * span.setAttribute(SemanticAttributes.NET_PEER_PORT, req.url.port)
      1 * span.setAttribute(SemanticAttributes.HTTP_USER_AGENT, req["User-Agent"])
      1 * span.setAttribute(SemanticAttributes.HTTP_FLAVOR, "1.1")
    }
    0 * _

    where:
    req << [
      null,
      [method: "test-method", url: testUrl, "User-Agent": testUserAgent]
    ]
  }

  def "test onRequest with mapped peer"() {
    setup:
    def tracer = newTracer()
    def req = [method: "test-method", url: testUrlMapped, "User-Agent": testUserAgent]

    when:
    tracer.onRequest(span, req)

    then:
    if (req) {
      1 * span.setAttribute(SemanticAttributes.NET_TRANSPORT, "IP.TCP")
      1 * span.setAttribute(SemanticAttributes.HTTP_METHOD, req.method)
      1 * span.setAttribute(SemanticAttributes.HTTP_URL, "$req.url")
      1 * span.setAttribute(SemanticAttributes.NET_PEER_NAME, req.url.host)
      1 * span.setAttribute(SemanticAttributes.NET_PEER_PORT, req.url.port)
      1 * span.setAttribute(SemanticAttributes.PEER_SERVICE, "dogsservice")
      1 * span.setAttribute(SemanticAttributes.HTTP_USER_AGENT, req["User-Agent"])
      1 * span.setAttribute(SemanticAttributes.HTTP_FLAVOR, "1.1")
    }
    0 * _
  }

  def "test url handling for #url"() {
    setup:
    def tracer = newTracer()

    when:
    tracer.onRequest(span, req)

    then:
<<<<<<< HEAD
    if (expectedUrl != null) {
      1 * span.setAttribute(SemanticAttributes.HTTP_URL.key(), expectedUrl)
    }
    if (expectedUrl && tagQueryString) {
      1 * span.setAttribute(io.opentelemetry.instrumentation.api.MoreAttributes.HTTP_QUERY, expectedQuery)
      1 * span.setAttribute(io.opentelemetry.instrumentation.api.MoreAttributes.HTTP_FRAGMENT, expectedFragment)
=======
    1 * span.setAttribute(SemanticAttributes.NET_TRANSPORT, "IP.TCP")
    if (expectedUrl != null) {
      1 * span.setAttribute(SemanticAttributes.HTTP_URL, expectedUrl)
>>>>>>> 00a412f0
    }
    1 * span.setAttribute(SemanticAttributes.HTTP_METHOD, null)
    1 * span.setAttribute(SemanticAttributes.HTTP_FLAVOR, "1.1")
    1 * span.setAttribute(SemanticAttributes.HTTP_USER_AGENT, null)
    if (hostname) {
      1 * span.setAttribute(SemanticAttributes.NET_PEER_NAME, hostname)
    }
    if (port) {
      1 * span.setAttribute(SemanticAttributes.NET_PEER_PORT, port)
    }
    0 * _

    where:
    tagQueryString | url                                  | expectedUrl                          | expectedQuery | expectedFragment | hostname | port
    false          | null                                 | null                                 | null          | null             | null     | null
    false          | ""                                   | ""                                   | ""            | null             | null     | null
    false          | "/path?query"                        | "/path?query"                        | ""            | null             | null     | null
    false          | "https://host:0"                     | "https://host:0"                     | ""            | null             | "host"   | null
    false          | "https://host/path"                  | "https://host/path"                  | ""            | null             | "host"   | null
    false          | "http://host:99/path?query#fragment" | "http://host:99/path?query#fragment" | ""            | null             | "host"   | 99

    req = [url: url == null ? null : new URI(url)]
  }

  def "test onResponse"() {
    setup:
    def tracer = newTracer()

    when:
    tracer.onResponse(span, resp)

    then:
    if (status) {
      1 * span.setAttribute(SemanticAttributes.HTTP_STATUS_CODE, status)
      1 * span.setStatus(HttpStatusConverter.statusFromHttpStatus(status))
    }
    0 * _

    where:
    status | resp
    200    | [status: 200]
    399    | [status: 399]
    400    | [status: 400]
    499    | [status: 499]
    500    | [status: 500]
    500    | [status: 500]
    600    | [status: 600]
    null   | [status: null]
    null   | null
  }

  def "test assert null span"() {
    setup:
    def tracer = newTracer()

    when:
    tracer.onRequest((Span) null, null)

    then:
    thrown(AssertionError)

    when:
    tracer.onResponse((Span) null, null)

    then:
    thrown(AssertionError)
  }

  @Override
  def newTracer() {
    return new HttpClientTracer<Map, Map, Map>() {

      @Override
      protected String method(Map m) {
        return m.method
      }

      @Override
      protected URI url(Map m) {
        return m.url
      }

      @Override
      protected Integer status(Map m) {
        return m.status
      }

      @Override
      protected String requestHeader(Map m, String name) {
        return m[name]
      }

      @Override
      protected String responseHeader(Map m, String name) {
        return m[name]
      }

      @Override
      protected TextMapPropagator.Setter<Map> getSetter() {
        return null
      }

      @Override
      protected String getInstrumentationName() {
        return "HttpClientTracerTest"
      }
    }
  }
}<|MERGE_RESOLUTION|>--- conflicted
+++ resolved
@@ -5,12 +5,7 @@
 
 package io.opentelemetry.instrumentation.api.tracer
 
-<<<<<<< HEAD
-import static io.opentelemetry.auto.test.utils.ConfigUtils.withConfigOverride
-
-=======
 import io.opentelemetry.instrumentation.test.utils.ConfigUtils
->>>>>>> 00a412f0
 import io.opentelemetry.context.propagation.TextMapPropagator
 import io.opentelemetry.instrumentation.api.decorator.HttpStatusConverter
 import io.opentelemetry.trace.Span
@@ -93,18 +88,9 @@
     tracer.onRequest(span, req)
 
     then:
-<<<<<<< HEAD
-    if (expectedUrl != null) {
-      1 * span.setAttribute(SemanticAttributes.HTTP_URL.key(), expectedUrl)
-    }
-    if (expectedUrl && tagQueryString) {
-      1 * span.setAttribute(io.opentelemetry.instrumentation.api.MoreAttributes.HTTP_QUERY, expectedQuery)
-      1 * span.setAttribute(io.opentelemetry.instrumentation.api.MoreAttributes.HTTP_FRAGMENT, expectedFragment)
-=======
     1 * span.setAttribute(SemanticAttributes.NET_TRANSPORT, "IP.TCP")
     if (expectedUrl != null) {
       1 * span.setAttribute(SemanticAttributes.HTTP_URL, expectedUrl)
->>>>>>> 00a412f0
     }
     1 * span.setAttribute(SemanticAttributes.HTTP_METHOD, null)
     1 * span.setAttribute(SemanticAttributes.HTTP_FLAVOR, "1.1")
