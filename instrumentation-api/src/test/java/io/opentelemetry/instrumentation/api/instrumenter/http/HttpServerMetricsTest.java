/*
 * Copyright The OpenTelemetry Authors
 * SPDX-License-Identifier: Apache-2.0
 */

package io.opentelemetry.instrumentation.api.instrumenter.http;

import static io.opentelemetry.sdk.testing.assertj.OpenTelemetryAssertions.attributeEntry;
import static io.opentelemetry.sdk.testing.assertj.metrics.MetricAssertions.assertThat;
import static org.awaitility.Awaitility.await;

import io.opentelemetry.api.common.Attributes;
import io.opentelemetry.api.trace.Span;
import io.opentelemetry.api.trace.SpanContext;
import io.opentelemetry.api.trace.TraceFlags;
import io.opentelemetry.api.trace.TraceState;
import io.opentelemetry.context.Context;
import io.opentelemetry.instrumentation.api.instrumenter.RequestListener;
import io.opentelemetry.sdk.metrics.SdkMeterProvider;
import io.opentelemetry.sdk.metrics.data.MetricData;
import io.opentelemetry.sdk.metrics.testing.InMemoryMetricReader;
import java.util.Collection;
import java.util.concurrent.TimeUnit;
import org.junit.jupiter.api.Test;

class HttpServerMetricsTest {

  @Test
  void collectsMetrics() {
    InMemoryMetricReader metricReader = InMemoryMetricReader.create();
    SdkMeterProvider meterProvider =
        SdkMeterProvider.builder().registerMetricReader(metricReader).build();

    RequestListener listener = HttpServerMetrics.get().create(meterProvider.get("test"));

    Attributes requestAttributes =
        Attributes.builder()
            .put("http.method", "GET")
            .put("http.host", "host")
            .put("http.target", "/")
            .put("http.scheme", "https")
            .put("net.host.name", "localhost")
            .put("net.host.port", 1234)
            .build();

    Attributes responseAttributes =
        Attributes.builder()
            .put("http.flavor", "2.0")
            .put("http.server_name", "server")
            .put("http.status_code", 200)
            .build();

    Context parent =
        Context.root()
            .with(
                Span.wrap(
                    SpanContext.create(
                        "ff01020304050600ff0a0b0c0d0e0f00",
                        "090a0b0c0d0e0f00",
                        TraceFlags.getSampled(),
                        TraceState.getDefault())));

    Context context1 = listener.start(parent, requestAttributes, nanos(100));

    // TODO(anuraaga): Remove await from this file after 1.8.0 hopefully fixes
    // https://github.com/open-telemetry/opentelemetry-java/issues/3725
    await()
        .untilAsserted(
            () -> {
              Collection<MetricData> metrics = metricReader.collectAllMetrics();
              assertThat(metrics).hasSize(1);
              assertThat(metrics)
                  .anySatisfy(
                      metric ->
                          assertThat(metric)
                              .hasName("http.server.active_requests")
                              .hasDescription(
                                  "The number of concurrent HTTP requests that are currently in-flight")
                              .hasUnit("requests")
                              .hasLongSum()
                              .points()
                              .satisfiesExactly(
                                  point -> {
                                    assertThat(point)
                                        .hasValue(1)
                                        .attributes()
                                        .containsOnly(
                                            attributeEntry("http.host", "host"),
                                            attributeEntry("http.method", "GET"),
                                            attributeEntry("http.scheme", "https"));
                                    assertThat(point).exemplars().hasSize(1);
                                    assertThat(point.getExemplars().get(0))
                                        .hasTraceId("ff01020304050600ff0a0b0c0d0e0f00")
                                        .hasSpanId("090a0b0c0d0e0f00");
                                  }));
            });

    Context context2 = listener.start(Context.root(), requestAttributes, nanos(150));

    await()
        .untilAsserted(
            () -> {
              Collection<MetricData> metrics = metricReader.collectAllMetrics();
              assertThat(metrics).hasSize(1);
              assertThat(metrics)
                  .anySatisfy(
                      metric ->
                          assertThat(metric)
                              .hasName("http.server.active_requests")
                              .hasLongSum()
                              .points()
                              .satisfiesExactly(point -> assertThat(point).hasValue(2)));
            });

    listener.end(context1, responseAttributes, nanos(250));

    await()
        .untilAsserted(
            () -> {
              Collection<MetricData> metrics = metricReader.collectAllMetrics();
              assertThat(metrics).hasSize(2);
              assertThat(metrics)
                  .anySatisfy(
                      metric ->
                          assertThat(metric)
                              .hasName("http.server.active_requests")
                              .hasLongSum()
                              .points()
                              .satisfiesExactly(point -> assertThat(point).hasValue(1)));
              assertThat(metrics)
                  .anySatisfy(
                      metric ->
                          assertThat(metric)
                              .hasName("http.server.duration")
                              .hasDoubleHistogram()
                              .points()
                              .satisfiesExactly(
<<<<<<< HEAD
                                  point ->
                                      assertThat(point)
                                          .hasSum(150 /* millis */)
                                          .attributes()
                                          .containsOnly(
                                              attributeEntry("http.host", "host"),
                                              attributeEntry("http.method", "GET"),
                                              attributeEntry("http.scheme", "https"),
                                              attributeEntry("http.flavor", "2.0"),
                                              attributeEntry("http.server_name", "server"),
                                              attributeEntry("http.status_code", 200),
                                              attributeEntry("net.host.name", "localhost"),
                                              attributeEntry("net.host.port", 1234L))));
=======
                                  point -> {
                                    assertThat(point)
                                        .hasSum(150 /* millis */)
                                        .attributes()
                                        .containsOnly(
                                            attributeEntry("http.scheme", "https"),
                                            attributeEntry("http.host", "host"),
                                            attributeEntry("http.target", "/"),
                                            attributeEntry("http.method", "GET"),
                                            attributeEntry("http.status_code", 200),
                                            attributeEntry("http.flavor", "2.0"));
                                    assertThat(point).exemplars().hasSize(1);
                                    assertThat(point.getExemplars().get(0))
                                        .hasTraceId("ff01020304050600ff0a0b0c0d0e0f00")
                                        .hasSpanId("090a0b0c0d0e0f00");
                                  }));
>>>>>>> 3f3b7463
            });

    listener.end(context2, responseAttributes, nanos(300));

    await()
        .untilAsserted(
            () -> {
              Collection<MetricData> metrics = metricReader.collectAllMetrics();
              assertThat(metrics).hasSize(2);
              assertThat(metrics)
                  .anySatisfy(
                      metric ->
                          assertThat(metric)
                              .hasName("http.server.active_requests")
                              .hasLongSum()
                              .points()
                              .satisfiesExactly(point -> assertThat(point).hasValue(0)));
              assertThat(metrics)
                  .anySatisfy(
                      metric ->
                          assertThat(metric)
                              .hasName("http.server.duration")
                              .hasDoubleHistogram()
                              .points()
                              .satisfiesExactly(
                                  point -> assertThat(point).hasSum(300 /* millis */)));
            });
  }

  private static long nanos(int millis) {
    return TimeUnit.MILLISECONDS.toNanos(millis);
  }
}<|MERGE_RESOLUTION|>--- conflicted
+++ resolved
@@ -135,21 +135,6 @@
                               .hasDoubleHistogram()
                               .points()
                               .satisfiesExactly(
-<<<<<<< HEAD
-                                  point ->
-                                      assertThat(point)
-                                          .hasSum(150 /* millis */)
-                                          .attributes()
-                                          .containsOnly(
-                                              attributeEntry("http.host", "host"),
-                                              attributeEntry("http.method", "GET"),
-                                              attributeEntry("http.scheme", "https"),
-                                              attributeEntry("http.flavor", "2.0"),
-                                              attributeEntry("http.server_name", "server"),
-                                              attributeEntry("http.status_code", 200),
-                                              attributeEntry("net.host.name", "localhost"),
-                                              attributeEntry("net.host.port", 1234L))));
-=======
                                   point -> {
                                     assertThat(point)
                                         .hasSum(150 /* millis */)
@@ -166,7 +151,6 @@
                                         .hasTraceId("ff01020304050600ff0a0b0c0d0e0f00")
                                         .hasSpanId("090a0b0c0d0e0f00");
                                   }));
->>>>>>> 3f3b7463
             });
 
     listener.end(context2, responseAttributes, nanos(300));
