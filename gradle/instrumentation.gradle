// common gradle file for instrumentation
import io.opentelemetry.instrumentation.gradle.bytebuddy.ByteBuddyPluginConfigurator

apply plugin: 'net.bytebuddy.byte-buddy'
apply plugin: 'muzzle'
apply plugin: 'com.github.johnrengelman.shadow'

ext {
  packageInAgentBundle = true
  mavenGroupId = 'io.opentelemetry.javaagent.instrumentation'
  // Shadow is only for testing, not publishing.
  noShadowPublish = true
}

apply from: "$rootDir/gradle/java.gradle"
if (project.ext.find("skipPublish") != true) {
  apply from: "$rootDir/gradle/publish.gradle"
}

apply from: "$rootDir/gradle/instrumentation-common.gradle"

if (projectDir.name == 'javaagent') {
  archivesBaseName = projectDir.parentFile.name
}

configurations {
  toolingRuntime {
    canBeConsumed = false
    canBeResolved = true
  }

  bootstrapRuntime {
    canBeConsumed = false
    canBeResolved = true
  }
}

afterEvaluate {
  dependencies {
    compileOnly project(':instrumentation-api')
    compileOnly project(':javaagent-api')
    compileOnly project(':javaagent-bootstrap')
    // Apply common dependencies for instrumentation.
    compileOnly(project(':javaagent-tooling')) {
      // OpenTelemetry SDK is not needed for compilation
      exclude group: 'io.opentelemetry', module: 'opentelemetry-sdk'
    }
    compileOnly deps.bytebuddy
    annotationProcessor deps.autoservice
    compileOnly deps.autoservice
    compileOnly deps.slf4j

    testImplementation deps.opentelemetryApi

    testImplementation project(':testing-common')
    testAnnotationProcessor deps.autoservice
    testCompileOnly deps.autoservice

    testImplementation deps.testcontainers

    toolingRuntime(project(path: ":javaagent-tooling", configuration: 'instrumentationMuzzle'))

    bootstrapRuntime(project(path: ":javaagent-bootstrap", configuration: 'instrumentationMuzzle'))
  }

  def pluginName = 'io.opentelemetry.javaagent.tooling.muzzle.collector.MuzzleCodeGenerationPlugin'
  new ByteBuddyPluginConfigurator(project, sourceSets.main, pluginName,
    configurations.toolingRuntime + configurations.runtimeClasspath
  ).configure()
}

configurations {
  testInstrumentation
}

shadowJar {
  configurations = [project.configurations.runtimeClasspath, project.configurations.testInstrumentation]
  mergeServiceFiles()

  archiveFileName = 'agent-testing.jar'

  // rewrite library instrumentation dependencies
  relocate "io.opentelemetry.instrumentation", "io.opentelemetry.javaagent.shaded.instrumentation"

  // Prevents conflict with other SLF4J instances. Important for premain.
  relocate 'org.slf4j', 'io.opentelemetry.javaagent.slf4j'

  // NOTE instrumentation shouldn't call java.util.logging directly, so no need to shade it
  // (and by not shading it, can instrument java.util.logging itself)

  // prevents conflict with library instrumentation
  relocate 'io.opentelemetry.instrumentation.api', 'io.opentelemetry.javaagent.shaded.instrumentation.api'

  // relocate OpenTelemetry API usage
  relocate "io.opentelemetry.api", "io.opentelemetry.javaagent.shaded.io.opentelemetry.api"
  relocate "io.opentelemetry.semconv", "io.opentelemetry.javaagent.shaded.io.opentelemetry.semconv"
  relocate "io.opentelemetry.spi", "io.opentelemetry.javaagent.shaded.io.opentelemetry.spi"
  relocate "io.opentelemetry.context", "io.opentelemetry.javaagent.shaded.io.opentelemetry.context"

  // relocate the OpenTelemetry extensions that are used by instrumentation modules
  // these extensions live in the AgentClassLoader, and are injected into the user's class loader
  // by the instrumentation modules that use them
  relocate "io.opentelemetry.extension.aws", "io.opentelemetry.javaagent.shaded.io.opentelemetry.extension.aws"
  relocate "io.opentelemetry.extension.kotlin", "io.opentelemetry.javaagent.shaded.io.opentelemetry.extension.kotlin"

  // this is for instrumentation on opentelemetry-api itself
  relocate "application.io.opentelemetry", "io.opentelemetry"
}

evaluationDependsOn(":testing:agent-for-testing")

tasks.withType(Test).configureEach {
  jvmArgs "-Dotel.javaagent.debug=true"
  jvmArgs "-javaagent:${project(":testing:agent-for-testing").tasks.shadowJar.archiveFile.get().asFile.absolutePath}"
  jvmArgs "-Dotel.initializer.jar=${shadowJar.archiveFile.get().asFile.absolutePath}"
  jvmArgs "-Dinternal.testing.disable.global.library.ignores=true"
  // always run with the thread propagation debugger to help track down sporadic test failures
  jvmArgs "-Dotel.threadPropagationDebugger=true"
  jvmArgs "-Dotel.internal.failOnContextLeak=true"
  // always print muzzle warnings
  jvmArgs "-Dio.opentelemetry.javaagent.slf4j.simpleLogger.log.muzzleMatcher=warn"
<<<<<<< HEAD
=======
  // prevent sporadic gradle deadlocks, see SafeLogger for more details
  jvmArgs "-Dotel.internal.enableTransformSafeLogging=true"
>>>>>>> 801534cc
  jvmArgs "-Dai.internal.testing.appId=1234"

  dependsOn shadowJar
  dependsOn ":testing:agent-for-testing:shadowJar"

  // We do fine-grained filtering of the classpath of this codebase's sources since Gradle's
  // configurations will include transitive dependencies as well, which tests do often need.
  classpath = classpath.filter {
    // The sources are packaged into the testing jar so we need to make sure to exclude from the test
    // classpath, which automatically inherits them, to ensure our shaded versions are used.
    if (file("$buildDir/resources/main").equals(it) || file("$buildDir/classes/java/main").equals(it)) {
      return false
    }
    // If agent depends on library instrumentation, it will be packaged into the testing jar so we
    // need to make sure to exclude from the test classpath.
    if (it.absolutePath.startsWith(file("${projectDir.parent}/library/build/libs").absolutePath)) {
      return false
    }
    return true
  }
}

configurations.configureEach {
  if (it.name.toLowerCase().endsWith('testruntimeclasspath')) {
    // Added by agent, don't let Gradle bring it in when running tests.
    exclude module: 'javaagent-bootstrap'
  }
}<|MERGE_RESOLUTION|>--- conflicted
+++ resolved
@@ -119,11 +119,8 @@
   jvmArgs "-Dotel.internal.failOnContextLeak=true"
   // always print muzzle warnings
   jvmArgs "-Dio.opentelemetry.javaagent.slf4j.simpleLogger.log.muzzleMatcher=warn"
-<<<<<<< HEAD
-=======
   // prevent sporadic gradle deadlocks, see SafeLogger for more details
   jvmArgs "-Dotel.internal.enableTransformSafeLogging=true"
->>>>>>> 801534cc
   jvmArgs "-Dai.internal.testing.appId=1234"
 
   dependsOn shadowJar
