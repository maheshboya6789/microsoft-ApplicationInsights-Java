apply plugin: 'maven-publish'
apply plugin: 'signing'

publishing {
  publications {
    maven(MavenPublication) {
      if (project.tasks.findByName("shadowJar") != null && !findProperty('noShadowPublish')) {
        project.shadow.component(it)
        //These two are here just to satisfy Maven Central
        artifact sourcesJar
        artifact javadocJar
      } else {
        project.plugins.withId("java-platform") {
          from(components["javaPlatform"])
        }
        project.plugins.withId("java-library") {
          from components.java
        }
      }

      def stable = findProperty("otel.stable") ?: false
      if (!stable) {
        def versionParts = version.split('-')
        versionParts[0] += '-alpha'
        version = versionParts.join('-')
      }

      afterEvaluate {
        def mavenGroupId = project.findProperty('mavenGroupId')
        if (mavenGroupId) {
          groupId = mavenGroupId
        }
        artifactId = artifactPrefix(project, archivesBaseName) + archivesBaseName

        if (!groupId.startsWith("io.opentelemetry.")) {
          throw new GradleException("groupId is not set for this project or its parent $project.parent")
        }
      }

      pom {
        name = 'OpenTelemetry Instrumentation for Java'
        url = 'https://github.com/open-telemetry/opentelemetry-java-instrumentation'

        licenses {
          license {
            name = 'The Apache License, Version 2.0'
            url = 'http://www.apache.org/licenses/LICENSE-2.0.txt'
          }
        }

        developers {
          developer {
            id = 'opentelemetry'
            name = 'OpenTelemetry'
            url = 'https://github.com/open-telemetry/opentelemetry-java-instrumentation/discussions'
          }
        }

        scm {
          connection = 'scm:git:git@github.com:open-telemetry/opentelemetry-java-instrumentation.git'
          developerConnection = 'scm:git:git@github.com:open-telemetry/opentelemetry-java-instrumentation.git'
          url = 'git@github.com:open-telemetry/opentelemetry-java-instrumentation.git'
        }

        afterEvaluate {
          // description is not available until evaluated.
          description = project.description ?: 'Instrumentation of Java libraries using OpenTelemetry.'
        }
      }

    }
  }
}

private String artifactPrefix(Project p, String archivesBaseName) {
  if (archivesBaseName.startsWith("opentelemetry")) {
    return ''
  }
  if (p.name.startsWith("opentelemetry")) {
    return ''
  }
  if (p.name.startsWith("javaagent")) {
    return 'opentelemetry-'
  }
  if (p.group == 'io.opentelemetry.javaagent.instrumentation') {
    return 'opentelemetry-javaagent-'
  }
  return 'opentelemetry-'
}

<<<<<<< HEAD
rootProject.tasks.closeAndReleaseRepository.mustRunAfter tasks.publishToSonatype

=======
>>>>>>> 7fd461e9
tasks.withType(Sign).configureEach {
  onlyIf { System.getenv("CI") != null }
}

signing {
  useInMemoryPgpKeys(System.getenv("GPG_PRIVATE_KEY"), System.getenv("GPG_PASSWORD"))
  sign publishing.publications.maven
}<|MERGE_RESOLUTION|>--- conflicted
+++ resolved
@@ -88,11 +88,6 @@
   return 'opentelemetry-'
 }
 
-<<<<<<< HEAD
-rootProject.tasks.closeAndReleaseRepository.mustRunAfter tasks.publishToSonatype
-
-=======
->>>>>>> 7fd461e9
 tasks.withType(Sign).configureEach {
   onlyIf { System.getenv("CI") != null }
 }
