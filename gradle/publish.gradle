apply plugin: 'maven-publish'
apply plugin: 'signing'

apply plugin: 'de.marcphilipp.nexus-publish'

nexusPublishing {
  repositories {
    sonatype()
  }
}

publishing {
  publications {
    maven(MavenPublication) {
      if (project.tasks.findByName("shadowJar") != null && !findProperty('noShadowPublish')) {
        project.shadow.component(it)
        //These two are here just to satisfy Maven Central
        artifact sourcesJar
        artifact javadocJar
      } else {
        from components.java
      }

      afterEvaluate {
        def mavenGroupId = project.findProperty('mavenGroupId')
        if (mavenGroupId) {
          groupId = mavenGroupId
        }
        artifactId = artifactPrefix(project, archivesBaseName) + archivesBaseName

        if (!groupId.startsWith("io.opentelemetry.")) {
          throw new GradleException("groupId is not set for this project or its parent $project.parent")
        }
      }

      pom {
        name = 'OpenTelemetry Instrumentation for Java'
        packaging = 'jar'
        url = 'https://github.com/open-telemetry/opentelemetry-java-instrumentation'

        licenses {
          license {
            name = 'The Apache License, Version 2.0'
            url = 'http://www.apache.org/licenses/LICENSE-2.0.txt'
          }
        }

        developers {
          developer {
            id = 'opentelemetry'
            name = 'OpenTelemetry Gitter'
            url = 'https://gitter.im/open-telemetry/opentelemetry-java-instrumentation'
          }
        }

        scm {
          connection = 'scm:git:git@github.com:open-telemetry/opentelemetry-java-instrumentation.git'
          developerConnection = 'scm:git:git@github.com:open-telemetry/opentelemetry-java-instrumentation.git'
          url = 'git@github.com:open-telemetry/opentelemetry-java-instrumentation.git'
        }

        afterEvaluate {
          // description is not available until evaluated.
          description = project.description ?: 'Instrumentation of Java libraries using OpenTelemetry.'
        }
      }

    }
  }
}

private String artifactPrefix(Project p, String archivesBaseName) {
  if (archivesBaseName.startsWith("opentelemetry")) {
    return ''
  }
  if (p.name.startsWith("opentelemetry")) {
    return ''
  }
  if (p.name.startsWith("javaagent")) {
    return 'opentelemetry-'
  }
  if (p.group == 'io.opentelemetry.javaagent.instrumentation') {
    return 'opentelemetry-javaagent-'
  }
  return 'opentelemetry-'
}

<<<<<<< HEAD
=======
rootProject.tasks.closeAndReleaseRepository.dependsOn tasks.publishToSonatype

>>>>>>> 2e9ccef0
tasks.withType(Sign).configureEach {
  onlyIf { System.getenv("CI") != null }
}

signing {
  useInMemoryPgpKeys(System.getenv("GPG_PRIVATE_KEY"), System.getenv("GPG_PASSWORD"))
  sign publishing.publications.maven
}<|MERGE_RESOLUTION|>--- conflicted
+++ resolved
@@ -85,11 +85,8 @@
   return 'opentelemetry-'
 }
 
-<<<<<<< HEAD
-=======
 rootProject.tasks.closeAndReleaseRepository.dependsOn tasks.publishToSonatype
 
->>>>>>> 2e9ccef0
 tasks.withType(Sign).configureEach {
   onlyIf { System.getenv("CI") != null }
 }
