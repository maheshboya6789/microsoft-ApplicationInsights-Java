--- conflicted
+++ resolved
@@ -5,17 +5,11 @@
     group = "org.grails"
     module = "grails-web-url-mappings"
     versions = "[3.0,)"
-<<<<<<< HEAD
-    // TODO (trask) 3.3.6 is not in maven central metadata, not sure where it's coming from
-    //  https://repo1.maven.org/maven2/org/grails/grails-web-url-mappings/maven-metadata.xml
-    skipVersions += ['3.1.15', '3.3.6']
-=======
     // version 3.1.15 depends on org.grails:grails-datastore-core:5.0.13.BUILD-SNAPSHOT
     // which (obviously) does not exist
     // version 3.3.6 depends on org.grails:grails-datastore-core:6.1.10.BUILD-SNAPSHOT
     // which (also obviously) does not exist
     skip('3.1.15', '3.3.6')
->>>>>>> e1f8c6f7
     assertInverse = true
   }
 }
