--- conflicted
+++ resolved
@@ -42,11 +42,7 @@
   static final LoggingHandler LOGGING_HANDLER = new LoggingHandler(SERVER_LOGGER.name, LogLevel.DEBUG)
 
   @Override
-<<<<<<< HEAD
-  boolean sendsBackAiTargetAppId() {
-=======
   boolean sendsBackAiTargetAppId(ServerEndpoint endpoint) {
->>>>>>> c1d2e870
     true
   }
 
