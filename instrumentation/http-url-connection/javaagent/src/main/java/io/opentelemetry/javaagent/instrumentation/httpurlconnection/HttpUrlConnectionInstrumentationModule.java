--- conflicted
+++ resolved
@@ -160,8 +160,6 @@
       // need to reset after calling end(), in case end() calls response headers which will create
       // infinite recursion
       callDepth.decrementAndGet();
-<<<<<<< HEAD
-=======
     }
   }
 
@@ -179,7 +177,6 @@
         span.setAttribute(SemanticAttributes.HTTP_STATUS_CODE, returnValue);
         span.setStatus(HttpStatusConverter.statusFromHttpStatus(returnValue));
       }
->>>>>>> 801534cc
     }
   }
 
