--- conflicted
+++ resolved
@@ -113,13 +113,6 @@
         @Advice.Local("otelHttpUrlState") HttpUrlState httpUrlState,
         @Advice.Local("otelScope") Scope scope,
         @Advice.Local("otelCallDepth") CallDepth callDepth) {
-<<<<<<< HEAD
-      if (callDepth.get() > 1) {
-        callDepth.decrementAndGet();
-        return;
-      }
-      if (scope == null) {
-=======
       // checking against 1 instead of against 0, because of the double increment which is used to
       // prevent infinite recursion in case end() captures response headers
       if (callDepth.decrementAndGet() > 1) {
@@ -127,7 +120,6 @@
       }
       if (scope == null) {
         // need to perform the second decrement here since bailing out early
->>>>>>> fbc59885
         callDepth.decrementAndGet();
         return;
       }
@@ -161,10 +153,6 @@
         // headers
         callDepth.decrementAndGet();
       }
-
-      // need to reset after calling end(), in case end() calls response headers which will create
-      // infinite recursion
-      callDepth.decrementAndGet();
     }
   }
 
