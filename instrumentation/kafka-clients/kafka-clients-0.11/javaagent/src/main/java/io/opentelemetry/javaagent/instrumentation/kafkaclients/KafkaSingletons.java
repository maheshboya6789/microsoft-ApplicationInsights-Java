--- conflicted
+++ resolved
@@ -5,11 +5,6 @@
 
 package io.opentelemetry.javaagent.instrumentation.kafkaclients;
 
-<<<<<<< HEAD
-import io.opentelemetry.api.GlobalOpenTelemetry;
-import io.opentelemetry.instrumentation.api.config.ExperimentalConfig;
-=======
->>>>>>> fbc59885
 import io.opentelemetry.instrumentation.api.instrumenter.Instrumenter;
 import io.opentelemetry.instrumentation.kafka.internal.KafkaInstrumenterFactory;
 import io.opentelemetry.instrumentation.kafka.internal.ReceivedRecords;
@@ -24,63 +19,7 @@
   private static final Instrumenter<ReceivedRecords, Void> CONSUMER_RECEIVE_INSTRUMENTER =
       KafkaInstrumenterFactory.createConsumerReceiveInstrumenter(INSTRUMENTATION_NAME);
   private static final Instrumenter<ConsumerRecord<?, ?>, Void> CONSUMER_PROCESS_INSTRUMENTER =
-<<<<<<< HEAD
-      buildConsumerProcessInstrumenter();
-
-  private static Instrumenter<ProducerRecord<?, ?>, Void> buildProducerInstrumenter() {
-    KafkaProducerAttributesExtractor attributesExtractor = new KafkaProducerAttributesExtractor();
-    SpanNameExtractor<ProducerRecord<?, ?>> spanNameExtractor =
-        MessagingSpanNameExtractor.create(attributesExtractor);
-
-    return Instrumenter.<ProducerRecord<?, ?>, Void>newBuilder(
-            GlobalOpenTelemetry.get(), INSTRUMENTATION_NAME, spanNameExtractor)
-        .addAttributesExtractor(attributesExtractor)
-        .addAttributesExtractor(new KafkaProducerAdditionalAttributesExtractor())
-        .newInstrumenter(SpanKindExtractor.alwaysProducer());
-  }
-
-  private static Instrumenter<ReceivedRecords, Void> buildConsumerReceiveInstrumenter() {
-    KafkaReceiveAttributesExtractor attributesExtractor = new KafkaReceiveAttributesExtractor();
-    SpanNameExtractor<ReceivedRecords> spanNameExtractor =
-        MessagingSpanNameExtractor.create(attributesExtractor);
-
-    return Instrumenter.<ReceivedRecords, Void>newBuilder(
-            GlobalOpenTelemetry.get(), INSTRUMENTATION_NAME, spanNameExtractor)
-        .addAttributesExtractor(attributesExtractor)
-        .setTimeExtractors(ReceivedRecords::startTime, (request, response, error) -> request.now())
-        .setDisabled(ExperimentalConfig.get().suppressMessagingReceiveSpans())
-        .newInstrumenter(SpanKindExtractor.alwaysConsumer());
-  }
-
-  private static Instrumenter<ConsumerRecord<?, ?>, Void> buildConsumerProcessInstrumenter() {
-    KafkaConsumerAttributesExtractor attributesExtractor =
-        new KafkaConsumerAttributesExtractor(MessageOperation.PROCESS);
-    SpanNameExtractor<ConsumerRecord<?, ?>> spanNameExtractor =
-        MessagingSpanNameExtractor.create(attributesExtractor);
-
-    InstrumenterBuilder<ConsumerRecord<?, ?>, Void> builder =
-        Instrumenter.<ConsumerRecord<?, ?>, Void>newBuilder(
-                GlobalOpenTelemetry.get(), INSTRUMENTATION_NAME, spanNameExtractor)
-            .addAttributesExtractor(attributesExtractor)
-            .addAttributesExtractor(new KafkaConsumerAdditionalAttributesExtractor());
-    if (KafkaConsumerExperimentalAttributesExtractor.isEnabled()) {
-      builder.addAttributesExtractor(new KafkaConsumerExperimentalAttributesExtractor());
-    }
-
-    if (!KafkaPropagation.isPropagationEnabled()) {
-      return builder.newInstrumenter(SpanKindExtractor.alwaysConsumer());
-    } else if (ExperimentalConfig.get().suppressMessagingReceiveSpans()) {
-      return builder.newConsumerInstrumenter(new KafkaHeadersGetter());
-    } else {
-      builder.addSpanLinksExtractor(
-          SpanLinksExtractor.fromUpstreamRequest(
-              GlobalOpenTelemetry.getPropagators(), new KafkaHeadersGetter()));
-      return builder.newInstrumenter(SpanKindExtractor.alwaysConsumer());
-    }
-  }
-=======
       KafkaInstrumenterFactory.createConsumerProcessInstrumenter(INSTRUMENTATION_NAME);
->>>>>>> fbc59885
 
   public static Instrumenter<ProducerRecord<?, ?>, Void> producerInstrumenter() {
     return PRODUCER_INSTRUMENTER;
