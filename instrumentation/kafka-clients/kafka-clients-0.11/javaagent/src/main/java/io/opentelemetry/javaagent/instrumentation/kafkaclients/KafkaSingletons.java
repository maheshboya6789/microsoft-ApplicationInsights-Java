--- conflicted
+++ resolved
@@ -72,18 +72,6 @@
       builder.addAttributesExtractor(new KafkaConsumerExperimentalAttributesExtractor());
     }
 
-<<<<<<< HEAD
-    if (KafkaPropagation.isPropagationEnabled()) {
-      if (ExperimentalConfig.get().suppressMessagingReceiveSpans()) {
-        return builder.newConsumerInstrumenter(new KafkaHeadersGetter());
-      } else {
-        builder.addSpanLinksExtractor(
-            SpanLinksExtractor.fromUpstreamRequest(
-                GlobalOpenTelemetry.getPropagators(), new KafkaHeadersGetter()));
-        return builder.newInstrumenter(SpanKindExtractor.alwaysConsumer());
-      }
-    } else {
-=======
     if (!KafkaPropagation.isPropagationEnabled()) {
       return builder.newInstrumenter(SpanKindExtractor.alwaysConsumer());
     } else if (ExperimentalConfig.get().suppressMessagingReceiveSpans()) {
@@ -92,7 +80,6 @@
       builder.addSpanLinksExtractor(
           SpanLinksExtractor.fromUpstreamRequest(
               GlobalOpenTelemetry.getPropagators(), new KafkaHeadersGetter()));
->>>>>>> 531e5435
       return builder.newInstrumenter(SpanKindExtractor.alwaysConsumer());
     }
   }
