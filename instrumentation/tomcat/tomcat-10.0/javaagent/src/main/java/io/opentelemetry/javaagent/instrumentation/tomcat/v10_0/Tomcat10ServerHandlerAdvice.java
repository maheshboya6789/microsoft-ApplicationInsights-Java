/*
 * Copyright The OpenTelemetry Authors
 * SPDX-License-Identifier: Apache-2.0
 */

package io.opentelemetry.javaagent.instrumentation.tomcat.v10_0;

import static io.opentelemetry.javaagent.instrumentation.tomcat.v10_0.Tomcat10Singletons.helper;

import io.opentelemetry.context.Context;
import io.opentelemetry.context.Scope;
import io.opentelemetry.instrumentation.api.aisdk.AiAppId;
import io.opentelemetry.javaagent.instrumentation.api.Java8BytecodeBridge;
import net.bytebuddy.asm.Advice;
import org.apache.coyote.Request;
import org.apache.coyote.Response;

@SuppressWarnings("unused")
public class Tomcat10ServerHandlerAdvice {

  @Advice.OnMethodEnter(suppress = Throwable.class)
  public static void onEnter(
      @Advice.Argument(0) Request request,
      @Advice.Argument(1) Response response,
      @Advice.Local("otelContext") Context context,
      @Advice.Local("otelScope") Scope scope) {

    Context parentContext = Java8BytecodeBridge.currentContext();
    if (!helper().shouldStart(parentContext, request)) {
      return;
    }

<<<<<<< HEAD
    context = tracer().startServerSpan(request, response);
=======
    String appId = AiAppId.getAppId();
    if (!appId.isEmpty()) {
      response.setHeader(AiAppId.RESPONSE_HEADER_NAME, "appId=" + appId);
    }

    context = helper().start(parentContext, request);
>>>>>>> 225ef650

    scope = context.makeCurrent();
  }

  @Advice.OnMethodExit(onThrowable = Throwable.class, suppress = Throwable.class)
  public static void stopSpan(
      @Advice.Argument(0) Request request,
      @Advice.Argument(1) Response response,
      @Advice.Thrown Throwable throwable,
      @Advice.Local("otelContext") Context context,
      @Advice.Local("otelScope") Scope scope) {

    helper().end(request, response, throwable, context, scope);
  }
}<|MERGE_RESOLUTION|>--- conflicted
+++ resolved
@@ -30,16 +30,12 @@
       return;
     }
 
-<<<<<<< HEAD
-    context = tracer().startServerSpan(request, response);
-=======
     String appId = AiAppId.getAppId();
     if (!appId.isEmpty()) {
       response.setHeader(AiAppId.RESPONSE_HEADER_NAME, "appId=" + appId);
     }
 
     context = helper().start(parentContext, request);
->>>>>>> 225ef650
 
     scope = context.makeCurrent();
   }
