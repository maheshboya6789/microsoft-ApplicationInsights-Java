/*
 * Copyright The OpenTelemetry Authors
 * SPDX-License-Identifier: Apache-2.0
 */

package io.opentelemetry.javaagent.instrumentation.tomcat.v10_0

import io.opentelemetry.api.common.AttributeKey
import io.opentelemetry.instrumentation.test.AgentTestTrait
import io.opentelemetry.instrumentation.test.asserts.TraceAssert
import io.opentelemetry.instrumentation.test.base.HttpServerTest
import io.opentelemetry.semconv.trace.attributes.SemanticAttributes
import org.apache.catalina.Context
import org.apache.catalina.connector.Request
import org.apache.catalina.connector.Response
import org.apache.catalina.core.StandardHost
import org.apache.catalina.startup.Tomcat
import org.apache.catalina.valves.ErrorReportValve

import static io.opentelemetry.instrumentation.test.base.HttpServerTest.ServerEndpoint.ERROR
import static io.opentelemetry.instrumentation.test.base.HttpServerTest.ServerEndpoint.NOT_FOUND
import static io.opentelemetry.instrumentation.test.base.HttpServerTest.ServerEndpoint.REDIRECT

class TomcatHandlerTest extends HttpServerTest<Tomcat> implements AgentTestTrait {

  def "Tomcat starts"() {
    expect:
    getServer() != null
  }

  @Override
  boolean sendsBackAiTargetAppId(ServerEndpoint endpoint) {
    true
<<<<<<< HEAD
  }

  @Override
  String getContextPath() {
    return "/app"
=======
>>>>>>> a5bd978f
  }

  @Override
  String getContextPath() {
    return "/app"
  }

  @Override
  boolean testCapturedRequestParameters() {
    true
  }

  @Override
  Tomcat startServer(int port) {
    Tomcat tomcat = new Tomcat()
    tomcat.setBaseDir(File.createTempDir().absolutePath)
    tomcat.setPort(port)
    tomcat.getConnector()

    Context ctx = tomcat.addContext(getContextPath(), new File(".").getAbsolutePath())

    Tomcat.addServlet(ctx, "testServlet", new TestServlet())

    // Mapping servlet to /* will result in all requests have a name of just a context.
    ServerEndpoint.values().toList().stream()
      .filter { it != NOT_FOUND }
      .forEach {
        ctx.addServletMappingDecoded(it.path, "testServlet")
      }

    (tomcat.host as StandardHost).errorReportValveClass = ErrorHandlerValve.name

    tomcat.start()

    return tomcat
  }

  @Override
  void stopServer(Tomcat tomcat) {
    tomcat.getServer().stop()
  }

  @Override
  Set<AttributeKey<?>> httpAttributes(ServerEndpoint endpoint) {
    Set<AttributeKey<?>> extra = [
      SemanticAttributes.HTTP_SERVER_NAME
    ]
    super.httpAttributes(endpoint) + extra
  }

  @Override
  boolean hasResponseSpan(ServerEndpoint endpoint) {
    endpoint == REDIRECT || endpoint == ERROR || endpoint == NOT_FOUND
  }

  @Override
  void responseSpan(TraceAssert trace, int index, Object parent, String method, ServerEndpoint endpoint) {
    switch (endpoint) {
      case REDIRECT:
        redirectSpan(trace, index, parent)
        break
      case ERROR:
      case NOT_FOUND:
        sendErrorSpan(trace, index, parent)
        break
    }
  }
}

class ErrorHandlerValve extends ErrorReportValve {
  @Override
  protected void report(Request request, Response response, Throwable t) {
    if (response.getStatus() < 400 || response.getContentWritten() > 0 || !response.setErrorReported()) {
      return
    }
    try {
      response.writer.print(t ? t.cause.message : response.message)
    } catch (IOException ignored) {
      // Ignore exception when writing exception message to response fails on IO - same as is done
      // by the superclass itself and by other built-in ErrorReportValve implementations.
    }
  }
}<|MERGE_RESOLUTION|>--- conflicted
+++ resolved
@@ -31,14 +31,6 @@
   @Override
   boolean sendsBackAiTargetAppId(ServerEndpoint endpoint) {
     true
-<<<<<<< HEAD
-  }
-
-  @Override
-  String getContextPath() {
-    return "/app"
-=======
->>>>>>> a5bd978f
   }
 
   @Override
