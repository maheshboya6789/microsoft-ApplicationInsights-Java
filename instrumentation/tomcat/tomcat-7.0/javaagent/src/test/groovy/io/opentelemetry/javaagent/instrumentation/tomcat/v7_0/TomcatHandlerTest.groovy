/*
 * Copyright The OpenTelemetry Authors
 * SPDX-License-Identifier: Apache-2.0
 */

package io.opentelemetry.javaagent.instrumentation.tomcat.v7_0

import io.opentelemetry.api.common.AttributeKey
import io.opentelemetry.instrumentation.test.AgentTestTrait
import io.opentelemetry.instrumentation.test.asserts.TraceAssert
import io.opentelemetry.instrumentation.test.base.HttpServerTest
import io.opentelemetry.semconv.trace.attributes.SemanticAttributes
import org.apache.catalina.Context
import org.apache.catalina.connector.Request
import org.apache.catalina.connector.Response
import org.apache.catalina.core.StandardHost
import org.apache.catalina.startup.Tomcat
import org.apache.catalina.valves.ErrorReportValve

import static io.opentelemetry.instrumentation.test.base.HttpServerTest.ServerEndpoint.ERROR
import static io.opentelemetry.instrumentation.test.base.HttpServerTest.ServerEndpoint.NOT_FOUND
import static io.opentelemetry.instrumentation.test.base.HttpServerTest.ServerEndpoint.REDIRECT

class TomcatHandlerTest extends HttpServerTest<Tomcat> implements AgentTestTrait {

  def "Tomcat starts"() {
    expect:
    getServer() != null
  }

  @Override
  String getContextPath() {
    return "/app"
  }

  @Override
  String expectedServerSpanName(ServerEndpoint endpoint) {
    switch (endpoint) {
      case NOT_FOUND:
        return "HTTP GET"
      default:
        return endpoint.resolvePath(address).path
    }
  }

  @Override
  Tomcat startServer(int port) {
    Tomcat tomcat = new Tomcat()
    tomcat.setBaseDir(File.createTempDir().absolutePath)
    tomcat.setPort(port)
    tomcat.getConnector()

    Context ctx = tomcat.addContext(getContextPath(), new File(".").getAbsolutePath())

    Tomcat.addServlet(ctx, "testServlet", new TestServlet())

    // Mapping servlet to /* will result in all requests have a name of just a context.
    ServerEndpoint.values().toList().stream()
      .filter { it != NOT_FOUND }
      .forEach {
        ctx.addServletMappingDecoded(it.path, "testServlet")
      }

    (tomcat.host as StandardHost).errorReportValveClass = ErrorHandlerValve.name

    tomcat.start()

    return tomcat
  }

  @Override
  void stopServer(Tomcat tomcat) {
    tomcat.getServer().stop()
  }

  @Override
<<<<<<< HEAD
=======
  List<AttributeKey<?>> extraAttributes() {
    [
      SemanticAttributes.HTTP_SERVER_NAME,
      SemanticAttributes.NET_PEER_NAME,
      SemanticAttributes.NET_TRANSPORT
    ]
  }

  @Override
>>>>>>> fbc59885
  boolean sendsBackAiTargetAppId(ServerEndpoint endpoint) {
    true
  }

  @Override
  boolean hasResponseSpan(ServerEndpoint endpoint) {
    endpoint == REDIRECT || endpoint == ERROR || endpoint == NOT_FOUND
  }

  @Override
  void responseSpan(TraceAssert trace, int index, Object parent, String method, ServerEndpoint endpoint) {
    switch (endpoint) {
      case REDIRECT:
        redirectSpan(trace, index, parent)
        break
      case ERROR:
      case NOT_FOUND:
        sendErrorSpan(trace, index, parent)
        break
    }
  }
}

class ErrorHandlerValve extends ErrorReportValve {
  @Override
  protected void report(Request request, Response response, Throwable t) {
    if (response.getStatus() < 400 || response.getContentWritten() > 0 || !response.setErrorReported()) {
      return
    }
    try {
      response.writer.print(t ? t.cause.message : response.message)
    } catch (IOException ignored) {
      // Ignore exception when writing exception message to response fails on IO - same as is done
      // by the superclass itself and by other built-in ErrorReportValve implementations.
    }
  }
}<|MERGE_RESOLUTION|>--- conflicted
+++ resolved
@@ -74,8 +74,6 @@
   }
 
   @Override
-<<<<<<< HEAD
-=======
   List<AttributeKey<?>> extraAttributes() {
     [
       SemanticAttributes.HTTP_SERVER_NAME,
@@ -85,7 +83,6 @@
   }
 
   @Override
->>>>>>> fbc59885
   boolean sendsBackAiTargetAppId(ServerEndpoint endpoint) {
     true
   }
