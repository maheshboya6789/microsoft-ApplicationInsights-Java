ext {
  minJavaVersionForTests = JavaVersion.VERSION_1_8
}

apply from: "$rootDir/gradle/instrumentation.gradle"

muzzle {
  pass {
    group = "org.apache.camel"
    module = "camel-core"
    versions = "[2.20.1,3)"
  }
}

dependencies {
  library group: 'org.apache.camel', name: 'camel-core', version: '2.20.1'

  testLibrary group: 'org.apache.camel', name: 'camel-spring-boot-starter', version: '2.20.1'
  testLibrary group: 'org.apache.camel', name: 'camel-jetty-starter', version: '2.20.1'
  testLibrary group: 'org.apache.camel', name: 'camel-http-starter', version: '2.20.1'
  testLibrary group: 'org.apache.camel', name: 'camel-jaxb-starter', version: '2.20.1'
  testLibrary group: 'org.apache.camel', name: 'camel-undertow', version: '2.20.1'
  testLibrary group: 'org.apache.camel', name: 'camel-aws', version: '2.20.1'

  testInstrumentation project(':instrumentation:apache-httpclient:apache-httpclient-2.0:javaagent')
  testInstrumentation project(':instrumentation:servlet:servlet-3.0:javaagent')
  testInstrumentation project(':instrumentation:aws-sdk:aws-sdk-1.11:javaagent')

  testImplementation group: 'org.spockframework', name: 'spock-spring', version: "$versions.spock"

  testImplementation group: 'org.springframework.boot', name: 'spring-boot-starter-test', version: '1.5.17.RELEASE'
  testImplementation group: 'org.springframework.boot', name: 'spring-boot-starter', version: '1.5.17.RELEASE'

  testImplementation 'javax.xml.bind:jaxb-api:2.3.1'

  /**
  testImplementation deps.testcontainers
<<<<<<< HEAD
  testImplementation "org.testcontainers:localstack:1.15.0-rc2"**/
=======
  testImplementation "org.testcontainers:localstack:1.15.1"**/
>>>>>>> aee59030

  testLibrary group: 'org.elasticmq', name: 'elasticmq-rest-sqs_2.12', version: '1.0.0'

  latestDepTestLibrary group: 'org.apache.camel', name: 'camel-core', version: '2.+'

  latestDepTestLibrary group: 'org.apache.camel', name: 'camel-spring-boot-starter', version: '2.+'
  latestDepTestLibrary group: 'org.apache.camel', name: 'camel-jetty-starter', version: '2.+'
  latestDepTestLibrary group: 'org.apache.camel', name: 'camel-http-starter', version: '2.+'
  latestDepTestLibrary group: 'org.apache.camel', name: 'camel-jaxb-starter', version: '2.+'
  latestDepTestLibrary group: 'org.apache.camel', name: 'camel-undertow', version: '2.+'
  latestDepTestLibrary group: 'org.apache.camel', name: 'camel-aws', version: '2.+'
}<|MERGE_RESOLUTION|>--- conflicted
+++ resolved
@@ -35,11 +35,7 @@
 
   /**
   testImplementation deps.testcontainers
-<<<<<<< HEAD
-  testImplementation "org.testcontainers:localstack:1.15.0-rc2"**/
-=======
   testImplementation "org.testcontainers:localstack:1.15.1"**/
->>>>>>> aee59030
 
   testLibrary group: 'org.elasticmq', name: 'elasticmq-rest-sqs_2.12', version: '1.0.0'
 
