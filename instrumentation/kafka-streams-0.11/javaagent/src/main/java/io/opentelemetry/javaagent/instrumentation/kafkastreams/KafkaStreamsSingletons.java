--- conflicted
+++ resolved
@@ -42,18 +42,6 @@
       builder.addAttributesExtractor(new KafkaConsumerExperimentalAttributesExtractor());
     }
 
-<<<<<<< HEAD
-    if (KafkaPropagation.isPropagationEnabled()) {
-      if (ExperimentalConfig.get().suppressMessagingReceiveSpans()) {
-        return builder.newConsumerInstrumenter(new KafkaHeadersGetter());
-      } else {
-        builder.addSpanLinksExtractor(
-            SpanLinksExtractor.fromUpstreamRequest(
-                GlobalOpenTelemetry.getPropagators(), new KafkaHeadersGetter()));
-        return builder.newInstrumenter(SpanKindExtractor.alwaysConsumer());
-      }
-    } else {
-=======
     if (!KafkaPropagation.isPropagationEnabled()) {
       return builder.newInstrumenter(SpanKindExtractor.alwaysConsumer());
     } else if (ExperimentalConfig.get().suppressMessagingReceiveSpans()) {
@@ -62,7 +50,6 @@
       builder.addSpanLinksExtractor(
           SpanLinksExtractor.fromUpstreamRequest(
               GlobalOpenTelemetry.getPropagators(), new KafkaHeadersGetter()));
->>>>>>> 531e5435
       return builder.newInstrumenter(SpanKindExtractor.alwaysConsumer());
     }
   }
