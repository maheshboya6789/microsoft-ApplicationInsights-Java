/*
 * Copyright The OpenTelemetry Authors
 * SPDX-License-Identifier: Apache-2.0
 */

package server

import io.opentelemetry.instrumentation.ratpack.server.AbstractRatpackHttpServerTest
import io.opentelemetry.instrumentation.test.AgentTestTrait
import ratpack.server.RatpackServerSpec

class RatpackHttpServerTest extends AbstractRatpackHttpServerTest implements AgentTestTrait {
  @Override
  void configure(RatpackServerSpec serverSpec) {
  }

  @Override
  boolean sendsBackAiTargetAppId(ServerEndpoint endpoint) {
    true
  }
<<<<<<< HEAD

  @Override
  boolean sendsBackAiTargetAppId(ServerEndpoint endpoint) {
    true
  }

  @Override
  void handlerSpan(TraceAssert trace, int index, Object parent, String method = "GET", ServerEndpoint endpoint = SUCCESS) {
    trace.span(index) {
      name endpoint.status == 404 ? "/" : endpoint == PATH_PARAM ? "/path/:id/param" : endpoint.path
      kind INTERNAL
      childOf((SpanData) parent)
      if (endpoint == EXCEPTION) {
        status StatusCode.ERROR
        errorEvent(Exception, EXCEPTION.body)
      }
    }
  }

  @Override
  String expectedServerSpanName(ServerEndpoint endpoint) {
    return endpoint.status == 404 ? "/" : endpoint == PATH_PARAM ? "/path/:id/param" : endpoint.path
  }
=======
>>>>>>> 4088cdb4
}<|MERGE_RESOLUTION|>--- conflicted
+++ resolved
@@ -18,30 +18,4 @@
   boolean sendsBackAiTargetAppId(ServerEndpoint endpoint) {
     true
   }
-<<<<<<< HEAD
-
-  @Override
-  boolean sendsBackAiTargetAppId(ServerEndpoint endpoint) {
-    true
-  }
-
-  @Override
-  void handlerSpan(TraceAssert trace, int index, Object parent, String method = "GET", ServerEndpoint endpoint = SUCCESS) {
-    trace.span(index) {
-      name endpoint.status == 404 ? "/" : endpoint == PATH_PARAM ? "/path/:id/param" : endpoint.path
-      kind INTERNAL
-      childOf((SpanData) parent)
-      if (endpoint == EXCEPTION) {
-        status StatusCode.ERROR
-        errorEvent(Exception, EXCEPTION.body)
-      }
-    }
-  }
-
-  @Override
-  String expectedServerSpanName(ServerEndpoint endpoint) {
-    return endpoint.status == 404 ? "/" : endpoint == PATH_PARAM ? "/path/:id/param" : endpoint.path
-  }
-=======
->>>>>>> 4088cdb4
 }