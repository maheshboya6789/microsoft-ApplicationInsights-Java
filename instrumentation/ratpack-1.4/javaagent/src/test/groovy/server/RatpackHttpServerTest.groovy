--- conflicted
+++ resolved
@@ -119,14 +119,11 @@
   }
 
   @Override
-<<<<<<< HEAD
-=======
   boolean testConcurrency() {
     true
   }
 
   @Override
->>>>>>> e1f8c6f7
   boolean sendsBackAiTargetAppId(ServerEndpoint endpoint) {
     true
   }
