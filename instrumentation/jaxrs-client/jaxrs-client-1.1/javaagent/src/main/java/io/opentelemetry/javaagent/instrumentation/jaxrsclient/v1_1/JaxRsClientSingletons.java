/*
 * Copyright The OpenTelemetry Authors
 * SPDX-License-Identifier: Apache-2.0
 */

package io.opentelemetry.javaagent.instrumentation.jaxrsclient.v1_1;

import com.sun.jersey.api.client.ClientRequest;
import com.sun.jersey.api.client.ClientResponse;
import io.opentelemetry.api.GlobalOpenTelemetry;
import io.opentelemetry.instrumentation.api.instrumenter.Instrumenter;
import io.opentelemetry.instrumentation.api.instrumenter.PeerServiceAttributesExtractor;
import io.opentelemetry.instrumentation.api.instrumenter.SpanNameExtractor;
import io.opentelemetry.instrumentation.api.instrumenter.SpanStatusExtractor;
<<<<<<< HEAD
import io.opentelemetry.instrumentation.api.instrumenter.appid.TargetAppIdAttributeExtractor;
import io.opentelemetry.instrumentation.api.instrumenter.http.HttpAttributesExtractor;
=======
import io.opentelemetry.instrumentation.api.instrumenter.http.HttpClientAttributesExtractor;
>>>>>>> fbc59885
import io.opentelemetry.instrumentation.api.instrumenter.http.HttpClientMetrics;
import io.opentelemetry.instrumentation.api.instrumenter.http.HttpSpanNameExtractor;
import io.opentelemetry.instrumentation.api.instrumenter.http.HttpSpanStatusExtractor;

public class JaxRsClientSingletons {
  private static final String INSTRUMENTATION_NAME = "io.opentelemetry.jaxrs-client-1.1";

  private static final Instrumenter<ClientRequest, ClientResponse> INSTRUMENTER;

  static {
    HttpClientAttributesExtractor<ClientRequest, ClientResponse> httpAttributesExtractor =
        new JaxRsClientHttpAttributesExtractor();
    SpanNameExtractor<? super ClientRequest> spanNameExtractor =
        HttpSpanNameExtractor.create(httpAttributesExtractor);
    SpanStatusExtractor<? super ClientRequest, ? super ClientResponse> spanStatusExtractor =
        HttpSpanStatusExtractor.create(httpAttributesExtractor);
    JaxRsClientNetAttributesExtractor netAttributesExtractor =
        new JaxRsClientNetAttributesExtractor();

    INSTRUMENTER =
        Instrumenter.<ClientRequest, ClientResponse>newBuilder(
                GlobalOpenTelemetry.get(), INSTRUMENTATION_NAME, spanNameExtractor)
            .setSpanStatusExtractor(spanStatusExtractor)
            .addAttributesExtractor(httpAttributesExtractor)
            .addAttributesExtractor(netAttributesExtractor)
            .addAttributesExtractor(PeerServiceAttributesExtractor.create(netAttributesExtractor))
            .addAttributesExtractor(
                new TargetAppIdAttributeExtractor<>(
                    (response, headerName) -> response.getHeaders().getFirst(headerName)))
            .addRequestMetrics(HttpClientMetrics.get())
            .newClientInstrumenter(new InjectAdapter());
  }

  public static Instrumenter<ClientRequest, ClientResponse> instrumenter() {
    return INSTRUMENTER;
  }

  private JaxRsClientSingletons() {}
}<|MERGE_RESOLUTION|>--- conflicted
+++ resolved
@@ -12,12 +12,7 @@
 import io.opentelemetry.instrumentation.api.instrumenter.PeerServiceAttributesExtractor;
 import io.opentelemetry.instrumentation.api.instrumenter.SpanNameExtractor;
 import io.opentelemetry.instrumentation.api.instrumenter.SpanStatusExtractor;
-<<<<<<< HEAD
-import io.opentelemetry.instrumentation.api.instrumenter.appid.TargetAppIdAttributeExtractor;
-import io.opentelemetry.instrumentation.api.instrumenter.http.HttpAttributesExtractor;
-=======
 import io.opentelemetry.instrumentation.api.instrumenter.http.HttpClientAttributesExtractor;
->>>>>>> fbc59885
 import io.opentelemetry.instrumentation.api.instrumenter.http.HttpClientMetrics;
 import io.opentelemetry.instrumentation.api.instrumenter.http.HttpSpanNameExtractor;
 import io.opentelemetry.instrumentation.api.instrumenter.http.HttpSpanStatusExtractor;
@@ -44,9 +39,6 @@
             .addAttributesExtractor(httpAttributesExtractor)
             .addAttributesExtractor(netAttributesExtractor)
             .addAttributesExtractor(PeerServiceAttributesExtractor.create(netAttributesExtractor))
-            .addAttributesExtractor(
-                new TargetAppIdAttributeExtractor<>(
-                    (response, headerName) -> response.getHeaders().getFirst(headerName)))
             .addRequestMetrics(HttpClientMetrics.get())
             .newClientInstrumenter(new InjectAdapter());
   }
