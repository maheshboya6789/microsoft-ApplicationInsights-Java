/*
 * Copyright The OpenTelemetry Authors
 * SPDX-License-Identifier: Apache-2.0
 */

import static io.opentelemetry.api.trace.SpanKind.CLIENT
import static io.opentelemetry.api.trace.StatusCode.ERROR
import static io.opentelemetry.semconv.trace.attributes.SemanticAttributes.NetTransportValues.IP_TCP

import io.opentelemetry.instrumentation.test.AgentTestTrait
import io.opentelemetry.instrumentation.test.base.HttpClientTest
import io.opentelemetry.instrumentation.testing.junit.http.AbstractHttpClientTest
import io.opentelemetry.instrumentation.testing.junit.http.SingleConnection
import io.opentelemetry.semconv.trace.attributes.SemanticAttributes
import java.util.concurrent.TimeUnit
import javax.ws.rs.ProcessingException
import javax.ws.rs.client.ClientBuilder
import javax.ws.rs.client.Entity
import javax.ws.rs.client.Invocation
import javax.ws.rs.client.InvocationCallback
import javax.ws.rs.core.MediaType
import javax.ws.rs.core.Response
import org.apache.cxf.jaxrs.client.spec.ClientBuilderImpl
import org.glassfish.jersey.client.ClientConfig
import org.glassfish.jersey.client.ClientProperties
import org.glassfish.jersey.client.JerseyClientBuilder
import org.jboss.resteasy.client.jaxrs.ResteasyClientBuilder
import spock.lang.Unroll

abstract class JaxRsClientTest extends HttpClientTest<Invocation.Builder> implements AgentTestTrait {

  @Override
  Invocation.Builder buildRequest(String method, URI uri, Map<String, String> headers) {
    return internalBuildRequest(uri, headers)
  }

  @Override
  int sendRequest(Invocation.Builder request, String method, URI uri, Map<String, String> headers) {
    try {
      def body = BODY_METHODS.contains(method) ? Entity.text("") : null
      def response = request.build(method, body).invoke()
      response.close()
      return response.status
    } catch (ProcessingException exception) {
      throw exception.getCause()
    }
  }

  @Override
  void sendRequestWithCallback(Invocation.Builder request, String method, URI uri, Map<String, String> headers, AbstractHttpClientTest.RequestResult requestResult) {
    def body = BODY_METHODS.contains(method) ? Entity.text("") : null

    request.async().method(method, (Entity) body, new InvocationCallback<Response>() {
      @Override
      void completed(Response response) {
        requestResult.complete(response.status)
      }

      @Override
      void failed(Throwable throwable) {
        if (throwable instanceof ProcessingException) {
          throwable = throwable.getCause()
        }
        requestResult.complete(throwable)
      }
    })
  }

  private Invocation.Builder internalBuildRequest(URI uri, Map<String, String> headers) {
    def client = builder().build()
    def service = client.target(uri)
    def requestBuilder = service.request(MediaType.TEXT_PLAIN)
    headers.each { requestBuilder.header(it.key, it.value) }
    return requestBuilder
  }

  abstract ClientBuilder builder()

  @Unroll
  def "should properly convert HTTP status #statusCode to span error status"() {
    given:
    def method = "GET"
    def uri = resolveAddress(path)

    when:
    def actualStatusCode = doRequest(method, uri)

    then:
    assert actualStatusCode == statusCode

    assertTraces(1) {
      trace(0, 2) {
        span(0) {
          hasNoParent()
          name "HTTP $method"
          kind CLIENT
          status ERROR
          attributes {
            "${SemanticAttributes.NET_TRANSPORT.key}" IP_TCP
            "${SemanticAttributes.NET_PEER_NAME.key}" uri.host
            "${SemanticAttributes.NET_PEER_IP.key}" { it == null || it == "127.0.0.1" }
            "${SemanticAttributes.NET_PEER_PORT.key}" uri.port > 0 ? uri.port : { it == null || it == 443 }
            "${SemanticAttributes.HTTP_URL.key}" "${uri}"
            "${SemanticAttributes.HTTP_METHOD.key}" method
            "${SemanticAttributes.HTTP_STATUS_CODE.key}" statusCode
            "${SemanticAttributes.HTTP_FLAVOR.key}" "1.1"
<<<<<<< HEAD
=======
            "${SemanticAttributes.HTTP_HOST.key}" "localhost"
            "${SemanticAttributes.HTTP_SCHEME.key}" "http"
            "${SemanticAttributes.HTTP_TARGET.key}" path
            "${SemanticAttributes.HTTP_RESPONSE_CONTENT_LENGTH.key}" Long
>>>>>>> b4307161
            "applicationinsights.internal.target_app_id" "1234"
          }
        }
        serverSpan(it, 1, span(0))
      }
    }

    where:
    path            | statusCode
    "/client-error" | 400
    "/error"        | 500
  }
}

class JerseyClientTest extends JaxRsClientTest {

  @Override
  ClientBuilder builder() {
    ClientConfig config = new ClientConfig()
    config.property(ClientProperties.CONNECT_TIMEOUT, CONNECT_TIMEOUT_MS)
    return new JerseyClientBuilder().withConfig(config)
  }

  @Override
  int maxRedirects() {
    20
  }

  @Override
  SingleConnection createSingleConnection(String host, int port) {
    // Jersey JAX-RS client uses HttpURLConnection internally, which does not support pipelining nor
    // waiting for a connection in the pool to become available. Therefore a high concurrency test
    // would require manually doing requests one after another which is not meaningful for a high
    // concurrency test.
    return null
  }
}

class ResteasyClientTest extends JaxRsClientTest {

  @Override
  ClientBuilder builder() {
    return new ResteasyClientBuilder()
      .establishConnectionTimeout(CONNECT_TIMEOUT_MS, TimeUnit.MILLISECONDS)
  }

  boolean testRedirects() {
    false
  }

  @Override
  SingleConnection createSingleConnection(String host, int port) {
    return new ResteasySingleConnection(host, port)
  }
}

class CxfClientTest extends JaxRsClientTest {

  @Override
  ClientBuilder builder() {
    return new ClientBuilderImpl()
      .property("http.connection.timeout", (long) CONNECT_TIMEOUT_MS)
  }

  boolean testRedirects() {
    false
  }

  @Override
  SingleConnection createSingleConnection(String host, int port) {
    // CXF JAX-RS client uses HttpURLConnection internally, which does not support pipelining nor
    // waiting for a connection in the pool to become available. Therefore a high concurrency test
    // would require manually doing requests one after another which is not meaningful for a high
    // concurrency test.
    return null
  }
}<|MERGE_RESOLUTION|>--- conflicted
+++ resolved
@@ -104,13 +104,10 @@
             "${SemanticAttributes.HTTP_METHOD.key}" method
             "${SemanticAttributes.HTTP_STATUS_CODE.key}" statusCode
             "${SemanticAttributes.HTTP_FLAVOR.key}" "1.1"
-<<<<<<< HEAD
-=======
             "${SemanticAttributes.HTTP_HOST.key}" "localhost"
             "${SemanticAttributes.HTTP_SCHEME.key}" "http"
             "${SemanticAttributes.HTTP_TARGET.key}" path
             "${SemanticAttributes.HTTP_RESPONSE_CONTENT_LENGTH.key}" Long
->>>>>>> b4307161
             "applicationinsights.internal.target_app_id" "1234"
           }
         }
