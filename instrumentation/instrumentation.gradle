// this project will run in isolation under the agent's classloader
buildscript {

  repositories {
    mavenLocal()
    mavenCentral()
    jcenter()
  }

  dependencies {
    classpath "net.bytebuddy:byte-buddy-gradle-plugin:${versions.bytebuddy}"
    classpath "org.jetbrains.kotlin:kotlin-gradle-plugin:${versions.kotlin}"
  }
}
plugins {
  id "com.github.johnrengelman.shadow"
}
apply from: "$rootDir/gradle/java.gradle"

Project instr_project = project
subprojects {
  afterEvaluate { Project subProj ->
    if (subProj.getPlugins().hasPlugin('java')) {
      // Make it so all instrumentation subproject tests can be run with a single command.
      instr_project.tasks.test.dependsOn(subProj.tasks.test)

      if (subProj.findProperty('packageInAgentBundle')) {
        instr_project.dependencies {
          implementation(project(subProj.getPath()))
        }
      }
    }
  }
}

dependencies {
  implementation project(':instrumentation-api')
  implementation project(':javaagent-api')
  implementation(project(':javaagent-tooling')) {
    exclude module: ':javaagent-bootstrap'
  }
}

configurations {
  // exclude bootstrap dependencies from shadowJar
  implementation.exclude module: deps.slf4j
  implementation.exclude group: 'org.slf4j'
  implementation.exclude group: 'io.opentelemetry', module: 'opentelemetry-api'
}

// need to perform shading in two steps in order to avoid shading java.util.logging.Logger
// in the java-util-logging instrumentation since that instrumentation needs to
// reference unshaded java.util.logging.Logger
// (java.util.logging.Logger shading is not needed in any of the instrumentation modules,
// but it is needed for the dependencies, e.g. guava, which use java.util.logging.Logger)
task shadowJarStep1(type: com.github.jengelman.gradle.plugins.shadow.tasks.ShadowJar) {

  archiveClassifier = 'step1'
  destinationDirectory = file("${project.buildDir}/step1")

  configurations = [project.configurations.runtimeClasspath]

  dependencies {
    exclude(project(':instrumentation:java-util-logging-spans'))
  }

  // rewrite dependencies calling Logger.getLogger
  relocate 'java.util.logging.Logger', 'io.opentelemetry.javaagent.bootstrap.PatchLogger'
}

shadowJar {

  dependsOn shadowJarStep1

  from {
    zipTree(shadowJarStep1.archiveFile)
  }

  mergeServiceFiles()

  exclude '**/module-info.class'

  // Prevents conflict with other SLF4J instances. Important for premain.
  relocate 'org.slf4j', 'io.opentelemetry.javaagent.slf4j'

  duplicatesStrategy = DuplicatesStrategy.FAIL

  dependencies {
    exclude(project(':javaagent-bootstrap'))
  }

  // rewrite library instrumentation dependencies
  relocate("io.opentelemetry.instrumentation", "io.opentelemetry.javaagent.shaded.instrumentation") {
    exclude "io.opentelemetry.javaagent.instrumentation.**"
  }

<<<<<<< HEAD
  // prevents conflict with library instrumentation
  relocate 'io.opentelemetry.instrumentation.api', 'io.opentelemetry.javaagent.shaded.instrumentation.api'

=======
>>>>>>> 5e0e0f53
  // relocate OpenTelemetry API usage
  relocate "io.opentelemetry.api", "io.opentelemetry.javaagent.shaded.io.opentelemetry.api"
  relocate "io.opentelemetry.context", "io.opentelemetry.javaagent.shaded.io.opentelemetry.context"

  // this is for instrumentation on opentelemetry-api itself
  relocate "application.io.opentelemetry", "io.opentelemetry"
}

tasks.register("listInstrumentations") {
  group = "Help"
  description = "List all available instrumentation modules"
  doFirst {
    subprojects
      .findAll {it.plugins.hasPlugin("muzzle")}
      .collect {it.path}
      .each { println it}
  }
}<|MERGE_RESOLUTION|>--- conflicted
+++ resolved
@@ -34,16 +34,13 @@
 }
 
 dependencies {
-  implementation project(':instrumentation-api')
-  implementation project(':javaagent-api')
-  implementation(project(':javaagent-tooling')) {
-    exclude module: ':javaagent-bootstrap'
-  }
+  compileOnly project(':instrumentation-api')
+  compileOnly project(':javaagent-api')
+  implementation(project(':javaagent-tooling'))
 }
 
 configurations {
   // exclude bootstrap dependencies from shadowJar
-  implementation.exclude module: deps.slf4j
   implementation.exclude group: 'org.slf4j'
   implementation.exclude group: 'io.opentelemetry', module: 'opentelemetry-api'
 }
@@ -86,22 +83,18 @@
   duplicatesStrategy = DuplicatesStrategy.FAIL
 
   dependencies {
+    //These classes are added to bootstrap classloader by javaagent module
     exclude(project(':javaagent-bootstrap'))
+    exclude(project(':instrumentation-api'))
+    exclude(project(':javaagent-api'))
   }
 
   // rewrite library instrumentation dependencies
-  relocate("io.opentelemetry.instrumentation", "io.opentelemetry.javaagent.shaded.instrumentation") {
-    exclude "io.opentelemetry.javaagent.instrumentation.**"
-  }
+  relocate("io.opentelemetry.instrumentation", "io.opentelemetry.javaagent.shaded.instrumentation")
 
-<<<<<<< HEAD
-  // prevents conflict with library instrumentation
-  relocate 'io.opentelemetry.instrumentation.api', 'io.opentelemetry.javaagent.shaded.instrumentation.api'
-
-=======
->>>>>>> 5e0e0f53
   // relocate OpenTelemetry API usage
   relocate "io.opentelemetry.api", "io.opentelemetry.javaagent.shaded.io.opentelemetry.api"
+  relocate "io.opentelemetry.spi", "io.opentelemetry.javaagent.shaded.io.opentelemetry.spi"
   relocate "io.opentelemetry.context", "io.opentelemetry.javaagent.shaded.io.opentelemetry.context"
 
   // this is for instrumentation on opentelemetry-api itself
@@ -113,8 +106,8 @@
   description = "List all available instrumentation modules"
   doFirst {
     subprojects
-      .findAll {it.plugins.hasPlugin("muzzle")}
-      .collect {it.path}
-      .each { println it}
+      .findAll { it.plugins.hasPlugin("muzzle") }
+      .collect { it.path }
+      .each { println it }
   }
 }