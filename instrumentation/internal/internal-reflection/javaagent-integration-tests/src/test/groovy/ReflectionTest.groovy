--- conflicted
+++ resolved
@@ -38,11 +38,7 @@
 
     and:
     def interfaceClass = TestClass.getInterfaces().find {
-<<<<<<< HEAD
-      it.getName().contains("FieldBackedProvider\$")
-=======
       it.getName().contains("VirtualFieldAccessor\$")
->>>>>>> fbc59885
     }
     interfaceClass != null
     def interfaceMethodFound = false
