--- conflicted
+++ resolved
@@ -81,14 +81,6 @@
   @Override
   boolean sendsBackAiTargetAppId(ServerEndpoint endpoint) {
     true
-<<<<<<< HEAD
-  }
-
-  @Override
-  String expectedServerSpanName(ServerEndpoint endpoint) {
-    return endpoint == PATH_PARAM ? "/path/:id/param" : endpoint.getPath()
-=======
->>>>>>> e1f8c6f7
   }
 
   protected Class<AbstractVerticle> verticle() {
