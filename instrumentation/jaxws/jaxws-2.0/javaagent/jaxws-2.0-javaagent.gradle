apply from: "$rootDir/gradle/instrumentation.gradle"

muzzle {
  pass {
    group = "javax.xml.ws"
    module = "jaxws-api"
    versions = "[2.0,]"
  }
}

dependencies {
<<<<<<< HEAD
  library group: 'javax.xml.ws', name: 'jaxws-api', version: '2.0'
=======
  library "javax.xml.ws:jaxws-api:2.0"
>>>>>>> e1f8c6f7
  implementation project(":instrumentation:jaxws:jaxws-common:library")
}<|MERGE_RESOLUTION|>--- conflicted
+++ resolved
@@ -9,10 +9,6 @@
 }
 
 dependencies {
-<<<<<<< HEAD
-  library group: 'javax.xml.ws', name: 'jaxws-api', version: '2.0'
-=======
   library "javax.xml.ws:jaxws-api:2.0"
->>>>>>> e1f8c6f7
   implementation project(":instrumentation:jaxws:jaxws-common:library")
 }