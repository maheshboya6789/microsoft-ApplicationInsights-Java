/*
 * Copyright The OpenTelemetry Authors
 * SPDX-License-Identifier: Apache-2.0
 */

package io.opentelemetry.javaagent.instrumentation.jaxws.v2_0;

import static io.opentelemetry.javaagent.extension.matcher.AgentElementMatchers.implementsInterface;
import static io.opentelemetry.javaagent.extension.matcher.ClassLoaderMatcher.hasClassesNamed;
import static io.opentelemetry.javaagent.instrumentation.jaxws.common.JaxWsTracer.tracer;
import static net.bytebuddy.matcher.ElementMatchers.isMethod;
import static net.bytebuddy.matcher.ElementMatchers.isPublic;
import static net.bytebuddy.matcher.ElementMatchers.nameMatches;
import static net.bytebuddy.matcher.ElementMatchers.named;
import static net.bytebuddy.matcher.ElementMatchers.takesArguments;

import io.opentelemetry.context.Context;
import io.opentelemetry.context.Scope;
import io.opentelemetry.javaagent.extension.instrumentation.TypeInstrumentation;
import io.opentelemetry.javaagent.extension.instrumentation.TypeTransformer;
import io.opentelemetry.javaagent.instrumentation.api.CallDepthThreadLocalMap;
import java.lang.reflect.Method;
import javax.xml.ws.Provider;
import net.bytebuddy.asm.Advice;
import net.bytebuddy.description.type.TypeDescription;
import net.bytebuddy.matcher.ElementMatcher;

public class WebServiceProviderInstrumentation implements TypeInstrumentation {

  @Override
  public ElementMatcher<ClassLoader> classLoaderOptimization() {
    return hasClassesNamed("javax.xml.ws.Provider");
  }

  @Override
  public ElementMatcher<TypeDescription> typeMatcher() {
<<<<<<< HEAD
    return hasInterface(named("javax.xml.ws.Provider"));
=======
    return implementsInterface(named("javax.xml.ws.Provider"));
>>>>>>> e1f8c6f7
  }

  @Override
  public void transform(TypeTransformer transformer) {
    transformer.applyAdviceToMethod(
        isMethod().and(isPublic()).and(nameMatches("invoke")).and(takesArguments(1)),
        WebServiceProviderInstrumentation.class.getName() + "$InvokeAdvice");
  }

  public static class InvokeAdvice {
    @Advice.OnMethodEnter(suppress = Throwable.class)
    public static void startSpan(
        @Advice.This Object target,
        @Advice.Origin Method method,
        @Advice.Local("otelContext") Context context,
        @Advice.Local("otelScope") Scope scope) {
      if (CallDepthThreadLocalMap.incrementCallDepth(Provider.class) > 0) {
        return;
      }
      context = tracer().startSpan(target.getClass(), method);
      scope = context.makeCurrent();
    }

    @Advice.OnMethodExit(onThrowable = Throwable.class, suppress = Throwable.class)
    public static void stopSpan(
        @Advice.Thrown Throwable throwable,
        @Advice.Local("otelContext") Context context,
        @Advice.Local("otelScope") Scope scope) {
      if (scope == null) {
        return;
      }
      CallDepthThreadLocalMap.reset(Provider.class);

      scope.close();
      if (throwable == null) {
        tracer().end(context);
      } else {
        tracer().endExceptionally(context, throwable);
      }
    }
  }
}<|MERGE_RESOLUTION|>--- conflicted
+++ resolved
@@ -34,11 +34,7 @@
 
   @Override
   public ElementMatcher<TypeDescription> typeMatcher() {
-<<<<<<< HEAD
-    return hasInterface(named("javax.xml.ws.Provider"));
-=======
     return implementsInterface(named("javax.xml.ws.Provider"));
->>>>>>> e1f8c6f7
   }
 
   @Override
