--- conflicted
+++ resolved
@@ -10,11 +10,7 @@
     // which depends on org.apache.neethi:neethi:2.0.1 which does not exist
     // version 1.3 depends on org.apache.axis2:axis2-kernel:1.3
     // which depends on org.apache.woden:woden:1.0-incubating-M7b which does not exist
-<<<<<<< HEAD
-    skipVersions += ['1.2', '1.3']
-=======
     skip('1.2', '1.3')
->>>>>>> e1f8c6f7
   }
 }
 
