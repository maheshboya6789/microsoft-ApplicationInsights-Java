/*
 * Copyright The OpenTelemetry Authors
 * SPDX-License-Identifier: Apache-2.0
 */

package io.opentelemetry.javaagent.instrumentation.cxf;

import static net.bytebuddy.matcher.ElementMatchers.named;
import static net.bytebuddy.matcher.ElementMatchers.returns;
import static net.bytebuddy.matcher.ElementMatchers.takesNoArguments;

import io.opentelemetry.javaagent.extension.instrumentation.TypeInstrumentation;
import io.opentelemetry.javaagent.extension.instrumentation.TypeTransformer;
import net.bytebuddy.asm.Advice;
import net.bytebuddy.description.type.TypeDescription;
import net.bytebuddy.matcher.ElementMatcher;
import org.apache.cxf.endpoint.Endpoint;
import org.apache.cxf.endpoint.Server;

public class EndpointImplTypeInstrumentation implements TypeInstrumentation {

  @Override
  public ElementMatcher<TypeDescription> typeMatcher() {
    return named("org.apache.cxf.jaxws.JaxWsServerFactoryBean");
  }

  @Override
<<<<<<< HEAD
  public Map<? extends ElementMatcher<? super MethodDescription>, String> transformers() {
    return singletonMap(
=======
  public void transform(TypeTransformer transformer) {
    transformer.applyAdviceToMethod(
>>>>>>> e1f8c6f7
        named("create")
            .and(takesNoArguments().and(returns(named("org.apache.cxf.endpoint.Server")))),
        EndpointImplTypeInstrumentation.class.getName() + "$CreateServerAdvice");
  }

  public static class CreateServerAdvice {

    @Advice.OnMethodExit(suppress = Throwable.class)
    public static void onEnter(@Advice.Return Server server) {
      Endpoint endpoint = server.getEndpoint();
      endpoint.getInInterceptors().add(new TracingStartInInterceptor());
      endpoint.getInInterceptors().add(new TracingEndInInterceptor());
      endpoint.getOutFaultInterceptors().add(new TracingOutFaultInterceptor());
    }
  }
}<|MERGE_RESOLUTION|>--- conflicted
+++ resolved
@@ -25,13 +25,8 @@
   }
 
   @Override
-<<<<<<< HEAD
-  public Map<? extends ElementMatcher<? super MethodDescription>, String> transformers() {
-    return singletonMap(
-=======
   public void transform(TypeTransformer transformer) {
     transformer.applyAdviceToMethod(
->>>>>>> e1f8c6f7
         named("create")
             .and(takesNoArguments().and(returns(named("org.apache.cxf.endpoint.Server")))),
         EndpointImplTypeInstrumentation.class.getName() + "$CreateServerAdvice");
