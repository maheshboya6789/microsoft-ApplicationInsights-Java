/*
 * Copyright The OpenTelemetry Authors
 * SPDX-License-Identifier: Apache-2.0
 */

import static io.opentelemetry.instrumentation.test.utils.TraceUtils.runUnderTrace
import static io.opentelemetry.api.trace.Span.Kind.CLIENT

import com.mongodb.ConnectionString
import com.mongodb.async.SingleResultCallback
import com.mongodb.async.client.MongoClient
import com.mongodb.async.client.MongoClientSettings
import com.mongodb.async.client.MongoClients
import com.mongodb.async.client.MongoCollection
import com.mongodb.async.client.MongoDatabase
import com.mongodb.client.result.DeleteResult
import com.mongodb.client.result.UpdateResult
import com.mongodb.connection.ClusterSettings
import io.opentelemetry.instrumentation.test.asserts.TraceAssert
import io.opentelemetry.sdk.trace.data.SpanData
import io.opentelemetry.api.trace.attributes.SemanticAttributes
import java.util.concurrent.CompletableFuture
import java.util.concurrent.CountDownLatch
import org.bson.BsonDocument
import org.bson.BsonString
import org.bson.Document
import spock.lang.Shared
import spock.lang.Timeout

@Timeout(10)
class MongoAsyncClientTest extends MongoBaseTest {

  @Shared
  MongoClient client

  def setup() throws Exception {
    client = MongoClients.create(
      MongoClientSettings.builder()
        .clusterSettings(
          ClusterSettings.builder()
            .description("some-description")
            .applyConnectionString(new ConnectionString("mongodb://localhost:$port"))
            .build())
        .build())
  }

  def cleanup() throws Exception {
    client?.close()
    client = null
  }

  def "test create collection"() {
    setup:
    MongoDatabase db = client.getDatabase(dbName)

    when:
    db.createCollection(collectionName, toCallback {})

    then:
    assertTraces(1) {
      trace(0, 1) {
        mongoSpan(it, 0, "create", collectionName, dbName) {
          assert it.replaceAll(" ", "") == "{\"create\":\"$collectionName\",\"capped\":\"?\"}" ||
            it == "{\"create\": \"$collectionName\", \"capped\": \"?\", \"\$db\": \"?\", \"\$readPreference\": {\"mode\": \"?\"}}"
          true
        }
      }
    }

    where:
    dbName = "test_db"
    collectionName = "testCollection"
  }

  // Tests the fix for https://github.com/open-telemetry/opentelemetry-java-instrumentation/issues/457
  // TracingCommandListener might get added multiple times if ClientSettings are built using existing ClientSettings or when calling a build method twice.
  // This test asserts that duplicate traces are not created in those cases.
  def "test create collection with already built ClientSettings"() {
    setup:
    def clientSettings = client.settings
    def newClientSettings = MongoClientSettings.builder(clientSettings).build()
    MongoDatabase db = MongoClients.create(newClientSettings).getDatabase(dbName)

    when:
    db.createCollection(collectionName, toCallback {})

    then:
    assertTraces(1) {
      trace(0, 1) {
        mongoSpan(it, 0, "create", collectionName, dbName) {
          assert it.replaceAll(" ", "") == "{\"create\":\"$collectionName\",\"capped\":\"?\"}" ||
            it == "{\"create\": \"$collectionName\", \"capped\": \"?\", \"\$db\": \"?\", \"\$readPreference\": {\"mode\": \"?\"}}"
          true
        }
      }
    }

    where:
    dbName = "test_db"
    collectionName = "testCollection"
  }

  def "test create collection no description"() {
    setup:
    MongoDatabase db = MongoClients.create("mongodb://localhost:$port").getDatabase(dbName)

    when:
    db.createCollection(collectionName, toCallback {})

    then:
    assertTraces(1) {
      trace(0, 1) {
<<<<<<< HEAD
        mongoSpan(it, 0, "create", collectionName, dbName){
=======
        mongoSpan(it, 0, "create", collectionName, dbName) {
>>>>>>> aad473a0
          assert it.replaceAll(" ", "") == "{\"create\":\"$collectionName\",\"capped\":\"?\"}" ||
            it == "{\"create\": \"$collectionName\", \"capped\": \"?\", \"\$db\": \"?\", \"\$readPreference\": {\"mode\": \"?\"}}"
          true
        }
      }
    }

    where:
    dbName = "test_db"
    collectionName = "testCollection"
  }

  def "test get collection"() {
    setup:
    MongoDatabase db = client.getDatabase(dbName)

    when:
    def count = new CompletableFuture()
    db.getCollection(collectionName).count toCallback { count.complete(it) }

    then:
    count.get() == 0
    assertTraces(1) {
      trace(0, 1) {
        mongoSpan(it, 0, "count", collectionName, dbName) {
          assert it.replaceAll(" ", "") == "{\"count\":\"$collectionName\",\"query\":{}}" ||
            it == "{\"count\": \"$collectionName\", \"query\": {}, \"\$db\": \"?\", \"\$readPreference\": {\"mode\": \"?\"}}"
          true
        }
      }
    }

    where:
    dbName = "test_db"
    collectionName = "testCollection"
  }

  def "test insert"() {
    setup:
    MongoCollection<Document> collection = runUnderTrace("setup") {
      MongoDatabase db = client.getDatabase(dbName)
      def latch1 = new CountDownLatch(1)
      db.createCollection(collectionName, toCallback { latch1.countDown() })
      latch1.await()
      return db.getCollection(collectionName)
    }
    TEST_WRITER.waitForTraces(1)
    TEST_WRITER.clear()

    when:
    def count = new CompletableFuture()
    collection.insertOne(new Document("password", "SECRET"), toCallback {
      collection.count toCallback { count.complete(it) }
    })

    then:
    count.get() == 1
    assertTraces(2) {
      trace(0, 1) {
        mongoSpan(it, 0, "insert", collectionName, dbName) {
          assert it.replaceAll(" ", "") == "{\"insert\":\"$collectionName\",\"ordered\":\"?\",\"documents\":[{\"_id\":\"?\",\"password\":\"?\"}]}" ||
            it == "{\"insert\": \"$collectionName\", \"ordered\": \"?\", \"\$db\": \"?\", \"documents\": [{\"_id\": \"?\", \"password\": \"?\"}]}"
          true
        }
      }
      trace(1, 1) {
        mongoSpan(it, 0, "count", collectionName, dbName) {
          assert it.replaceAll(" ", "") == "{\"count\":\"$collectionName\",\"query\":{}}" ||
            it == "{\"count\": \"$collectionName\", \"query\": {}, \"\$db\": \"?\", \"\$readPreference\": {\"mode\": \"?\"}}"
          true
        }
      }
    }

    where:
    dbName = "test_db"
    collectionName = "testCollection"
  }

  def "test update"() {
    setup:
    MongoCollection<Document> collection = runUnderTrace("setup") {
      MongoDatabase db = client.getDatabase(dbName)
      def latch1 = new CountDownLatch(1)
      db.createCollection(collectionName, toCallback { latch1.countDown() })
      latch1.await()
      def coll = db.getCollection(collectionName)
      def latch2 = new CountDownLatch(1)
      coll.insertOne(new Document("password", "OLDPW"), toCallback { latch2.countDown() })
      latch2.await()
      return coll
    }
    TEST_WRITER.waitForTraces(1)
    TEST_WRITER.clear()

    when:
    def result = new CompletableFuture<UpdateResult>()
    def count = new CompletableFuture()
    collection.updateOne(
      new BsonDocument("password", new BsonString("OLDPW")),
      new BsonDocument('$set', new BsonDocument("password", new BsonString("NEWPW"))), toCallback {
      result.complete(it)
      collection.count toCallback { count.complete(it) }
    })

    then:
    result.get().modifiedCount == 1
    count.get() == 1
    assertTraces(2) {
      trace(0, 1) {
        mongoSpan(it, 0, "update", collectionName, dbName) {
          assert it.replaceAll(" ", "") == "{\"update\":\"?\",\"ordered\":\"?\",\"updates\":[{\"q\":{\"password\":\"?\"},\"u\":{\"\$set\":{\"password\":\"?\"}}}]}" ||
            it == "{\"update\": \"?\", \"ordered\": \"?\", \"\$db\": \"?\", \"updates\": [{\"q\": {\"password\": \"?\"}, \"u\": {\"\$set\": {\"password\": \"?\"}}}]}"
          true
        }
      }
      trace(1, 1) {
        mongoSpan(it, 0, "count", collectionName, dbName) {
          assert it.replaceAll(" ", "") == "{\"count\":\"$collectionName\",\"query\":{}}" ||
            it == "{\"count\": \"$collectionName\", \"query\": {}, \"\$db\": \"?\", \"\$readPreference\": {\"mode\": \"?\"}}"
          true
        }
      }
    }

    where:
    dbName = "test_db"
    collectionName = "testCollection"
  }

  def "test delete"() {
    setup:
    MongoCollection<Document> collection = runUnderTrace("setup") {
      MongoDatabase db = client.getDatabase(dbName)
      def latch1 = new CountDownLatch(1)
      db.createCollection(collectionName, toCallback { latch1.countDown() })
      latch1.await()
      def coll = db.getCollection(collectionName)
      def latch2 = new CountDownLatch(1)
      coll.insertOne(new Document("password", "SECRET"), toCallback { latch2.countDown() })
      latch2.await()
      return coll
    }
    TEST_WRITER.waitForTraces(1)
    TEST_WRITER.clear()

    when:
    def result = new CompletableFuture<DeleteResult>()
    def count = new CompletableFuture()
    collection.deleteOne(new BsonDocument("password", new BsonString("SECRET")), toCallback {
      result.complete(it)
      collection.count toCallback { count.complete(it) }
    })

    then:
    result.get().deletedCount == 1
    count.get() == 0
    assertTraces(2) {
      trace(0, 1) {
        mongoSpan(it, 0, "delete", collectionName, dbName) {
          assert it.replaceAll(" ", "") == "{\"delete\":\"?\",\"ordered\":\"?\",\"deletes\":[{\"q\":{\"password\":\"?\"},\"limit\":\"?\"}]}" ||
            it == "{\"delete\": \"?\", \"ordered\": \"?\", \"\$db\": \"?\", \"deletes\": [{\"q\": {\"password\": \"?\"}, \"limit\": \"?\"}]}"
          true
        }
      }
      trace(1, 1) {
        mongoSpan(it, 0, "count", collectionName, dbName) {
          assert it.replaceAll(" ", "") == "{\"count\":\"$collectionName\",\"query\":{}}" ||
            it == "{\"count\": \"$collectionName\", \"query\": {}, \"\$db\": \"?\", \"\$readPreference\": {\"mode\": \"?\"}}"
          true
        }
      }
    }

    where:
    dbName = "test_db"
    collectionName = "testCollection"
  }

  SingleResultCallback toCallback(Closure closure) {
    return new SingleResultCallback() {
      @Override
      void onResult(Object result, Throwable t) {
        if (t) {
          closure.call(t)
        } else {
          closure.call(result)
        }
      }
    }
  }

  def mongoSpan(TraceAssert trace, int index,
                String operation, String collection,
                String dbName, Closure<Boolean> statementEval,
                Object parentSpan = null, Throwable exception = null) {
    trace.span(index) {
      name statementEval
      kind CLIENT
      if (parentSpan == null) {
        hasNoParent()
      } else {
        childOf((SpanData) parentSpan)
      }
      attributes {
        "$SemanticAttributes.NET_PEER_NAME.key" "localhost"
        "$SemanticAttributes.NET_PEER_IP.key" "127.0.0.1"
        "$SemanticAttributes.NET_PEER_PORT.key" port
        "$SemanticAttributes.DB_CONNECTION_STRING.key" "mongodb://localhost:" + port
        "$SemanticAttributes.DB_STATEMENT.key" statementEval
        "$SemanticAttributes.DB_SYSTEM.key" "mongodb"
        "$SemanticAttributes.DB_NAME.key" dbName
        "$SemanticAttributes.DB_OPERATION.key" operation
<<<<<<< HEAD
        "$SemanticAttributes.MONGODB_COLLECTION.key" collection
=======
        "$SemanticAttributes.DB_MONGODB_COLLECTION.key" collection
>>>>>>> aad473a0
      }
    }
  }
}<|MERGE_RESOLUTION|>--- conflicted
+++ resolved
@@ -110,11 +110,7 @@
     then:
     assertTraces(1) {
       trace(0, 1) {
-<<<<<<< HEAD
-        mongoSpan(it, 0, "create", collectionName, dbName){
-=======
         mongoSpan(it, 0, "create", collectionName, dbName) {
->>>>>>> aad473a0
           assert it.replaceAll(" ", "") == "{\"create\":\"$collectionName\",\"capped\":\"?\"}" ||
             it == "{\"create\": \"$collectionName\", \"capped\": \"?\", \"\$db\": \"?\", \"\$readPreference\": {\"mode\": \"?\"}}"
           true
@@ -328,11 +324,7 @@
         "$SemanticAttributes.DB_SYSTEM.key" "mongodb"
         "$SemanticAttributes.DB_NAME.key" dbName
         "$SemanticAttributes.DB_OPERATION.key" operation
-<<<<<<< HEAD
-        "$SemanticAttributes.MONGODB_COLLECTION.key" collection
-=======
         "$SemanticAttributes.DB_MONGODB_COLLECTION.key" collection
->>>>>>> aad473a0
       }
     }
   }
