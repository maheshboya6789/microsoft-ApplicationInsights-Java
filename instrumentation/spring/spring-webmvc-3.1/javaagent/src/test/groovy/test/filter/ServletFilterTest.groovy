/*
 * Copyright The OpenTelemetry Authors
 * SPDX-License-Identifier: Apache-2.0
 */

package test.filter

import static io.opentelemetry.api.trace.SpanKind.INTERNAL
import static io.opentelemetry.instrumentation.test.base.HttpServerTest.ServerEndpoint.ERROR
import static io.opentelemetry.instrumentation.test.base.HttpServerTest.ServerEndpoint.EXCEPTION
import static io.opentelemetry.instrumentation.test.base.HttpServerTest.ServerEndpoint.NOT_FOUND
import static io.opentelemetry.instrumentation.test.base.HttpServerTest.ServerEndpoint.PATH_PARAM
import static io.opentelemetry.instrumentation.test.base.HttpServerTest.ServerEndpoint.REDIRECT
import static io.opentelemetry.instrumentation.test.base.HttpServerTest.ServerEndpoint.SUCCESS

import io.opentelemetry.instrumentation.test.AgentTestTrait
import io.opentelemetry.instrumentation.test.asserts.TraceAssert
import io.opentelemetry.instrumentation.test.base.HttpServerTest
import io.opentelemetry.sdk.trace.data.SpanData
import org.springframework.boot.SpringApplication
import org.springframework.context.ConfigurableApplicationContext
import test.boot.SecurityConfig

class ServletFilterTest extends HttpServerTest<ConfigurableApplicationContext> implements AgentTestTrait {

  @Override
  ConfigurableApplicationContext startServer(int port) {
    def app = new SpringApplication(FilteredAppConfig, SecurityConfig)
    app.setDefaultProperties(["server.port": port, "server.error.include-message": "always"])
    def context = app.run()
    return context
  }

  @Override
  void stopServer(ConfigurableApplicationContext ctx) {
    ctx.close()
  }

  @Override
  boolean hasHandlerSpan(ServerEndpoint endpoint) {
    endpoint == NOT_FOUND
  }

  @Override
  boolean hasErrorPageSpans(ServerEndpoint endpoint) {
    endpoint == ERROR || endpoint == EXCEPTION || endpoint == NOT_FOUND
  }

  @Override
  boolean hasResponseSpan(ServerEndpoint endpoint) {
    endpoint == REDIRECT || endpoint == ERROR || endpoint == NOT_FOUND
  }

  @Override
  void responseSpan(TraceAssert trace, int index, Object parent, String method, ServerEndpoint endpoint) {
    switch (endpoint) {
      case REDIRECT:
        redirectSpan(trace, index, parent)
        break
      case ERROR:
      case NOT_FOUND:
        sendErrorSpan(trace, index, parent)
        break
    }
  }

  @Override
  boolean testPathParam() {
    true
  }

  @Override
  boolean sendsBackAiTargetAppId(ServerEndpoint endpoint) {
    true
  }

  @Override
<<<<<<< HEAD
  boolean sendsBackAiTargetAppId(ServerEndpoint endpoint) {
    true
  }

  @Override
  void handlerSpan(TraceAssert trace, int index, Object parent, String method = "GET", ServerEndpoint endpoint = SUCCESS) {
=======
  void handlerSpan(TraceAssert trace, int index, Object parent, String method = "GET", ServerEndpoint endpoint) {
>>>>>>> e1f8c6f7
    trace.span(index) {
      name "ResourceHttpRequestHandler.handleRequest"
      kind INTERNAL
      childOf((SpanData) parent)
    }
  }

  @Override
  String expectedServerSpanName(ServerEndpoint endpoint) {
    switch (endpoint) {
      case PATH_PARAM:
        return getContextPath() + "/path/{id}/param"
      case NOT_FOUND:
        return getContextPath() + "/**"
      default:
        return super.expectedServerSpanName(endpoint)
    }
  }

  @Override
  void errorPageSpans(TraceAssert trace, int index, Object parent, String method = "GET", ServerEndpoint endpoint = SUCCESS) {
    trace.span(index) {
      name "BasicErrorController.error"
      kind INTERNAL
      childOf((SpanData) parent)
      attributes {
      }
    }
  }
}<|MERGE_RESOLUTION|>--- conflicted
+++ resolved
@@ -75,16 +75,7 @@
   }
 
   @Override
-<<<<<<< HEAD
-  boolean sendsBackAiTargetAppId(ServerEndpoint endpoint) {
-    true
-  }
-
-  @Override
-  void handlerSpan(TraceAssert trace, int index, Object parent, String method = "GET", ServerEndpoint endpoint = SUCCESS) {
-=======
   void handlerSpan(TraceAssert trace, int index, Object parent, String method = "GET", ServerEndpoint endpoint) {
->>>>>>> e1f8c6f7
     trace.span(index) {
       name "ResourceHttpRequestHandler.handleRequest"
       kind INTERNAL
