/*
 * Copyright The OpenTelemetry Authors
 * SPDX-License-Identifier: Apache-2.0
 */

package io.opentelemetry.javaagent.instrumentation.springwebmvc;

import io.opentelemetry.api.GlobalOpenTelemetry;
<<<<<<< HEAD
import io.opentelemetry.instrumentation.api.config.Config;
=======
import io.opentelemetry.instrumentation.api.config.ExperimentalConfig;
>>>>>>> b4307161
import io.opentelemetry.instrumentation.api.instrumenter.Instrumenter;
import org.springframework.web.servlet.ModelAndView;

public final class SpringWebMvcSingletons {
  private static final String INSTRUMENTATION_NAME = "io.opentelemetry.spring-webmvc-3.1";

  private static final boolean SUPPRESS_CONTROLLER_SPANS =
      Config.get()
          .getBoolean("otel.instrumentation.common.experimental.suppress-controller-spans", false);

  private static final boolean SUPPRESS_VIEW_SPANS =
      Config.get()
          .getBoolean("otel.instrumentation.common.experimental.suppress-view-spans", false);

  private static final Instrumenter<Object, Void> HANDLER_INSTRUMENTER;

  private static final Instrumenter<ModelAndView, Void> MODEL_AND_VIEW_INSTRUMENTER;

  static {
    HANDLER_INSTRUMENTER =
        Instrumenter.<Object, Void>newBuilder(
                GlobalOpenTelemetry.get(), INSTRUMENTATION_NAME, new HandlerSpanNameExtractor())
<<<<<<< HEAD
            .setDisabled(SUPPRESS_CONTROLLER_SPANS)
=======
            .setDisabled(ExperimentalConfig.get().suppressControllerSpans())
>>>>>>> b4307161
            .newInstrumenter();

    MODEL_AND_VIEW_INSTRUMENTER =
        Instrumenter.<ModelAndView, Void>newBuilder(
                GlobalOpenTelemetry.get(),
                INSTRUMENTATION_NAME,
                new ModelAndViewSpanNameExtractor())
            .addAttributesExtractor(new ModelAndViewAttributesExtractor())
<<<<<<< HEAD
            .setDisabled(SUPPRESS_VIEW_SPANS)
=======
            .setDisabled(ExperimentalConfig.get().suppressViewSpans())
>>>>>>> b4307161
            .newInstrumenter();
  }

  public static Instrumenter<Object, Void> handlerInstrumenter() {
    return HANDLER_INSTRUMENTER;
  }

  public static Instrumenter<ModelAndView, Void> modelAndViewInstrumenter() {
    return MODEL_AND_VIEW_INSTRUMENTER;
  }

  private SpringWebMvcSingletons() {}
}<|MERGE_RESOLUTION|>--- conflicted
+++ resolved
@@ -6,24 +6,12 @@
 package io.opentelemetry.javaagent.instrumentation.springwebmvc;
 
 import io.opentelemetry.api.GlobalOpenTelemetry;
-<<<<<<< HEAD
-import io.opentelemetry.instrumentation.api.config.Config;
-=======
 import io.opentelemetry.instrumentation.api.config.ExperimentalConfig;
->>>>>>> b4307161
 import io.opentelemetry.instrumentation.api.instrumenter.Instrumenter;
 import org.springframework.web.servlet.ModelAndView;
 
 public final class SpringWebMvcSingletons {
   private static final String INSTRUMENTATION_NAME = "io.opentelemetry.spring-webmvc-3.1";
-
-  private static final boolean SUPPRESS_CONTROLLER_SPANS =
-      Config.get()
-          .getBoolean("otel.instrumentation.common.experimental.suppress-controller-spans", false);
-
-  private static final boolean SUPPRESS_VIEW_SPANS =
-      Config.get()
-          .getBoolean("otel.instrumentation.common.experimental.suppress-view-spans", false);
 
   private static final Instrumenter<Object, Void> HANDLER_INSTRUMENTER;
 
@@ -33,11 +21,7 @@
     HANDLER_INSTRUMENTER =
         Instrumenter.<Object, Void>newBuilder(
                 GlobalOpenTelemetry.get(), INSTRUMENTATION_NAME, new HandlerSpanNameExtractor())
-<<<<<<< HEAD
-            .setDisabled(SUPPRESS_CONTROLLER_SPANS)
-=======
             .setDisabled(ExperimentalConfig.get().suppressControllerSpans())
->>>>>>> b4307161
             .newInstrumenter();
 
     MODEL_AND_VIEW_INSTRUMENTER =
@@ -46,11 +30,7 @@
                 INSTRUMENTATION_NAME,
                 new ModelAndViewSpanNameExtractor())
             .addAttributesExtractor(new ModelAndViewAttributesExtractor())
-<<<<<<< HEAD
-            .setDisabled(SUPPRESS_VIEW_SPANS)
-=======
             .setDisabled(ExperimentalConfig.get().suppressViewSpans())
->>>>>>> b4307161
             .newInstrumenter();
   }
 
