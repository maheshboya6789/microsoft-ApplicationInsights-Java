/*
 * Copyright The OpenTelemetry Authors
 * SPDX-License-Identifier: Apache-2.0
 */

package io.opentelemetry.javaagent.instrumentation.springwebmvc;

import static io.opentelemetry.javaagent.instrumentation.springwebmvc.SpringWebMvcTracer.tracer;

<<<<<<< HEAD
import io.grpc.Context;
=======
import io.opentelemetry.api.trace.Span;
import io.opentelemetry.context.Context;
>>>>>>> aad473a0
import io.opentelemetry.instrumentation.api.tracer.BaseTracer;
import java.io.IOException;
import java.util.List;
import javax.servlet.FilterChain;
import javax.servlet.ServletException;
import javax.servlet.http.HttpServletRequest;
import javax.servlet.http.HttpServletResponse;
import org.springframework.beans.factory.support.GenericBeanDefinition;
import org.springframework.core.Ordered;
import org.springframework.web.filter.OncePerRequestFilter;
import org.springframework.web.servlet.HandlerExecutionChain;
import org.springframework.web.servlet.HandlerMapping;

public class HandlerMappingResourceNameFilter extends OncePerRequestFilter implements Ordered {
  private volatile List<HandlerMapping> handlerMappings;

  @Override
  protected void doFilterInternal(
      HttpServletRequest request, HttpServletResponse response, FilterChain filterChain)
      throws ServletException, IOException {

    Context context = Context.current();
    Span serverSpan = BaseTracer.getCurrentServerSpan(context);

    if (handlerMappings != null && serverSpan != null) {
      try {
        if (findMapping(request)) {
          // Name the parent span based on the matching pattern
          // Let the parent span resource name be set with the attribute set in findMapping.
<<<<<<< HEAD
          TRACER.onRequest(context, serverSpan, request);
=======
          tracer().onRequest(context, serverSpan, request);
>>>>>>> aad473a0
        }
      } catch (Exception ignored) {
        // mapping.getHandler() threw exception.  Ignore
      }
    }

    filterChain.doFilter(request, response);
  }

  /**
   * When a HandlerMapping matches a request, it sets HandlerMapping.BEST_MATCHING_PATTERN_ATTRIBUTE
   * as an attribute on the request. This attribute is read by SpringWebMvcDecorator.onRequest and
   * set as the resource name.
   */
  private boolean findMapping(HttpServletRequest request) throws Exception {
    for (HandlerMapping mapping : handlerMappings) {
      HandlerExecutionChain handler = mapping.getHandler(request);
      if (handler != null) {
        return true;
      }
    }
    return false;
  }

  public void setHandlerMappings(List<HandlerMapping> handlerMappings) {
    this.handlerMappings = handlerMappings;
  }

  @Override
  public int getOrder() {
    // Run after all HIGHEST_PRECEDENCE items
    return Ordered.HIGHEST_PRECEDENCE + 1;
  }

  public static class BeanDefinition extends GenericBeanDefinition {
    public BeanDefinition() {
      setScope(SCOPE_SINGLETON);
      setBeanClass(HandlerMappingResourceNameFilter.class);
      setBeanClassName(HandlerMappingResourceNameFilter.class.getName());
    }
  }
}<|MERGE_RESOLUTION|>--- conflicted
+++ resolved
@@ -7,12 +7,8 @@
 
 import static io.opentelemetry.javaagent.instrumentation.springwebmvc.SpringWebMvcTracer.tracer;
 
-<<<<<<< HEAD
-import io.grpc.Context;
-=======
 import io.opentelemetry.api.trace.Span;
 import io.opentelemetry.context.Context;
->>>>>>> aad473a0
 import io.opentelemetry.instrumentation.api.tracer.BaseTracer;
 import java.io.IOException;
 import java.util.List;
@@ -42,11 +38,7 @@
         if (findMapping(request)) {
           // Name the parent span based on the matching pattern
           // Let the parent span resource name be set with the attribute set in findMapping.
-<<<<<<< HEAD
-          TRACER.onRequest(context, serverSpan, request);
-=======
           tracer().onRequest(context, serverSpan, request);
->>>>>>> aad473a0
         }
       } catch (Exception ignored) {
         // mapping.getHandler() threw exception.  Ignore
