--- conflicted
+++ resolved
@@ -70,43 +70,5 @@
   @Override
   boolean sendsBackAiTargetAppId() {
     true
-<<<<<<< HEAD
-  }
-
-  @Override
-  void serverSpan(TraceAssert trace, int index, String traceID = null, String parentID = null, String method = "GET", Long responseContentLength = null, ServerEndpoint endpoint = SUCCESS) {
-    trace.span(index) {
-      name entryPointName()
-      kind SERVER
-      errored endpoint.errored
-      if (parentID != null) {
-        traceId traceID
-        parentSpanId parentID
-      } else {
-        hasNoParent()
-      }
-      if (endpoint == EXCEPTION) {
-        errorEvent(Exception, EXCEPTION.body)
-      }
-      attributes {
-        "${SemanticAttributes.NET_PEER_IP.key()}" "127.0.0.1"
-        "${SemanticAttributes.NET_PEER_PORT.key()}" Long
-        "${SemanticAttributes.HTTP_STATUS_CODE.key()}" endpoint.status
-        "${SemanticAttributes.HTTP_METHOD.key()}" method
-        "${SemanticAttributes.HTTP_URL.key()}" { it == "${endpoint.resolve(address)}" || it == "${endpoint.resolveWithoutFragment(address)}" }
-        "${SemanticAttributes.HTTP_FLAVOR.key()}" "HTTP/1.1"
-        "${SemanticAttributes.HTTP_USER_AGENT.key()}" TEST_USER_AGENT
-        "${SemanticAttributes.HTTP_CLIENT_IP.key()}" TEST_CLIENT_IP
-      }
-    }
-  }
-
-  //Simple class name plus method name of the entry point of the given servlet container.
-  //"Entry point" here means the first filter or servlet that accepts incoming requests.
-  //This will serve as a default name of the SERVER span created for this request.
-  protected String entryPointName() {
-    'HttpServlet.service'
-=======
->>>>>>> 8b5700fb
   }
 }