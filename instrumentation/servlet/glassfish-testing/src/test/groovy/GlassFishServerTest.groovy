/*
 * Copyright The OpenTelemetry Authors
 * SPDX-License-Identifier: Apache-2.0
 */

import static io.opentelemetry.instrumentation.test.base.HttpServerTest.ServerEndpoint.ERROR
import static io.opentelemetry.instrumentation.test.base.HttpServerTest.ServerEndpoint.NOT_FOUND
import static io.opentelemetry.instrumentation.test.base.HttpServerTest.ServerEndpoint.REDIRECT

import io.opentelemetry.instrumentation.test.AgentTestTrait
import io.opentelemetry.instrumentation.test.asserts.TraceAssert
import io.opentelemetry.instrumentation.test.base.HttpServerTest
import org.glassfish.embeddable.BootstrapProperties
import org.glassfish.embeddable.Deployer
import org.glassfish.embeddable.GlassFish
import org.glassfish.embeddable.GlassFishProperties
import org.glassfish.embeddable.GlassFishRuntime
import org.glassfish.embeddable.archive.ScatteredArchive

/**
 * Unfortunately because we're using an embedded GlassFish instance, we aren't exercising the standard
 * OSGi setup that requires {@link io.opentelemetry.javaagent.instrumentation.javaclassloader.ClassloadingInstrumentation}.
 */
// TODO: Figure out a better way to test with OSGi included.
class GlassFishServerTest extends HttpServerTest<GlassFish> implements AgentTestTrait {

  @Override
  URI buildAddress() {
    return new URI("http://localhost:$port/$contextPath/")
  }

  @Override
  String getContextPath() {
    "test-gf"
  }

  @Override
  GlassFish startServer(int port) {
    // Setup the deployment archive
    def testDir = new File(TestServlets.protectionDomain.codeSource.location.path)
    assert testDir.exists() && testDir.directory
    def testResourcesDir = new File(TestServlets.getResource("error.jsp").path).parentFile
    assert testResourcesDir.exists() && testResourcesDir.directory
    ScatteredArchive archive = new ScatteredArchive(contextPath, ScatteredArchive.Type.WAR, testResourcesDir)
    archive.addClassPath(testDir)

    // Initialize the server
    BootstrapProperties bootstrapProperties = new BootstrapProperties()
    GlassFishRuntime glassfishRuntime = GlassFishRuntime.bootstrap(bootstrapProperties)
    GlassFishProperties glassfishProperties = new GlassFishProperties()
    glassfishProperties.setPort('http-listener', port)
    def server = glassfishRuntime.newGlassFish(glassfishProperties)
    server.start()

    // Deploy war to server
    Deployer deployer = server.getDeployer()
    println "Deploying $testDir.absolutePath with $testResourcesDir.absolutePath"
    deployer.deploy(archive.toURI())

    return server
  }

  @Override
  void stopServer(GlassFish server) {
    server.stop()
  }

  @Override
  boolean redirectHasBody() {
    true
  }

  @Override
  boolean sendsBackAiTargetAppId() {
    true
  }
<<<<<<< HEAD
=======

  @Override
  boolean hasResponseSpan(ServerEndpoint endpoint) {
    endpoint == REDIRECT || endpoint == ERROR || endpoint == NOT_FOUND
  }

  @Override
  void responseSpan(TraceAssert trace, int index, Object parent, String method, ServerEndpoint endpoint) {
    switch (endpoint) {
      case REDIRECT:
        redirectSpan(trace, index, parent)
        break
      case ERROR:
      case NOT_FOUND:
        sendErrorSpan(trace, index, parent)
        break
    }
>>>>>>> 801534cc
}<|MERGE_RESOLUTION|>--- conflicted
+++ resolved
@@ -74,8 +74,6 @@
   boolean sendsBackAiTargetAppId() {
     true
   }
-<<<<<<< HEAD
-=======
 
   @Override
   boolean hasResponseSpan(ServerEndpoint endpoint) {
@@ -93,5 +91,4 @@
         sendErrorSpan(trace, index, parent)
         break
     }
->>>>>>> 801534cc
 }