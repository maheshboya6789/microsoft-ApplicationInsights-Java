/*
 * Copyright The OpenTelemetry Authors
 * SPDX-License-Identifier: Apache-2.0
 */

package io.opentelemetry.javaagent.instrumentation.servlet.v3_0;

import static io.opentelemetry.instrumentation.servlet.v3_0.Servlet3HttpServerTracer.tracer;

import io.opentelemetry.context.Context;
import io.opentelemetry.context.Scope;
import io.opentelemetry.instrumentation.api.servlet.AppServerBridge;
import io.opentelemetry.instrumentation.api.servlet.MappingResolver;
import io.opentelemetry.instrumentation.api.tracer.ServerSpan;
import io.opentelemetry.javaagent.instrumentation.api.CallDepthThreadLocalMap;
import io.opentelemetry.javaagent.instrumentation.api.InstrumentationContext;
import io.opentelemetry.javaagent.instrumentation.api.Java8BytecodeBridge;
import io.opentelemetry.javaagent.instrumentation.servlet.common.service.ServletAndFilterAdviceHelper;
import javax.servlet.Filter;
import javax.servlet.Servlet;
import javax.servlet.ServletRequest;
import javax.servlet.ServletResponse;
import javax.servlet.http.HttpServletRequest;
import javax.servlet.http.HttpServletResponse;
import net.bytebuddy.asm.Advice;
import net.bytebuddy.implementation.bytecode.assign.Assigner;

public class Servlet3Advice {

  @Advice.OnMethodEnter(suppress = Throwable.class)
  public static void onEnter(
      @Advice.This(typing = Assigner.Typing.DYNAMIC) Object servletOrFilter,
      @Advice.Argument(value = 0, readOnly = false) ServletRequest request,
      @Advice.Argument(value = 1, readOnly = false) ServletResponse response,
      @Advice.Local("otelContext") Context context,
      @Advice.Local("otelScope") Scope scope) {
    CallDepthThreadLocalMap.incrementCallDepth(AppServerBridge.getCallDepthKey());
    if (!(request instanceof HttpServletRequest) || !(response instanceof HttpServletResponse)) {
      return;
    }

    HttpServletRequest httpServletRequest = (HttpServletRequest) request;
    HttpServletResponse httpServletResponse = (HttpServletResponse) response;
<<<<<<< HEAD
=======

    boolean servlet = servletOrFilter instanceof Servlet;
    MappingResolver mappingResolver;
    if (servlet) {
      mappingResolver =
          InstrumentationContext.get(Servlet.class, MappingResolver.class)
              .get((Servlet) servletOrFilter);
    } else {
      mappingResolver =
          InstrumentationContext.get(Filter.class, MappingResolver.class)
              .get((Filter) servletOrFilter);
    }
>>>>>>> e1f8c6f7

    Context attachedContext = tracer().getServerContext(httpServletRequest);
    if (attachedContext != null && tracer().needsRescoping(attachedContext)) {
      attachedContext =
          tracer().updateContext(attachedContext, httpServletRequest, mappingResolver, servlet);
      scope = attachedContext.makeCurrent();
      // We are inside nested servlet/filter/app-server span, don't create new span
<<<<<<< HEAD
      if (Servlet3HttpServerTracer.needsRescoping(attachedContext)) {
        attachedContext =
            tracer()
                .updateContext(
                    attachedContext, servletOrFilter, httpServletRequest, httpServletResponse);
        scope = attachedContext.makeCurrent();
        return;
      }

      // We already have attached context to request but this could have been done by app server
      // instrumentation, if needed update span with info from current request.
      Context currentContext = Java8BytecodeBridge.currentContext();
      Context updatedContext =
          tracer()
              .updateContext(
                  currentContext, servletOrFilter, httpServletRequest, httpServletResponse);
      if (updatedContext != currentContext) {
        // runOnceUnderAppServer updated context, need to re-scope
        scope = updatedContext.makeCurrent();
      }
=======
>>>>>>> e1f8c6f7
      return;
    }

    Context currentContext = Java8BytecodeBridge.currentContext();
    if (attachedContext != null || ServerSpan.fromContextOrNull(currentContext) != null) {
      // Update context with info from current request to ensure that server span gets the best
      // possible name.
      // In case server span was created by app server instrumentations calling updateContext
      // returns a new context that contains servlet context path that is used in other
      // instrumentations for naming server span.
      Context updatedContext =
<<<<<<< HEAD
          tracer()
              .updateContext(
                  currentContext, servletOrFilter, httpServletRequest, httpServletResponse);
=======
          tracer().updateContext(currentContext, httpServletRequest, mappingResolver, servlet);
>>>>>>> e1f8c6f7
      if (currentContext != updatedContext) {
        // updateContext updated context, need to re-scope
        scope = updatedContext.makeCurrent();
      }
      // We are inside nested servlet/filter/app-server span, don't create new span
      return;
    }

<<<<<<< HEAD
    context = tracer().startSpan(servletOrFilter, httpServletRequest, httpServletResponse);
=======
    context = tracer().startSpan(httpServletRequest, httpServletResponse, mappingResolver, servlet);
>>>>>>> e1f8c6f7
    scope = context.makeCurrent();
  }

  @Advice.OnMethodExit(onThrowable = Throwable.class, suppress = Throwable.class)
  public static void stopSpan(
      @Advice.Argument(0) ServletRequest request,
      @Advice.Argument(1) ServletResponse response,
      @Advice.Thrown Throwable throwable,
      @Advice.Local("otelContext") Context context,
      @Advice.Local("otelScope") Scope scope) {

    if (!(request instanceof HttpServletRequest) || !(response instanceof HttpServletResponse)) {
      return;
    }

    ServletAndFilterAdviceHelper.stopSpan(
        tracer(),
        (HttpServletRequest) request,
        (HttpServletResponse) response,
        throwable,
        context,
        scope);
  }
}<|MERGE_RESOLUTION|>--- conflicted
+++ resolved
@@ -41,8 +41,6 @@
 
     HttpServletRequest httpServletRequest = (HttpServletRequest) request;
     HttpServletResponse httpServletResponse = (HttpServletResponse) response;
-<<<<<<< HEAD
-=======
 
     boolean servlet = servletOrFilter instanceof Servlet;
     MappingResolver mappingResolver;
@@ -55,7 +53,6 @@
           InstrumentationContext.get(Filter.class, MappingResolver.class)
               .get((Filter) servletOrFilter);
     }
->>>>>>> e1f8c6f7
 
     Context attachedContext = tracer().getServerContext(httpServletRequest);
     if (attachedContext != null && tracer().needsRescoping(attachedContext)) {
@@ -63,29 +60,6 @@
           tracer().updateContext(attachedContext, httpServletRequest, mappingResolver, servlet);
       scope = attachedContext.makeCurrent();
       // We are inside nested servlet/filter/app-server span, don't create new span
-<<<<<<< HEAD
-      if (Servlet3HttpServerTracer.needsRescoping(attachedContext)) {
-        attachedContext =
-            tracer()
-                .updateContext(
-                    attachedContext, servletOrFilter, httpServletRequest, httpServletResponse);
-        scope = attachedContext.makeCurrent();
-        return;
-      }
-
-      // We already have attached context to request but this could have been done by app server
-      // instrumentation, if needed update span with info from current request.
-      Context currentContext = Java8BytecodeBridge.currentContext();
-      Context updatedContext =
-          tracer()
-              .updateContext(
-                  currentContext, servletOrFilter, httpServletRequest, httpServletResponse);
-      if (updatedContext != currentContext) {
-        // runOnceUnderAppServer updated context, need to re-scope
-        scope = updatedContext.makeCurrent();
-      }
-=======
->>>>>>> e1f8c6f7
       return;
     }
 
@@ -97,13 +71,7 @@
       // returns a new context that contains servlet context path that is used in other
       // instrumentations for naming server span.
       Context updatedContext =
-<<<<<<< HEAD
-          tracer()
-              .updateContext(
-                  currentContext, servletOrFilter, httpServletRequest, httpServletResponse);
-=======
           tracer().updateContext(currentContext, httpServletRequest, mappingResolver, servlet);
->>>>>>> e1f8c6f7
       if (currentContext != updatedContext) {
         // updateContext updated context, need to re-scope
         scope = updatedContext.makeCurrent();
@@ -112,11 +80,7 @@
       return;
     }
 
-<<<<<<< HEAD
-    context = tracer().startSpan(servletOrFilter, httpServletRequest, httpServletResponse);
-=======
     context = tracer().startSpan(httpServletRequest, httpServletResponse, mappingResolver, servlet);
->>>>>>> e1f8c6f7
     scope = context.makeCurrent();
   }
 
