--- conflicted
+++ resolved
@@ -43,12 +43,8 @@
       if (Servlet3HttpServerTracer.needsRescoping(attachedContext)) {
         attachedContext =
             tracer()
-<<<<<<< HEAD
-                .runOnceUnderAppServer(attachedContext, httpServletRequest, httpServletResponse);
-=======
                 .updateContext(
                     attachedContext, servletOrFilter, httpServletRequest, httpServletResponse);
->>>>>>> c1d2e870
         scope = attachedContext.makeCurrent();
         return;
       }
@@ -57,13 +53,9 @@
       // instrumentation, if needed update span with info from current request.
       Context currentContext = Java8BytecodeBridge.currentContext();
       Context updatedContext =
-<<<<<<< HEAD
-          tracer().runOnceUnderAppServer(currentContext, httpServletRequest, httpServletResponse);
-=======
           tracer()
               .updateContext(
                   currentContext, servletOrFilter, httpServletRequest, httpServletResponse);
->>>>>>> c1d2e870
       if (updatedContext != currentContext) {
         // runOnceUnderAppServer updated context, need to re-scope
         scope = updatedContext.makeCurrent();
@@ -78,13 +70,9 @@
       // In case it was created by app server integration we need to update it with info from
       // current request.
       Context updatedContext =
-<<<<<<< HEAD
-          tracer().runOnceUnderAppServer(currentContext, httpServletRequest, httpServletResponse);
-=======
           tracer()
               .updateContext(
                   currentContext, servletOrFilter, httpServletRequest, httpServletResponse);
->>>>>>> c1d2e870
       if (currentContext != updatedContext) {
         // updateContext updated context, need to re-scope
         scope = updatedContext.makeCurrent();
@@ -92,11 +80,7 @@
       return;
     }
 
-<<<<<<< HEAD
-    context = tracer().startSpan(httpServletRequest, httpServletResponse);
-=======
     context = tracer().startSpan(servletOrFilter, httpServletRequest, httpServletResponse);
->>>>>>> c1d2e870
     scope = context.makeCurrent();
   }
 
