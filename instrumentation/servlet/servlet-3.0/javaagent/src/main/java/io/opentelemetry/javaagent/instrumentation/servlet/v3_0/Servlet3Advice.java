--- conflicted
+++ resolved
@@ -41,13 +41,8 @@
       return;
     }
 
-<<<<<<< HEAD
-    HttpServletRequest httpServletRequest = (HttpServletRequest) request;
-    HttpServletResponse httpServletResponse = (HttpServletResponse) response;
-=======
     callDepth = CallDepth.forClass(AppServerBridge.getCallDepthKey());
     callDepth.getAndIncrement();
->>>>>>> fbc59885
 
     HttpServletRequest httpServletRequest = (HttpServletRequest) request;
     HttpServletResponse httpServletResponse = (HttpServletResponse) response;
@@ -93,11 +88,7 @@
       httpServletResponse.setHeader(AiAppId.RESPONSE_HEADER_NAME, "appId=" + appId);
     }
 
-<<<<<<< HEAD
-    context = helper().start(currentContext, requestContext, servlet);
-=======
     context = helper().start(currentContext, requestContext);
->>>>>>> fbc59885
     scope = context.makeCurrent();
 
     helper().setAsyncListenerResponse(httpServletRequest, (HttpServletResponse) response);
