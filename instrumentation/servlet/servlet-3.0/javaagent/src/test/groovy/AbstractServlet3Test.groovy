/*
 * Copyright The OpenTelemetry Authors
 * SPDX-License-Identifier: Apache-2.0
 */

import io.opentelemetry.api.common.AttributeKey
import io.opentelemetry.instrumentation.test.AgentTestTrait
import io.opentelemetry.instrumentation.test.asserts.TraceAssert
import io.opentelemetry.instrumentation.test.base.HttpServerTest
import io.opentelemetry.semconv.trace.attributes.SemanticAttributes
import io.opentelemetry.testing.internal.armeria.common.AggregatedHttpRequest

import javax.servlet.Servlet

import static io.opentelemetry.instrumentation.test.base.HttpServerTest.ServerEndpoint.AUTH_REQUIRED
import static io.opentelemetry.instrumentation.test.base.HttpServerTest.ServerEndpoint.CAPTURE_HEADERS
import static io.opentelemetry.instrumentation.test.base.HttpServerTest.ServerEndpoint.CAPTURE_PARAMETERS
import static io.opentelemetry.instrumentation.test.base.HttpServerTest.ServerEndpoint.ERROR
import static io.opentelemetry.instrumentation.test.base.HttpServerTest.ServerEndpoint.EXCEPTION
import static io.opentelemetry.instrumentation.test.base.HttpServerTest.ServerEndpoint.INDEXED_CHILD
import static io.opentelemetry.instrumentation.test.base.HttpServerTest.ServerEndpoint.QUERY_PARAM
import static io.opentelemetry.instrumentation.test.base.HttpServerTest.ServerEndpoint.REDIRECT
import static io.opentelemetry.instrumentation.test.base.HttpServerTest.ServerEndpoint.SUCCESS

abstract class AbstractServlet3Test<SERVER, CONTEXT> extends HttpServerTest<SERVER> implements AgentTestTrait {
  @Override
  URI buildAddress() {
    return new URI("http://localhost:$port$contextPath/")
  }

  // FIXME: Add authentication tests back in...
//  @Shared
//  protected String user = "user"
//  @Shared
//  protected String pass = "password"

  abstract Class<Servlet> servlet()

  abstract void addServlet(CONTEXT context, String path, Class<Servlet> servlet)

  protected void setupServlets(CONTEXT context) {
    def servlet = servlet()

    addServlet(context, SUCCESS.path, servlet)
    addServlet(context, QUERY_PARAM.path, servlet)
    addServlet(context, ERROR.path, servlet)
    addServlet(context, EXCEPTION.path, servlet)
    addServlet(context, REDIRECT.path, servlet)
    addServlet(context, AUTH_REQUIRED.path, servlet)
    addServlet(context, INDEXED_CHILD.path, servlet)
    addServlet(context, CAPTURE_HEADERS.path, servlet)
    addServlet(context, CAPTURE_PARAMETERS.path, servlet)
  }

  protected ServerEndpoint lastRequest

  @Override
  AggregatedHttpRequest request(ServerEndpoint uri, String method) {
    lastRequest = uri
    super.request(uri, method)
  }

  @Override
  List<AttributeKey<?>> extraAttributes() {
    [
      SemanticAttributes.HTTP_SERVER_NAME,
      SemanticAttributes.NET_TRANSPORT
    ]
  }

  @Override
<<<<<<< HEAD
=======
  boolean testCapturedRequestParameters() {
    true
  }

  @Override
>>>>>>> 29124da0
  boolean sendsBackAiTargetAppId(ServerEndpoint endpoint) {
    true
  }

  boolean errorEndpointUsesSendError() {
    true
  }

  @Override
  boolean hasResponseSpan(ServerEndpoint endpoint) {
    endpoint == REDIRECT || (endpoint == ERROR && errorEndpointUsesSendError())
  }

  @Override
  void responseSpan(TraceAssert trace, int index, Object parent, String method, ServerEndpoint endpoint) {
    switch (endpoint) {
      case REDIRECT:
        redirectSpan(trace, index, parent)
        break
      case ERROR:
        sendErrorSpan(trace, index, parent)
        break
    }
  }
}<|MERGE_RESOLUTION|>--- conflicted
+++ resolved
@@ -69,14 +69,11 @@
   }
 
   @Override
-<<<<<<< HEAD
-=======
   boolean testCapturedRequestParameters() {
     true
   }
 
   @Override
->>>>>>> 29124da0
   boolean sendsBackAiTargetAppId(ServerEndpoint endpoint) {
     true
   }
