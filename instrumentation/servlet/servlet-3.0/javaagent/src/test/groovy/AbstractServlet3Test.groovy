--- conflicted
+++ resolved
@@ -48,16 +48,7 @@
   protected ServerEndpoint lastRequest
 
   @Override
-<<<<<<< HEAD
-  boolean sendsBackAiTargetAppId(ServerEndpoint endpoint) {
-    true
-  }
-
-  @Override
-  Request.Builder request(ServerEndpoint uri, String method, RequestBody body) {
-=======
   AggregatedHttpRequest request(ServerEndpoint uri, String method) {
->>>>>>> 6096b0fd
     lastRequest = uri
     super.request(uri, method)
   }
