/*
 * Copyright The OpenTelemetry Authors
 * SPDX-License-Identifier: Apache-2.0
 */

package io.opentelemetry.javaagent.instrumentation.servlet.v2_2;

import static io.opentelemetry.javaagent.instrumentation.servlet.v2_2.Servlet2Singletons.helper;

import io.opentelemetry.context.Context;
import io.opentelemetry.context.Scope;
import io.opentelemetry.instrumentation.api.aisdk.AiAppId;
<<<<<<< HEAD
=======
import io.opentelemetry.instrumentation.api.field.VirtualField;
>>>>>>> fbc59885
import io.opentelemetry.instrumentation.api.servlet.AppServerBridge;
import io.opentelemetry.javaagent.instrumentation.api.CallDepth;
import io.opentelemetry.javaagent.instrumentation.api.Java8BytecodeBridge;
import io.opentelemetry.javaagent.instrumentation.servlet.ServletRequestContext;
import javax.servlet.ServletRequest;
import javax.servlet.ServletResponse;
import javax.servlet.http.HttpServletRequest;
import javax.servlet.http.HttpServletResponse;
import net.bytebuddy.asm.Advice;
import net.bytebuddy.implementation.bytecode.assign.Assigner;

@SuppressWarnings("unused")
public class Servlet2Advice {

  @Advice.OnMethodEnter(suppress = Throwable.class)
  public static void onEnter(
      @Advice.Argument(0) ServletRequest request,
      @Advice.Argument(value = 1, typing = Assigner.Typing.DYNAMIC) ServletResponse response,
      @Advice.Local("otelCallDepth") CallDepth callDepth,
      @Advice.Local("otelRequest") ServletRequestContext<HttpServletRequest> requestContext,
      @Advice.Local("otelContext") Context context,
      @Advice.Local("otelScope") Scope scope) {
    callDepth = CallDepth.forClass(AppServerBridge.getCallDepthKey());
    callDepth.getAndIncrement();

    if (!(request instanceof HttpServletRequest) || !(response instanceof HttpServletResponse)) {
      return;
    }

    HttpServletRequest httpServletRequest = (HttpServletRequest) request;
    HttpServletResponse httpServletResponse = (HttpServletResponse) response;

    Context serverContext = helper().getServerContext(httpServletRequest);
    if (serverContext != null) {
      Context updatedContext = helper().updateContext(serverContext, httpServletRequest);
      if (updatedContext != serverContext) {
        // updateContext updated context, need to re-scope
        scope = updatedContext.makeCurrent();
      }
      return;
    }

    Context parentContext = Java8BytecodeBridge.currentContext();
    requestContext = new ServletRequestContext<>(httpServletRequest);

    if (!helper().shouldStart(parentContext, requestContext)) {
      return;
    }

    String appId = AiAppId.getAppId();
    if (!appId.isEmpty()) {
      httpServletResponse.setHeader(AiAppId.RESPONSE_HEADER_NAME, "appId=" + appId);
    }

<<<<<<< HEAD
    context = helper().startSpan(parentContext, requestContext);
=======
    context = helper().start(parentContext, requestContext);
>>>>>>> fbc59885
    scope = context.makeCurrent();
    // reset response status from previous request
    // (some servlet containers reuse response objects to reduce memory allocations)
    VirtualField.find(ServletResponse.class, Integer.class).set(response, null);
  }

  @Advice.OnMethodExit(onThrowable = Throwable.class, suppress = Throwable.class)
  public static void stopSpan(
      @Advice.Argument(1) ServletResponse response,
      @Advice.Thrown Throwable throwable,
      @Advice.Local("otelCallDepth") CallDepth callDepth,
      @Advice.Local("otelRequest") ServletRequestContext<HttpServletRequest> requestContext,
      @Advice.Local("otelContext") Context context,
      @Advice.Local("otelScope") Scope scope) {

    int depth = callDepth.decrementAndGet();

    if (scope != null) {
      scope.close();
    }

    if (context == null && depth == 0) {
      Context currentContext = Java8BytecodeBridge.currentContext();
      // Something else is managing the context, we're in the outermost level of Servlet
      // instrumentation and we have an uncaught throwable. Let's add it to the current span.
      if (throwable != null) {
        helper().recordException(currentContext, throwable);
      }
    }

    if (scope == null || context == null) {
      return;
    }

    int responseStatusCode = HttpServletResponse.SC_OK;
    Integer responseStatus = VirtualField.find(ServletResponse.class, Integer.class).get(response);
    if (responseStatus != null) {
      responseStatusCode = responseStatus;
    }

    helper()
        .stopSpan(
            context, requestContext, (HttpServletResponse) response, responseStatusCode, throwable);
  }
}<|MERGE_RESOLUTION|>--- conflicted
+++ resolved
@@ -10,10 +10,7 @@
 import io.opentelemetry.context.Context;
 import io.opentelemetry.context.Scope;
 import io.opentelemetry.instrumentation.api.aisdk.AiAppId;
-<<<<<<< HEAD
-=======
 import io.opentelemetry.instrumentation.api.field.VirtualField;
->>>>>>> fbc59885
 import io.opentelemetry.instrumentation.api.servlet.AppServerBridge;
 import io.opentelemetry.javaagent.instrumentation.api.CallDepth;
 import io.opentelemetry.javaagent.instrumentation.api.Java8BytecodeBridge;
@@ -68,11 +65,7 @@
       httpServletResponse.setHeader(AiAppId.RESPONSE_HEADER_NAME, "appId=" + appId);
     }
 
-<<<<<<< HEAD
-    context = helper().startSpan(parentContext, requestContext);
-=======
     context = helper().start(parentContext, requestContext);
->>>>>>> fbc59885
     scope = context.makeCurrent();
     // reset response status from previous request
     // (some servlet containers reuse response objects to reduce memory allocations)
