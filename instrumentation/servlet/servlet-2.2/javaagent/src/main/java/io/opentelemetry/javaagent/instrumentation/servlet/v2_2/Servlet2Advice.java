/*
 * Copyright The OpenTelemetry Authors
 * SPDX-License-Identifier: Apache-2.0
 */

package io.opentelemetry.javaagent.instrumentation.servlet.v2_2;

import static io.opentelemetry.javaagent.instrumentation.servlet.v2_2.Servlet2HttpServerTracer.tracer;

import io.opentelemetry.context.Context;
import io.opentelemetry.context.Scope;
import io.opentelemetry.instrumentation.api.servlet.AppServerBridge;
import io.opentelemetry.javaagent.instrumentation.api.CallDepthThreadLocalMap;
import io.opentelemetry.javaagent.instrumentation.api.InstrumentationContext;
import io.opentelemetry.javaagent.instrumentation.api.Java8BytecodeBridge;
import javax.servlet.ServletRequest;
import javax.servlet.ServletResponse;
import javax.servlet.http.HttpServletRequest;
import javax.servlet.http.HttpServletResponse;
import net.bytebuddy.asm.Advice;
import net.bytebuddy.implementation.bytecode.assign.Assigner;

public class Servlet2Advice {
  @Advice.OnMethodEnter(suppress = Throwable.class)
  public static void onEnter(
      @Advice.Argument(0) ServletRequest request,
      @Advice.Argument(value = 1, typing = Assigner.Typing.DYNAMIC) ServletResponse response,
      @Advice.Local("otelContext") Context context,
      @Advice.Local("otelScope") Scope scope) {
    CallDepthThreadLocalMap.incrementCallDepth(AppServerBridge.getCallDepthKey());

    if (!(request instanceof HttpServletRequest) || !(response instanceof HttpServletResponse)) {
      return;
    }

    HttpServletRequest httpServletRequest = (HttpServletRequest) request;
    HttpServletResponse httpServletResponse = (HttpServletResponse) response;

    Context serverContext = tracer().getServerContext(httpServletRequest);
    if (serverContext != null) {
      Context updatedContext =
<<<<<<< HEAD
          tracer().runOnceUnderAppServer(serverContext, httpServletRequest, httpServletResponse);
=======
          tracer().updateContext(serverContext, httpServletRequest, httpServletResponse);
>>>>>>> c1d2e870
      if (updatedContext != serverContext) {
        // updateContext updated context, need to re-scope
        scope = updatedContext.makeCurrent();
      }
      return;
    }

    context = tracer().startSpan(httpServletRequest, httpServletResponse);
    scope = context.makeCurrent();
    // reset response status from previous request
    // (some servlet containers reuse response objects to reduce memory allocations)
    InstrumentationContext.get(ServletResponse.class, Integer.class).put(response, null);
  }

  @Advice.OnMethodExit(onThrowable = Throwable.class, suppress = Throwable.class)
  public static void stopSpan(
      @Advice.Argument(0) ServletRequest request,
      @Advice.Argument(1) ServletResponse response,
      @Advice.Thrown Throwable throwable,
      @Advice.Local("otelContext") Context context,
      @Advice.Local("otelScope") Scope scope) {
    int callDepth = CallDepthThreadLocalMap.decrementCallDepth(AppServerBridge.getCallDepthKey());

    if (scope != null) {
      scope.close();
    }

    if (context == null && callDepth == 0) {
      Context currentContext = Java8BytecodeBridge.currentContext();
      // Something else is managing the context, we're in the outermost level of Servlet
      // instrumentation and we have an uncaught throwable. Let's add it to the current span.
      if (throwable != null) {
        tracer().addUnwrappedThrowable(currentContext, throwable);
      }
      tracer().setPrincipal(currentContext, (HttpServletRequest) request);
    }

    if (scope == null || context == null) {
      return;
    }

    tracer().setPrincipal(context, (HttpServletRequest) request);

    int responseStatusCode = HttpServletResponse.SC_OK;
    Integer responseStatus =
        InstrumentationContext.get(ServletResponse.class, Integer.class).get(response);
    if (responseStatus != null) {
      responseStatusCode = responseStatus;
    }

    ResponseWithStatus responseWithStatus =
        new ResponseWithStatus((HttpServletResponse) response, responseStatusCode);
    if (throwable == null) {
      tracer().end(context, responseWithStatus);
    } else {
      tracer().endExceptionally(context, throwable, responseWithStatus);
    }
  }
}<|MERGE_RESOLUTION|>--- conflicted
+++ resolved
@@ -39,11 +39,7 @@
     Context serverContext = tracer().getServerContext(httpServletRequest);
     if (serverContext != null) {
       Context updatedContext =
-<<<<<<< HEAD
-          tracer().runOnceUnderAppServer(serverContext, httpServletRequest, httpServletResponse);
-=======
           tracer().updateContext(serverContext, httpServletRequest, httpServletResponse);
->>>>>>> c1d2e870
       if (updatedContext != serverContext) {
         // updateContext updated context, need to re-scope
         scope = updatedContext.makeCurrent();
