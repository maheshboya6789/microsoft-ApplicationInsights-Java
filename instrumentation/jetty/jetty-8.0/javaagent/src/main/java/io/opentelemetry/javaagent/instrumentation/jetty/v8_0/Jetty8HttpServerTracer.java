--- conflicted
+++ resolved
@@ -19,11 +19,7 @@
   }
 
   public Context startServerSpan(HttpServletRequest request, HttpServletResponse response) {
-<<<<<<< HEAD
-    return startSpan(request, response, "HTTP " + request.getMethod(), false);
-=======
     return startSpan(request, response, "HTTP " + request.getMethod(), /* servlet= */ false);
->>>>>>> 6096b0fd
   }
 
   @Override
