--- conflicted
+++ resolved
@@ -34,9 +34,6 @@
       return;
     }
 
-<<<<<<< HEAD
-    context = tracer().startServerSpan(request, response);
-=======
     Context parentContext = Java8BytecodeBridge.currentContext();
     requestContext = new ServletRequestContext<>(request);
 
@@ -50,7 +47,6 @@
     }
 
     context = helper().start(parentContext, requestContext);
->>>>>>> 225ef650
     scope = context.makeCurrent();
 
     // Must be set here since Jetty handlers can use startAsync outside of servlet scope.
