--- conflicted
+++ resolved
@@ -19,11 +19,7 @@
   @Advice.OnMethodEnter(suppress = Throwable.class)
   public static void onEnter(
       @Advice.This Object source,
-<<<<<<< HEAD
-      @Advice.Argument(value = 2, readOnly = false) HttpServletRequest request,
-=======
       @Advice.Argument(2) HttpServletRequest request,
->>>>>>> 9394d6a5
       @Advice.Argument(3) HttpServletResponse response,
       @Advice.Local("otelContext") Context context,
       @Advice.Local("otelScope") Scope scope) {
