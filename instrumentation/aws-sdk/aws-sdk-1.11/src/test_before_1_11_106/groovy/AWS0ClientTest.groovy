--- conflicted
+++ resolved
@@ -3,14 +3,8 @@
  * SPDX-License-Identifier: Apache-2.0
  */
 
-<<<<<<< HEAD
-
-import static io.opentelemetry.auto.test.server.http.TestHttpServer.httpServer
-import static io.opentelemetry.auto.test.utils.PortUtils.UNUSABLE_PORT
-=======
 import static io.opentelemetry.instrumentation.test.server.http.TestHttpServer.httpServer
 import static io.opentelemetry.instrumentation.test.utils.PortUtils.UNUSABLE_PORT
->>>>>>> 00a412f0
 import static io.opentelemetry.trace.Span.Kind.CLIENT
 
 import com.amazonaws.AmazonClientException
@@ -30,10 +24,6 @@
 import com.amazonaws.services.rds.model.DeleteOptionGroupRequest
 import com.amazonaws.services.s3.AmazonS3Client
 import com.amazonaws.services.s3.S3ClientOptions
-<<<<<<< HEAD
-import io.opentelemetry.auto.test.AgentTestRunner
-=======
->>>>>>> 00a412f0
 import io.opentelemetry.instrumentation.api.aiappid.AiAppId
 import io.opentelemetry.instrumentation.api.tracer.HttpClientTracer
 import io.opentelemetry.instrumentation.test.AgentTestRunner
@@ -115,10 +105,7 @@
           errored false
           hasNoParent()
           attributes {
-<<<<<<< HEAD
-=======
-            "${SemanticAttributes.NET_TRANSPORT.key()}" "IP.TCP"
->>>>>>> 00a412f0
+            "${SemanticAttributes.NET_TRANSPORT.key()}" "IP.TCP"
             "${SemanticAttributes.HTTP_URL.key()}" "$server.address"
             "${SemanticAttributes.HTTP_METHOD.key()}" "$method"
             "${SemanticAttributes.HTTP_STATUS_CODE.key()}" 200
@@ -178,10 +165,7 @@
           errorEvent AmazonClientException, ~/Unable to execute HTTP request/
           hasNoParent()
           attributes {
-<<<<<<< HEAD
-=======
-            "${SemanticAttributes.NET_TRANSPORT.key()}" "IP.TCP"
->>>>>>> 00a412f0
+            "${SemanticAttributes.NET_TRANSPORT.key()}" "IP.TCP"
             "${SemanticAttributes.HTTP_URL.key()}" "http://localhost:${UNUSABLE_PORT}"
             "${SemanticAttributes.HTTP_METHOD.key()}" "$method"
             "${SemanticAttributes.HTTP_FLAVOR.key()}" "1.1"
@@ -229,10 +213,7 @@
           errorEvent RuntimeException, "bad handler"
           hasNoParent()
           attributes {
-<<<<<<< HEAD
-=======
-            "${SemanticAttributes.NET_TRANSPORT.key()}" "IP.TCP"
->>>>>>> 00a412f0
+            "${SemanticAttributes.NET_TRANSPORT.key()}" "IP.TCP"
             "${SemanticAttributes.HTTP_URL.key()}" "https://s3.amazonaws.com"
             "${SemanticAttributes.HTTP_METHOD.key()}" "GET"
             "${SemanticAttributes.HTTP_FLAVOR.key()}" "1.1"
@@ -278,10 +259,7 @@
           errorEvent AmazonClientException, ~/Unable to execute HTTP request/
           hasNoParent()
           attributes {
-<<<<<<< HEAD
-=======
-            "${SemanticAttributes.NET_TRANSPORT.key()}" "IP.TCP"
->>>>>>> 00a412f0
+            "${SemanticAttributes.NET_TRANSPORT.key()}" "IP.TCP"
             "${SemanticAttributes.HTTP_URL.key()}" "$server.address"
             "${SemanticAttributes.HTTP_METHOD.key()}" "GET"
             "${SemanticAttributes.HTTP_FLAVOR.key()}" "1.1"
