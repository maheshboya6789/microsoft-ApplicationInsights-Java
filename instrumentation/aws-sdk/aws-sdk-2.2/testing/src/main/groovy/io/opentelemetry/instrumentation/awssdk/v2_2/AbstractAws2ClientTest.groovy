--- conflicted
+++ resolved
@@ -9,13 +9,8 @@
 import static io.opentelemetry.instrumentation.test.server.http.TestHttpServer.httpServer
 import static io.opentelemetry.trace.Span.Kind.CLIENT
 
-<<<<<<< HEAD
-import io.opentelemetry.auto.test.InstrumentationSpecification
-import io.opentelemetry.instrumentation.api.aiappid.AiAppId
-=======
 import io.opentelemetry.instrumentation.api.aiappid.AiAppId
 import io.opentelemetry.instrumentation.test.InstrumentationSpecification
->>>>>>> 00a412f0
 import io.opentelemetry.trace.attributes.SemanticAttributes
 import java.time.Duration
 import java.util.concurrent.Future
@@ -237,30 +232,17 @@
     server.lastRequest.headers.get("traceparent") == null
 
     where:
-<<<<<<< HEAD
-    service    | operation           | method | path                  | requestId                              | builder                  | call                                                                                             | body
-    "S3"       | "CreateBucket"      | "PUT"  | "/somebucket"         | "UNKNOWN"                              | S3Client.builder()       | { c -> c.createBucket(CreateBucketRequest.builder().bucket("somebucket").build()) }              | ""
-    "S3"       | "GetObject"         | "GET"  | "/somebucket/somekey" | "UNKNOWN"                              | S3Client.builder()       | { c -> c.getObject(GetObjectRequest.builder().bucket("somebucket").key("somekey").build()) }     | ""
-    "DynamoDb" | "CreateTable"       | "POST" | ""                    | "UNKNOWN"                              | DynamoDbClient.builder() | { c -> c.createTable(CreateTableRequest.builder().tableName("sometable").build()) }              | ""
-    "Kinesis"  | "DeleteStream"      | "POST" | ""                    | "UNKNOWN"                              | KinesisClient.builder()  | { c -> c.deleteStream(DeleteStreamRequest.builder().streamName("somestream").build()) }          | ""
-    "Sqs"      | "CreateQueue"       | "POST" | ""                    | "7a62c49f-347e-4fc4-9331-6e8e7a96aa73" | SqsClient.builder()      | { c -> c.createQueue(CreateQueueRequest.builder().queueName("somequeue").build()) }              | """
-=======
     service   | operation           | method | path                  | requestId                              | builder                 | call                                                                                             | body
     "S3"      | "CreateBucket"      | "PUT"  | "/somebucket"         | "UNKNOWN"                              | S3Client.builder()      | { c -> c.createBucket(CreateBucketRequest.builder().bucket("somebucket").build()) }              | ""
     "S3"      | "GetObject"         | "GET"  | "/somebucket/somekey" | "UNKNOWN"                              | S3Client.builder()      | { c -> c.getObject(GetObjectRequest.builder().bucket("somebucket").key("somekey").build()) }     | ""
     "Kinesis" | "DeleteStream"      | "POST" | ""                    | "UNKNOWN"                              | KinesisClient.builder() | { c -> c.deleteStream(DeleteStreamRequest.builder().streamName("somestream").build()) }          | ""
     "Sqs"     | "CreateQueue"       | "POST" | ""                    | "7a62c49f-347e-4fc4-9331-6e8e7a96aa73" | SqsClient.builder()     | { c -> c.createQueue(CreateQueueRequest.builder().queueName("somequeue").build()) }              | """
->>>>>>> 00a412f0
         <CreateQueueResponse>
             <CreateQueueResult><QueueUrl>https://queue.amazonaws.com/123456789012/MyQueue</QueueUrl></CreateQueueResult>
             <ResponseMetadata><RequestId>7a62c49f-347e-4fc4-9331-6e8e7a96aa73</RequestId></ResponseMetadata>
         </CreateQueueResponse>
         """
-<<<<<<< HEAD
-    "Sqs"      | "SendMessage"       | "POST" | ""                    | "27daac76-34dd-47df-bd01-1f6e873584a0" | SqsClient.builder()      | { c -> c.sendMessage(SendMessageRequest.builder().queueUrl("someurl").messageBody("").build()) } | """
-=======
     "Sqs"     | "SendMessage"       | "POST" | ""                    | "27daac76-34dd-47df-bd01-1f6e873584a0" | SqsClient.builder()     | { c -> c.sendMessage(SendMessageRequest.builder().queueUrl("someurl").messageBody("").build()) } | """
->>>>>>> 00a412f0
         <SendMessageResponse>
             <SendMessageResult>
                 <MD5OfMessageBody>d41d8cd98f00b204e9800998ecf8427e</MD5OfMessageBody>
@@ -270,22 +252,14 @@
             <ResponseMetadata><RequestId>27daac76-34dd-47df-bd01-1f6e873584a0</RequestId></ResponseMetadata>
         </SendMessageResponse>
         """
-<<<<<<< HEAD
-    "Ec2"      | "AllocateAddress"   | "POST" | ""                    | "59dbff89-35bd-4eac-99ed-be587EXAMPLE" | Ec2Client.builder()      | { c -> c.allocateAddress() }                                                                     | """
-=======
     "Ec2"     | "AllocateAddress"   | "POST" | ""                    | "59dbff89-35bd-4eac-99ed-be587EXAMPLE" | Ec2Client.builder()     | { c -> c.allocateAddress() }                                                                     | """
->>>>>>> 00a412f0
         <AllocateAddressResponse xmlns="http://ec2.amazonaws.com/doc/2016-11-15/">
            <requestId>59dbff89-35bd-4eac-99ed-be587EXAMPLE</requestId> 
            <publicIp>192.0.2.1</publicIp>
            <domain>standard</domain>
         </AllocateAddressResponse>
         """
-<<<<<<< HEAD
-    "Rds"      | "DeleteOptionGroup" | "POST" | ""                    | "0ac9cda2-bbf4-11d3-f92b-31fa5e8dbc99" | RdsClient.builder()      | { c -> c.deleteOptionGroup(DeleteOptionGroupRequest.builder().build()) }                         | """
-=======
     "Rds"     | "DeleteOptionGroup" | "POST" | ""                    | "0ac9cda2-bbf4-11d3-f92b-31fa5e8dbc99" | RdsClient.builder()     | { c -> c.deleteOptionGroup(DeleteOptionGroupRequest.builder().build()) }                         | """
->>>>>>> 00a412f0
         <DeleteOptionGroupResponse xmlns="http://rds.amazonaws.com/doc/2014-09-01/">
           <ResponseMetadata><RequestId>0ac9cda2-bbf4-11d3-f92b-31fa5e8dbc99</RequestId></ResponseMetadata>
         </DeleteOptionGroupResponse>
@@ -347,32 +321,18 @@
     server.lastRequest.headers.get("traceparent") == null
 
     where:
-<<<<<<< HEAD
-    service    | operation           | method | path                  | requestId                              | builder                       | call                                                                                                                             | body
-    "S3"       | "CreateBucket"      | "PUT"  | "/somebucket"         | "UNKNOWN"                              | S3AsyncClient.builder()       | { c -> c.createBucket(CreateBucketRequest.builder().bucket("somebucket").build()) }                                              | ""
-    "S3"       | "GetObject"         | "GET"  | "/somebucket/somekey" | "UNKNOWN"                              | S3AsyncClient.builder()       | { c -> c.getObject(GetObjectRequest.builder().bucket("somebucket").key("somekey").build(), AsyncResponseTransformer.toBytes()) } | "1234567890"
-    "DynamoDb" | "CreateTable"       | "POST" | ""                    | "UNKNOWN"                              | DynamoDbAsyncClient.builder() | { c -> c.createTable(CreateTableRequest.builder().tableName("sometable").build()) }                                              | ""
-    // Kinesis seems to expect an http2 response which is incompatible with our test server.
-    // "Kinesis"  | "DeleteStream"      | "POST" | ""                   | "UNKNOWN"                              | KinesisAsyncClient.builder()  | { c -> c.deleteStream(DeleteStreamRequest.builder().streamName("somestream").build()) }                                          | ""
-    "Sqs"      | "CreateQueue"       | "POST" | ""                    | "7a62c49f-347e-4fc4-9331-6e8e7a96aa73" | SqsAsyncClient.builder()      | { c -> c.createQueue(CreateQueueRequest.builder().queueName("somequeue").build()) }                                              | """
-=======
     service | operation           | method | path                  | requestId                              | builder                  | call                                                                                                                             | body
     "S3"    | "CreateBucket"      | "PUT"  | "/somebucket"         | "UNKNOWN"                              | S3AsyncClient.builder()  | { c -> c.createBucket(CreateBucketRequest.builder().bucket("somebucket").build()) }                                              | ""
     "S3"    | "GetObject"         | "GET"  | "/somebucket/somekey" | "UNKNOWN"                              | S3AsyncClient.builder()  | { c -> c.getObject(GetObjectRequest.builder().bucket("somebucket").key("somekey").build(), AsyncResponseTransformer.toBytes()) } | "1234567890"
     // Kinesis seems to expect an http2 response which is incompatible with our test server.
     // "Kinesis"  | "DeleteStream"      | "POST" | "/"                   | "UNKNOWN"                              | KinesisAsyncClient.builder()  | { c -> c.deleteStream(DeleteStreamRequest.builder().streamName("somestream").build()) }                                          | ""
     "Sqs"   | "CreateQueue"       | "POST" | ""                    | "7a62c49f-347e-4fc4-9331-6e8e7a96aa73" | SqsAsyncClient.builder() | { c -> c.createQueue(CreateQueueRequest.builder().queueName("somequeue").build()) }                                              | """
->>>>>>> 00a412f0
         <CreateQueueResponse>
             <CreateQueueResult><QueueUrl>https://queue.amazonaws.com/123456789012/MyQueue</QueueUrl></CreateQueueResult>
             <ResponseMetadata><RequestId>7a62c49f-347e-4fc4-9331-6e8e7a96aa73</RequestId></ResponseMetadata>
         </CreateQueueResponse>
         """
-<<<<<<< HEAD
-    "Sqs"      | "SendMessage"       | "POST" | ""                    | "27daac76-34dd-47df-bd01-1f6e873584a0" | SqsAsyncClient.builder()      | { c -> c.sendMessage(SendMessageRequest.builder().queueUrl("someurl").messageBody("").build()) }                                 | """
-=======
     "Sqs"   | "SendMessage"       | "POST" | ""                    | "27daac76-34dd-47df-bd01-1f6e873584a0" | SqsAsyncClient.builder() | { c -> c.sendMessage(SendMessageRequest.builder().queueUrl("someurl").messageBody("").build()) }                                 | """
->>>>>>> 00a412f0
         <SendMessageResponse>
             <SendMessageResult>
                 <MD5OfMessageBody>d41d8cd98f00b204e9800998ecf8427e</MD5OfMessageBody>
@@ -382,22 +342,14 @@
             <ResponseMetadata><RequestId>27daac76-34dd-47df-bd01-1f6e873584a0</RequestId></ResponseMetadata>
         </SendMessageResponse>
         """
-<<<<<<< HEAD
-    "Ec2"      | "AllocateAddress"   | "POST" | ""                    | "59dbff89-35bd-4eac-99ed-be587EXAMPLE" | Ec2AsyncClient.builder()      | { c -> c.allocateAddress() }                                                                                                     | """
-=======
     "Ec2"   | "AllocateAddress"   | "POST" | ""                    | "59dbff89-35bd-4eac-99ed-be587EXAMPLE" | Ec2AsyncClient.builder() | { c -> c.allocateAddress() }                                                                                                     | """
->>>>>>> 00a412f0
         <AllocateAddressResponse xmlns="http://ec2.amazonaws.com/doc/2016-11-15/">
            <requestId>59dbff89-35bd-4eac-99ed-be587EXAMPLE</requestId> 
            <publicIp>192.0.2.1</publicIp>
            <domain>standard</domain>
         </AllocateAddressResponse>
         """
-<<<<<<< HEAD
-    "Rds"      | "DeleteOptionGroup" | "POST" | ""                    | "0ac9cda2-bbf4-11d3-f92b-31fa5e8dbc99" | RdsAsyncClient.builder()      | { c -> c.deleteOptionGroup(DeleteOptionGroupRequest.builder().build()) }                                                         | """
-=======
     "Rds"   | "DeleteOptionGroup" | "POST" | ""                    | "0ac9cda2-bbf4-11d3-f92b-31fa5e8dbc99" | RdsAsyncClient.builder() | { c -> c.deleteOptionGroup(DeleteOptionGroupRequest.builder().build()) }                                                         | """
->>>>>>> 00a412f0
         <DeleteOptionGroupResponse xmlns="http://rds.amazonaws.com/doc/2014-09-01/">
           <ResponseMetadata><RequestId>0ac9cda2-bbf4-11d3-f92b-31fa5e8dbc99</RequestId></ResponseMetadata>
         </DeleteOptionGroupResponse>
