--- conflicted
+++ resolved
@@ -6,15 +6,10 @@
 package io.opentelemetry.javaagent.instrumentation.okhttp.v3_0;
 
 import io.opentelemetry.api.GlobalOpenTelemetry;
-<<<<<<< HEAD
-import io.opentelemetry.instrumentation.api.instrumenter.appid.TargetAppIdAttributeExtractor;
-=======
 import io.opentelemetry.instrumentation.api.instrumenter.PeerServiceAttributesExtractor;
->>>>>>> fbc59885
 import io.opentelemetry.instrumentation.okhttp.v3_0.OkHttpTracing;
 import io.opentelemetry.instrumentation.okhttp.v3_0.internal.OkHttpNetAttributesExtractor;
 import okhttp3.Interceptor;
-import okhttp3.Response;
 
 /** Holder of singleton interceptors for adding to instrumented clients. */
 public final class OkHttp3Singletons {
@@ -24,7 +19,6 @@
       OkHttpTracing.newBuilder(GlobalOpenTelemetry.get())
           .addAttributesExtractor(
               PeerServiceAttributesExtractor.create(new OkHttpNetAttributesExtractor()))
-          .addAttributesExtractor(new TargetAppIdAttributeExtractor<>(Response::header))
           .build()
           .newInterceptor();
 
