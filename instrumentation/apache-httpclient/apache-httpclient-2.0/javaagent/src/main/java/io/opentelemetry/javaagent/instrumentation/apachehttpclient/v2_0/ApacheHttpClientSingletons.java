--- conflicted
+++ resolved
@@ -46,10 +46,7 @@
                       Header responseHeader = response.getResponseHeader(headerName);
                       return responseHeader == null ? null : responseHeader.getValue();
                     }))
-<<<<<<< HEAD
-=======
             .addRequestMetrics(HttpClientMetrics.get())
->>>>>>> 9760443c
             .newClientInstrumenter(new HttpHeaderSetter());
   }
 
