/*
 * Copyright The OpenTelemetry Authors
 * SPDX-License-Identifier: Apache-2.0
 */

package io.opentelemetry.javaagent.instrumentation.jetty;

import static io.opentelemetry.javaagent.tooling.bytebuddy.matcher.AgentElementMatchers.implementsInterface;
import static io.opentelemetry.javaagent.tooling.bytebuddy.matcher.ClassLoaderMatcher.hasClassesNamed;
import static java.util.Arrays.asList;
import static java.util.Collections.singletonMap;
import static net.bytebuddy.matcher.ElementMatchers.isPublic;
import static net.bytebuddy.matcher.ElementMatchers.nameStartsWith;
import static net.bytebuddy.matcher.ElementMatchers.named;
import static net.bytebuddy.matcher.ElementMatchers.takesArgument;
import static net.bytebuddy.matcher.ElementMatchers.takesArguments;

import com.google.auto.service.AutoService;
import io.opentelemetry.javaagent.instrumentation.api.ContextStore;
import io.opentelemetry.javaagent.instrumentation.api.InstrumentationContext;
import io.opentelemetry.javaagent.instrumentation.api.Java8BytecodeBridge;
import io.opentelemetry.javaagent.instrumentation.api.concurrent.ExecutorInstrumentationUtils;
import io.opentelemetry.javaagent.instrumentation.api.concurrent.RunnableWrapper;
import io.opentelemetry.javaagent.instrumentation.api.concurrent.State;
import io.opentelemetry.javaagent.tooling.InstrumentationModule;
import io.opentelemetry.javaagent.tooling.TypeInstrumentation;
import java.util.HashMap;
import java.util.List;
import java.util.Map;
import net.bytebuddy.asm.Advice;
import net.bytebuddy.description.method.MethodDescription;
import net.bytebuddy.description.type.TypeDescription;
import net.bytebuddy.matcher.ElementMatcher;

@AutoService(InstrumentationModule.class)
public class JettyInstrumentationModule extends InstrumentationModule {

  public JettyInstrumentationModule() {
    super("jetty", "jetty-8.0");
  }

  @Override
  public List<TypeInstrumentation> typeInstrumentations() {
    return asList(new HandlerInstrumentation(), new JettyQueuedThreadPoolInstrumentation());
  }

  @Override
  public Map<String, String> contextStore() {
    return singletonMap(Runnable.class.getName(), State.class.getName());
  }

  public static class HandlerInstrumentation implements TypeInstrumentation {
    @Override
    public ElementMatcher<ClassLoader> classLoaderOptimization() {
      return hasClassesNamed("org.eclipse.jetty.server.Handler");
    }

    @Override
    public ElementMatcher<TypeDescription> typeMatcher() {
<<<<<<< HEAD
      // skipping built-in handlers, so that for servlets there will be no span started by jetty.
      // this is so that the servlet instrumentation will capture contextPath and servletPath
      // normally, which the jetty instrumentation does not capture since jetty doesn't populate
      // contextPath and servletPath until right before calling the servlet
      // (another option is to instrument ServletHolder.handle() to capture those fields)
      //
      // using nameStartsWith() as there are many built-in handlers, e.g.
      // org.eclipse.jetty.server.handler.HandlerWrapper
      // org.eclipse.jetty.server.handler.ScopedHandler
      // org.eclipse.jetty.server.handler.ContextHandler
      // org.eclipse.jetty.security.SecurityHandler
      // org.eclipse.jetty.servlet.ServletHandler
      return not(nameStartsWith("org.eclipse.jetty."))
          .and(implementsInterface(named("org.eclipse.jetty.server.Handler")));
=======
      return implementsInterface(named("org.eclipse.jetty.server.Handler"));
>>>>>>> 801534cc
    }

    @Override
    public Map<? extends ElementMatcher<? super MethodDescription>, String> transformers() {
      return singletonMap(
          named("handle")
              .and(takesArgument(0, named("java.lang.String")))
              .and(takesArgument(1, named("org.eclipse.jetty.server.Request")))
              .and(takesArgument(2, named("javax.servlet.http.HttpServletRequest")))
              .and(takesArgument(3, named("javax.servlet.http.HttpServletResponse")))
              .and(isPublic()),
          JettyHandlerAdvice.class.getName());
    }
  }

  public static class JettyQueuedThreadPoolInstrumentation implements TypeInstrumentation {

    @Override
    public ElementMatcher<TypeDescription> typeMatcher() {
      return named("org.eclipse.jetty.util.thread.QueuedThreadPool");
    }

    @Override
    public Map<? extends ElementMatcher<? super MethodDescription>, String> transformers() {
      Map<ElementMatcher<? super MethodDescription>, String> transformers = new HashMap<>();

      transformers.put(
          named("dispatch").and(takesArguments(1)).and(takesArgument(0, Runnable.class)),
          JettyInstrumentationModule.class.getName() + "$SetExecuteRunnableStateAdvice");
      return transformers;
    }
  }

  public static class SetExecuteRunnableStateAdvice {

    @Advice.OnMethodEnter(suppress = Throwable.class)
    public static State enterJobSubmit(
        @Advice.Argument(value = 0, readOnly = false) Runnable task) {
      Runnable newTask = RunnableWrapper.wrapIfNeeded(task);
      if (ExecutorInstrumentationUtils.shouldAttachStateToTask(newTask)) {
        task = newTask;
        ContextStore<Runnable, State> contextStore =
            InstrumentationContext.get(Runnable.class, State.class);
        return ExecutorInstrumentationUtils.setupState(
            contextStore, newTask, Java8BytecodeBridge.currentContext());
      }
      return null;
    }

    @Advice.OnMethodExit(onThrowable = Throwable.class, suppress = Throwable.class)
    public static void exitJobSubmit(
        @Advice.Enter State state, @Advice.Thrown Throwable throwable) {
      ExecutorInstrumentationUtils.cleanUpOnMethodExit(state, throwable);
    }
  }
}<|MERGE_RESOLUTION|>--- conflicted
+++ resolved
@@ -10,7 +10,6 @@
 import static java.util.Arrays.asList;
 import static java.util.Collections.singletonMap;
 import static net.bytebuddy.matcher.ElementMatchers.isPublic;
-import static net.bytebuddy.matcher.ElementMatchers.nameStartsWith;
 import static net.bytebuddy.matcher.ElementMatchers.named;
 import static net.bytebuddy.matcher.ElementMatchers.takesArgument;
 import static net.bytebuddy.matcher.ElementMatchers.takesArguments;
@@ -57,24 +56,7 @@
 
     @Override
     public ElementMatcher<TypeDescription> typeMatcher() {
-<<<<<<< HEAD
-      // skipping built-in handlers, so that for servlets there will be no span started by jetty.
-      // this is so that the servlet instrumentation will capture contextPath and servletPath
-      // normally, which the jetty instrumentation does not capture since jetty doesn't populate
-      // contextPath and servletPath until right before calling the servlet
-      // (another option is to instrument ServletHolder.handle() to capture those fields)
-      //
-      // using nameStartsWith() as there are many built-in handlers, e.g.
-      // org.eclipse.jetty.server.handler.HandlerWrapper
-      // org.eclipse.jetty.server.handler.ScopedHandler
-      // org.eclipse.jetty.server.handler.ContextHandler
-      // org.eclipse.jetty.security.SecurityHandler
-      // org.eclipse.jetty.servlet.ServletHandler
-      return not(nameStartsWith("org.eclipse.jetty."))
-          .and(implementsInterface(named("org.eclipse.jetty.server.Handler")));
-=======
       return implementsInterface(named("org.eclipse.jetty.server.Handler"));
->>>>>>> 801534cc
     }
 
     @Override
