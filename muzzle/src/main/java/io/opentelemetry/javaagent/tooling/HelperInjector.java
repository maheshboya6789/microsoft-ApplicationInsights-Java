--- conflicted
+++ resolved
@@ -150,41 +150,20 @@
       classLoader = injectHelperClasses(typeDescription, classLoader, module);
     }
 
-<<<<<<< HEAD
-    if (helpersSource != null && !helperResourceNames.isEmpty()) {
-      for (String resourceName : helperResourceNames) {
-
-        final String injectedAsResourceName;
-        int namespaceSeparator = resourceName.indexOf(':');
-        if (namespaceSeparator != -1) {
-          resourceName = resourceName.replace(':', '/');
-          injectedAsResourceName = resourceName.substring(namespaceSeparator + 1);
-        } else {
-          injectedAsResourceName = resourceName;
-        }
-
-        URL resource = helpersSource.getResource(resourceName);
-=======
     if (helpersSource != null && !helperResources.isEmpty()) {
       for (HelperResource helperResource : helperResources) {
         URL resource = helpersSource.getResource(helperResource.getAgentPath());
->>>>>>> 97b0988c
         if (resource == null) {
           logger.debug(
               "Helper resource {} requested but not found.", helperResource.getAgentPath());
           continue;
         }
 
-<<<<<<< HEAD
-        logger.debug("Injecting resource onto classloader {} -> {}", classLoader, resourceName);
-        HelperResources.register(classLoader, injectedAsResourceName, resource);
-=======
         logger.debug(
             "Injecting resource onto classloader {} -> {}",
             classLoader,
             helperResource.getApplicationPath());
         HelperResources.register(classLoader, helperResource.getApplicationPath(), resource);
->>>>>>> 97b0988c
       }
     }
 
