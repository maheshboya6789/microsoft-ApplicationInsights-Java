import com.github.jengelman.gradle.plugins.shadow.tasks.ShadowJar
import com.github.jk1.license.filter.LicenseBundleNormalizer
import com.github.jk1.license.render.InventoryMarkdownReportRenderer

plugins {
  id "otel.shadow-conventions"
  id "com.github.jk1.dependency-license-report" version "1.16"
}

description = 'OpenTelemetry Javaagent'

group = 'io.opentelemetry.javaagent'

apply plugin: "otel.java-conventions"
apply plugin: "otel.publish-conventions"

configurations {
  shadowInclude {
    canBeResolved = true
    canBeConsumed = false
  }
}

processResources {
  from(rootProject.file("licenses")) {
    into("META-INF/licenses")
  }
}

jar {
  manifest {
    attributes(
      "Main-Class": "io.opentelemetry.javaagent.OpenTelemetryAgent",
      "Agent-Class": "io.opentelemetry.javaagent.OpenTelemetryAgent",
      "Premain-Class": "io.opentelemetry.javaagent.OpenTelemetryAgent",
      "Can-Redefine-Classes": true,
      "Can-Retransform-Classes": true,
    )
  }
}

CopySpec isolateSpec(Collection<Project> projectsWithShadowJar) {
  return copySpec {
    from({ projectsWithShadowJar.tasks.shadowJar.collect { zipTree(it.archiveFile) } }) {
      // important to keep prefix 'inst' short, as it is prefixed to lots of strings in runtime mem
      into 'inst'
      rename '(^.*)\\.class$', '$1.classdata'
      // Rename LICENSE file since it clashes with license dir on non-case sensitive FSs (i.e. Mac)
      rename '^LICENSE$', 'LICENSE.renamed'
    }
  }
}

//Includes everything needed for OOTB experience
shadowJar {
  def projectsWithShadowJar = [project(':instrumentation'), project(":javaagent-exporters")]
  projectsWithShadowJar.each {
    dependsOn("${it.path}:shadowJar")
  }
  with isolateSpec(projectsWithShadowJar)
}

//Includes instrumentations, but not exporters
task lightShadow(type: ShadowJar) {
  dependsOn ':instrumentation:shadowJar'
  def projectsWithShadowJar = [project(':instrumentation')]
  with isolateSpec(projectsWithShadowJar)
}

publishing {
  publications {
    maven(MavenPublication) {
      artifact lightShadow
    }
  }
}

tasks.withType(ShadowJar).configureEach {
  configurations = [project.configurations.shadowInclude]

  manifest {
    inheritFrom project.tasks.jar.manifest
  }
<<<<<<< HEAD

  exclude '**/module-info.class'
  exclude 'META-INF/jandex.idx' // from caffeine

  // Prevents conflict with other SLF4J instances. Important for premain.
  relocate 'org.slf4j', 'io.opentelemetry.javaagent.slf4j'
  // rewrite dependencies calling Logger.getLogger
  relocate 'java.util.logging.Logger', 'io.opentelemetry.javaagent.bootstrap.PatchLogger'

  // prevents conflict with library instrumentation
  relocate 'io.opentelemetry.instrumentation.api', 'io.opentelemetry.javaagent.shaded.instrumentation.api'

  // relocate OpenTelemetry API
  relocate "io.opentelemetry.api", "io.opentelemetry.javaagent.shaded.io.opentelemetry.api"
  relocate "io.opentelemetry.semconv", "io.opentelemetry.javaagent.shaded.io.opentelemetry.semconv"
  relocate "io.opentelemetry.context", "io.opentelemetry.javaagent.shaded.io.opentelemetry.context"

  // relocate the OpenTelemetry extensions that are used by instrumentation modules
  // these extensions live in the AgentClassLoader, and are injected into the user's class loader
  // by the instrumentation modules that use them
  relocate "io.opentelemetry.extension.aws", "io.opentelemetry.javaagent.shaded.io.opentelemetry.extension.aws"
  relocate "io.opentelemetry.extension.kotlin", "io.opentelemetry.javaagent.shaded.io.opentelemetry.extension.kotlin"
=======
>>>>>>> 6096b0fd
}

configurations {
  licenseReportDependencies
}

dependencies {
  testCompileOnly project(':javaagent-bootstrap')
  testCompileOnly project(':javaagent-api')

  testImplementation "com.google.guava:guava"

  testImplementation 'io.opentracing.contrib.dropwizard:dropwizard-opentracing:0.2.2'

  shadowInclude project(path: ':javaagent-bootstrap')

  // We only have compileOnly dependencies on these to make sure they don't leak into POMs.
  licenseReportDependencies("com.github.ben-manes.caffeine:caffeine") {
    transitive = false
  }
  licenseReportDependencies "com.blogspot.mydailyjava:weak-lock-free"
  // TODO ideally this would be :instrumentation instead of :javaagent-tooling
  //  in case there are dependencies (accidentally) pulled in by instrumentation modules
  //  but I couldn't get that to work
  licenseReportDependencies project(':javaagent-tooling')
  licenseReportDependencies project(':javaagent-extension-api')
  licenseReportDependencies project(':javaagent-bootstrap')
}

tasks.withType(Test).configureEach {
  inputs.file(shadowJar.archiveFile)

  jvmArgs "-Dotel.javaagent.debug=true"

  doFirst {
    // Defining here to allow jacoco to be first on the command line.
    jvmArgs "-javaagent:${shadowJar.archivePath}"
  }

  testLogging {
    events "started"
  }

  dependsOn shadowJar
}
assemble.dependsOn lightShadow
assemble.dependsOn shadowJar

licenseReport {
  outputDir = rootProject.file("licenses")

  renderers = [new InventoryMarkdownReportRenderer()]

  configurations = ["licenseReportDependencies"]

  excludeGroups = [
    "io.opentelemetry.instrumentation",
    "io.opentelemetry.javaagent"
  ]

  filters = [new LicenseBundleNormalizer(bundlePath: "$projectDir/license-normalizer-bundle.json")]
}

def cleanLicenses = tasks.register("cleanLicenses", Delete) {
  delete(rootProject.file("licenses"))
}

tasks.named("generateLicenseReport").configure {
  dependsOn(cleanLicenses)
}<|MERGE_RESOLUTION|>--- conflicted
+++ resolved
@@ -81,31 +81,6 @@
   manifest {
     inheritFrom project.tasks.jar.manifest
   }
-<<<<<<< HEAD
-
-  exclude '**/module-info.class'
-  exclude 'META-INF/jandex.idx' // from caffeine
-
-  // Prevents conflict with other SLF4J instances. Important for premain.
-  relocate 'org.slf4j', 'io.opentelemetry.javaagent.slf4j'
-  // rewrite dependencies calling Logger.getLogger
-  relocate 'java.util.logging.Logger', 'io.opentelemetry.javaagent.bootstrap.PatchLogger'
-
-  // prevents conflict with library instrumentation
-  relocate 'io.opentelemetry.instrumentation.api', 'io.opentelemetry.javaagent.shaded.instrumentation.api'
-
-  // relocate OpenTelemetry API
-  relocate "io.opentelemetry.api", "io.opentelemetry.javaagent.shaded.io.opentelemetry.api"
-  relocate "io.opentelemetry.semconv", "io.opentelemetry.javaagent.shaded.io.opentelemetry.semconv"
-  relocate "io.opentelemetry.context", "io.opentelemetry.javaagent.shaded.io.opentelemetry.context"
-
-  // relocate the OpenTelemetry extensions that are used by instrumentation modules
-  // these extensions live in the AgentClassLoader, and are injected into the user's class loader
-  // by the instrumentation modules that use them
-  relocate "io.opentelemetry.extension.aws", "io.opentelemetry.javaagent.shaded.io.opentelemetry.extension.aws"
-  relocate "io.opentelemetry.extension.kotlin", "io.opentelemetry.javaagent.shaded.io.opentelemetry.extension.kotlin"
-=======
->>>>>>> 6096b0fd
 }
 
 configurations {
