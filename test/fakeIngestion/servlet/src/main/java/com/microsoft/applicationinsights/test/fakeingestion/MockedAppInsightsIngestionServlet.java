--- conflicted
+++ resolved
@@ -233,19 +233,10 @@
             resp.getWriter().append("12341234-1234-1234-1234-123412341234");
             return;
         }
-<<<<<<< HEAD
-        switch (req.getPathInfo()) {
-            case "/":
-                resp.getWriter().append(ENDPOINT_HEALTH_CHECK_RESPONSE);
-                return;
-            default:
-                resp.sendError(404, "Unknown URI");
-=======
         if ("/".equals(req.getPathInfo())) {
             resp.getWriter().append(ENDPOINT_HEALTH_CHECK_RESPONSE);
         } else {
             resp.sendError(404, "Unknown URI");
->>>>>>> dccaf034
         }
     }
 
