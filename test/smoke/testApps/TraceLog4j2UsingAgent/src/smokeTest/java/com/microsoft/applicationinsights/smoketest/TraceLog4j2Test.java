--- conflicted
+++ resolved
@@ -29,13 +29,9 @@
         Envelope mdEnvelope2 = mdList.get(1);
         Envelope mdEnvelope3 = mdList.get(2);
 
-<<<<<<< HEAD
-        List<MessageData> logs = mockedIngestion.getMessageDataInRequest();
-=======
         RequestData rd = (RequestData) ((Data) rdEnvelope.getData()).getBaseData();
 
-        List<MessageData> logs = mockedIngestion.getTelemetryDataByType("MessageData");
->>>>>>> d1f387f2
+        List<MessageData> logs = mockedIngestion.getMessageDataInRequest();
         logs.sort(new Comparator<MessageData>() {
             @Override
             public int compare(MessageData o1, MessageData o2) {
