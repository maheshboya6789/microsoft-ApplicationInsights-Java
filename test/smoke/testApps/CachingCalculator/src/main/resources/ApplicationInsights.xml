--- conflicted
+++ resolved
@@ -4,7 +4,7 @@
 
     <!-- The key from the portal: -->
 
-    <ConnectionString>InstrumentationKey=00000000-0000-0000-0000-0FEEDDADBEEF;IngestionEndpoint=http://fakeingestion:60606</ConnectionString>
+    <ConnectionString>InstrumentationKey=00000000-0000-0000-0000-0FEEDDADBEEF;IngestionEndpoint=http://non-existent-host</ConnectionString>
 
     <SDKLogger type="CONSOLE">
         <enabled>true</enabled>
@@ -33,11 +33,7 @@
     </TelemetryInitializers>
 
     <Channel>
-<<<<<<< HEAD
-        <EndpointAddress>http://non-existent-host/v2/track</EndpointAddress>
-=======
 
->>>>>>> 481e34c9
         <DeveloperMode>true</DeveloperMode>
         <FlushIntervalInSeconds>1</FlushIntervalInSeconds>
     </Channel>
