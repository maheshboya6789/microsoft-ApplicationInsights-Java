--- conflicted
+++ resolved
@@ -11,11 +11,7 @@
     <name>dd-java-agent-ittests</name>
     <description>Datadog Java Agent integration tests</description>
     <url>https://github.com/datadog/dd-trace-java</url>
-<<<<<<< HEAD
     <packaging>jar</packaging>
-=======
->>>>>>> 1a1767c4
-
 
     <properties>
         <maven.deploy.skip>true</maven.deploy.skip>
