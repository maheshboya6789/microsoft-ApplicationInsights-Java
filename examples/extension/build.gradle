plugins {
  id "java"

  /*
  Instrumentation agent extension mechanism expects a single jar containing everything required
  for your extension. This also includes any external libraries that your extension uses and
  cannot access from application classpath (see comment below about `javax.servlet-api` dependency).

  Thus we use Shadow Gradle plugin to package our classes and all required runtime dependencies
  into a single jar.
  See https://imperceptiblethoughts.com/shadow/ for more details about Shadow plugin.
   */
  id "com.github.johnrengelman.shadow" version "6.1.0"

<<<<<<< HEAD
  id "io.opentelemetry.instrumentation.muzzle-generation" version "1.9.0-alpha"
  id "io.opentelemetry.instrumentation.muzzle-check" version "1.9.0-alpha"
=======
  id "io.opentelemetry.instrumentation.muzzle-generation" version "1.10.0+ai.patches-alpha"
  id "io.opentelemetry.instrumentation.muzzle-check" version "1.10.0+ai.patches-alpha"
>>>>>>> 29124da0
}

group 'io.opentelemetry.example'
version '1.0'

ext {
  versions = [
<<<<<<< HEAD
    opentelemetry              : "1.7.0",
    opentelemetryAlpha         : "1.7.0-alpha",
    opentelemetryJavaagent     : "1.9.0",
    opentelemetryJavaagentAlpha: "1.9.0-alpha",
=======
    opentelemetry              : "1.9.1",
    opentelemetryAlpha         : "1.9.1-alpha",
    opentelemetryJavaagent     : "1.10.0+ai.patches",
    opentelemetryJavaagentAlpha: "1.10.0+ai.patches-alpha",
>>>>>>> 29124da0
  ]

  deps = [
    autoservice: dependencies.create(group: 'com.google.auto.service', name: 'auto-service', version: '1.0')
  ]
}

repositories {
  mavenCentral()
  maven {
    name = "sonatype"
    url = uri("https://oss.sonatype.org/content/repositories/snapshots")
  }
}

configurations {
  /*
  We create a separate gradle configuration to grab a published Otel instrumentation agent.
  We don't need the agent during development of this extension module.
  This agent is used only during integration test.
  */
  otel
}

dependencies {
  /*
  Interfaces and SPIs that we implement. We use `compileOnly` dependency because during
  runtime all necessary classes are provided by javaagent itself.
   */
  compileOnly("io.opentelemetry:opentelemetry-sdk-extension-autoconfigure:${versions.opentelemetryAlpha}")
  compileOnly("io.opentelemetry.javaagent:opentelemetry-javaagent-instrumentation-api:${versions.opentelemetryJavaagentAlpha}")
  compileOnly("io.opentelemetry.javaagent:opentelemetry-javaagent-extension-api:${versions.opentelemetryJavaagentAlpha}")

  //Provides @AutoService annotation that makes registration of our SPI implementations much easier
  compileOnly deps.autoservice
  annotationProcessor deps.autoservice

  /*
   Used by our demo instrumentation module to reference classes of the target instrumented library.
   We again use `compileOnly` here because during runtime these classes are provided by the
   actual application that we instrument.

   NB! Only Advice (and "helper") classes of instrumentation modules can access classes from application classpath.
   See https://github.com/open-telemetry/opentelemetry-java-instrumentation/blob/main/docs/contributing/writing-instrumentation-module.md#advice-classes
   */
  compileOnly group: 'javax.servlet', name: 'javax.servlet-api', version: '3.0.1'

  /*
  This dependency is required for DemoSpanProcessor both during compile and runtime.
  Only dependencies added to `implementation` configuration will be picked up by Shadow plugin
  and added to the resulting jar for our extension's distribution.
   */
  implementation 'org.apache.commons:commons-lang3:3.11'

  //All dependencies below are only for tests
  testImplementation("org.testcontainers:testcontainers:1.16.2")
  testImplementation("com.fasterxml.jackson.core:jackson-databind:2.11.2")
  testImplementation("com.google.protobuf:protobuf-java-util:3.12.4")
  testImplementation("com.squareup.okhttp3:okhttp:3.12.12")
  testImplementation("io.opentelemetry:opentelemetry-api:${versions.opentelemetry}")
  testImplementation("io.opentelemetry.proto:opentelemetry-proto:0.11.0-alpha")

  testImplementation("org.junit.jupiter:junit-jupiter-api:5.6.2")
  testRuntimeOnly("org.junit.jupiter:junit-jupiter-engine:5.6.2")
  testRuntimeOnly("ch.qos.logback:logback-classic:1.2.3")

  //Otel Java instrumentation that we use and extend during integration tests
  otel("io.opentelemetry.javaagent:opentelemetry-javaagent:${versions.opentelemetryJavaagent}")

  //TODO remove when start using io.opentelemetry.instrumentation.javaagent-instrumentation plugin
  add("codegen", "io.opentelemetry.javaagent:opentelemetry-javaagent-tooling:${versions.opentelemetryJavaagentAlpha}")
  add("codegen", "ch.qos.logback:logback-classic:1.2.3")
  add("muzzleBootstrap", "io.opentelemetry.instrumentation:opentelemetry-instrumentation-api-annotation-support:${versions.opentelemetryJavaagentAlpha}")
  add("muzzleBootstrap", "io.opentelemetry.javaagent:opentelemetry-javaagent-instrumentation-api:${versions.opentelemetryJavaagentAlpha}")
  add("muzzleTooling", "io.opentelemetry.javaagent:opentelemetry-javaagent-extension-api:${versions.opentelemetryJavaagentAlpha}")
  add("muzzleTooling", "io.opentelemetry.javaagent:opentelemetry-javaagent-tooling:${versions.opentelemetryJavaagentAlpha}")
  add("muzzleTooling", "org.slf4j:slf4j-simple:1.7.30")
}

//Produces a copy of upstream javaagent with this extension jar included inside it
//The location of extension directory inside agent jar is hard-coded in the agent source code
task extendedAgent(type: Jar) {
  dependsOn(configurations.otel)
  archiveFileName = "opentelemetry-javaagent.jar"
  from zipTree(configurations.otel.singleFile)
  from(tasks.shadowJar.archiveFile) {
    into "extensions"
  }

  //Preserve MANIFEST.MF file from the upstream javaagent
  doFirst {
    manifest.from(
      zipTree(configurations.otel.singleFile).matching {
        include 'META-INF/MANIFEST.MF'
      }.singleFile
    )
  }
}

tasks {
  test {
    useJUnitPlatform()

    inputs.files(layout.files(tasks.shadowJar))
    inputs.files(layout.files(tasks.extendedAgent))

    systemProperty 'io.opentelemetry.smoketest.agentPath', configurations.otel.singleFile.absolutePath
    systemProperty 'io.opentelemetry.smoketest.extendedAgentPath', tasks.extendedAgent.archiveFile.get().asFile.absolutePath
    systemProperty 'io.opentelemetry.smoketest.extensionPath', tasks.shadowJar.archiveFile.get().asFile.absolutePath
  }

  compileJava {
    options.release.set(8)
  }

  assemble.dependsOn(shadowJar)
}

muzzle {
  pass {
    group.set("javax.servlet")
    module.set("javax.servlet-api")
    versions.set("[3.0,)")
    assertInverse.set(true)
  }
  pass {
    group.set("javax.servlet")
    module.set("servlet-api")
    versions.set("[2.2, 3.0)")
    assertInverse.set(true)
  }
}<|MERGE_RESOLUTION|>--- conflicted
+++ resolved
@@ -12,13 +12,8 @@
    */
   id "com.github.johnrengelman.shadow" version "6.1.0"
 
-<<<<<<< HEAD
-  id "io.opentelemetry.instrumentation.muzzle-generation" version "1.9.0-alpha"
-  id "io.opentelemetry.instrumentation.muzzle-check" version "1.9.0-alpha"
-=======
   id "io.opentelemetry.instrumentation.muzzle-generation" version "1.10.0+ai.patches-alpha"
   id "io.opentelemetry.instrumentation.muzzle-check" version "1.10.0+ai.patches-alpha"
->>>>>>> 29124da0
 }
 
 group 'io.opentelemetry.example'
@@ -26,17 +21,10 @@
 
 ext {
   versions = [
-<<<<<<< HEAD
-    opentelemetry              : "1.7.0",
-    opentelemetryAlpha         : "1.7.0-alpha",
-    opentelemetryJavaagent     : "1.9.0",
-    opentelemetryJavaagentAlpha: "1.9.0-alpha",
-=======
     opentelemetry              : "1.9.1",
     opentelemetryAlpha         : "1.9.1-alpha",
     opentelemetryJavaagent     : "1.10.0+ai.patches",
     opentelemetryJavaagentAlpha: "1.10.0+ai.patches-alpha",
->>>>>>> 29124da0
   ]
 
   deps = [
