package com.example.javaagent.smoketest;

import io.opentelemetry.api.trace.TraceId;
import io.opentelemetry.proto.collector.trace.v1.ExportTraceServiceRequest;
import java.io.IOException;
import java.util.Collection;
import java.util.jar.Attributes;
import java.util.jar.JarFile;
import okhttp3.Request;
import okhttp3.Response;
import org.junit.jupiter.api.Assertions;
import org.junit.jupiter.api.Test;

class SpringBootSmokeTest extends SmokeTest {

  @Override
  protected String getTargetImage(int jdk) {
    return "ghcr.io/open-telemetry/opentelemetry-java-instrumentation/smoke-test-spring-boot:jdk"
        + jdk
<<<<<<< HEAD
        + "-20210915.1238472439";
=======
        + "-20210918.1248928124";
>>>>>>> 0d0d0da6
  }

  @Test
  public void springBootSmokeTestOnJDK() throws IOException, InterruptedException {
    startTarget(11);
    String url = String.format("http://localhost:%d/greeting", target.getMappedPort(8080));
    Request request = new Request.Builder().url(url).get().build();

    String currentAgentVersion =
        (String)
            new JarFile(agentPath)
                .getManifest()
                .getMainAttributes()
                .get(Attributes.Name.IMPLEMENTATION_VERSION);

    Response response = client.newCall(request).execute();
    System.out.println(response.headers().toString());

    Collection<ExportTraceServiceRequest> traces = waitForTraces();

    Assertions.assertNotNull(response.header("X-server-id"));
    Assertions.assertEquals(1, response.headers("X-server-id").size());
    Assertions.assertTrue(TraceId.isValid(response.header("X-server-id")));
    Assertions.assertEquals("Hi!", response.body().string());
    Assertions.assertEquals(1, countSpansByName(traces, "/greeting"));
    Assertions.assertEquals(0, countSpansByName(traces, "WebController.greeting"));
    Assertions.assertEquals(1, countSpansByName(traces, "WebController.withSpan"));
    Assertions.assertEquals(2, countSpansByAttributeValue(traces, "custom", "demo"));
    Assertions.assertNotEquals(
        0, countResourcesByValue(traces, "telemetry.auto.version", currentAgentVersion));
    Assertions.assertNotEquals(0, countResourcesByValue(traces, "custom.resource", "demo"));

    stopTarget();
  }
}<|MERGE_RESOLUTION|>--- conflicted
+++ resolved
@@ -17,11 +17,7 @@
   protected String getTargetImage(int jdk) {
     return "ghcr.io/open-telemetry/opentelemetry-java-instrumentation/smoke-test-spring-boot:jdk"
         + jdk
-<<<<<<< HEAD
-        + "-20210915.1238472439";
-=======
         + "-20210918.1248928124";
->>>>>>> 0d0d0da6
   }
 
   @Test
