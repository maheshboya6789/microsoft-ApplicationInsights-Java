/*
 * Copyright The OpenTelemetry Authors
 * SPDX-License-Identifier: Apache-2.0
 */

package io.opentelemetry.javaagent.tooling.muzzle.collector;

import static com.google.common.base.Preconditions.checkNotNull;
import static java.nio.charset.StandardCharsets.UTF_8;
import static java.util.Collections.singleton;

import com.google.common.base.Strings;
import com.google.common.graph.Graph;
import com.google.common.graph.GraphBuilder;
import com.google.common.graph.Graphs;
import com.google.common.graph.MutableGraph;
import io.opentelemetry.javaagent.extension.muzzle.ClassRef;
import io.opentelemetry.javaagent.extension.muzzle.Flag;
import io.opentelemetry.javaagent.tooling.Utils;
import io.opentelemetry.javaagent.tooling.muzzle.InstrumentationClassPredicate;
<<<<<<< HEAD
import io.opentelemetry.javaagent.tooling.muzzle.Reference;
=======
>>>>>>> e1f8c6f7
import java.io.BufferedReader;
import java.io.IOException;
import java.io.InputStream;
import java.io.InputStreamReader;
import java.net.URLConnection;
import java.util.ArrayDeque;
import java.util.ArrayList;
import java.util.Collection;
import java.util.HashSet;
import java.util.Iterator;
import java.util.LinkedHashMap;
import java.util.LinkedList;
import java.util.List;
import java.util.Map;
import java.util.Queue;
import java.util.Set;
import java.util.function.Predicate;
import java.util.regex.Pattern;
import net.bytebuddy.description.method.MethodDescription;
import net.bytebuddy.jar.asm.ClassReader;
import org.checkerframework.checker.nullness.qual.Nullable;

/**
 * {@link LinkedHashMap} is used for reference map to guarantee a deterministic order of iteration,
 * so that bytecode generated based on it would also be deterministic.
 *
 * <p>This class is only called at compile time by the {@link MuzzleCodeGenerationPlugin} ByteBuddy
 * plugin.
 */
public class ReferenceCollector {
  private final Map<String, ClassRef> references = new LinkedHashMap<>();
  private final MutableGraph<String> helperSuperClassGraph = GraphBuilder.directed().build();
  private final Map<String, String> contextStoreClasses = new LinkedHashMap<>();
  private final Set<String> visitedClasses = new HashSet<>();
  private final InstrumentationClassPredicate instrumentationClassPredicate;

  public ReferenceCollector(Predicate<String> libraryInstrumentationPredicate) {
    this.instrumentationClassPredicate =
        new InstrumentationClassPredicate(libraryInstrumentationPredicate);
  }

  /**
   * If passed {@code resource} path points to an SPI file (either Java {@link
   * java.util.ServiceLoader} or AWS SDK {@code ExecutionInterceptor}) reads the file and adds every
   * implementation as a reference, traversing the graph of classes until a non-instrumentation
   * (external) class is encountered.
   *
   * @param resource path to the resource file, same as in {@link ClassLoader#getResource(String)}
   * @see InstrumentationClassPredicate
   */
  public void collectReferencesFromResource(String resource) {
    if (!isSpiFile(resource)) {
      return;
    }

    List<String> spiImplementations = new ArrayList<>();
    try (InputStream stream = getResourceStream(resource)) {
      BufferedReader reader = new BufferedReader(new InputStreamReader(stream, UTF_8));
      while (reader.ready()) {
        String line = reader.readLine();
        if (!Strings.isNullOrEmpty(line)) {
          spiImplementations.add(line);
        }
      }
    } catch (IOException e) {
      throw new IllegalStateException("Error reading resource " + resource, e);
    }

    visitClassesAndCollectReferences(spiImplementations, false);
  }

  private static final Pattern AWS_SDK_V2_SERVICE_INTERCEPTOR_SPI =
      Pattern.compile("software/amazon/awssdk/services/\\w+(/\\w+)?/execution.interceptors");

  private static final Pattern AWS_SDK_V1_SERVICE_INTERCEPTOR_SPI =
      Pattern.compile("com/amazonaws/services/\\w+(/\\w+)?/request.handler2s");

  private boolean isSpiFile(String resource) {
    return resource.startsWith("META-INF/services/")
        || resource.equals("software/amazon/awssdk/global/handlers/execution.interceptors")
        || resource.equals("com/amazonaws/global/handlers/request.handler2s")
        || AWS_SDK_V2_SERVICE_INTERCEPTOR_SPI.matcher(resource).matches()
        || AWS_SDK_V1_SERVICE_INTERCEPTOR_SPI.matcher(resource).matches();
  }

  /**
   * Traverse a graph of classes starting from {@code adviceClassName} and collect all references to
   * both internal (instrumentation) and external classes.
   *
   * <p>The graph of classes is traversed until a non-instrumentation (external) class is
   * encountered.
   *
   * @param adviceClassName Starting point for generating references.
   * @see InstrumentationClassPredicate
   */
  public void collectReferencesFromAdvice(String adviceClassName) {
    visitClassesAndCollectReferences(singleton(adviceClassName), true);
  }

  private void visitClassesAndCollectReferences(
      Collection<String> startingClasses, boolean startsFromAdviceClass) {
    Queue<String> instrumentationQueue = new ArrayDeque<>(startingClasses);
    boolean isAdviceClass = startsFromAdviceClass;

    while (!instrumentationQueue.isEmpty()) {
      String visitedClassName = instrumentationQueue.remove();
      visitedClasses.add(visitedClassName);

      try (InputStream in = getClassFileStream(visitedClassName)) {
        // only start from method bodies for the advice class (skips class/method references)
        ReferenceCollectingClassVisitor cv =
            new ReferenceCollectingClassVisitor(instrumentationClassPredicate, isAdviceClass);
        ClassReader reader = new ClassReader(in);
        reader.accept(cv, ClassReader.SKIP_FRAMES);

        for (Map.Entry<String, ClassRef> entry : cv.getReferences().entrySet()) {
          String refClassName = entry.getKey();
          ClassRef reference = entry.getValue();

          // Don't generate references created outside of the instrumentation package.
          if (!visitedClasses.contains(refClassName)
              && instrumentationClassPredicate.isInstrumentationClass(refClassName)) {
            instrumentationQueue.add(refClassName);
          }
          addReference(refClassName, reference);
        }
        collectHelperClasses(
            isAdviceClass, visitedClassName, cv.getHelperClasses(), cv.getHelperSuperClasses());

        contextStoreClasses.putAll(cv.getContextStoreClasses());
      } catch (IOException e) {
        throw new IllegalStateException("Error reading class " + visitedClassName, e);
      }

      if (isAdviceClass) {
        isAdviceClass = false;
      }
    }
  }

  private static InputStream getClassFileStream(String className) throws IOException {
    return getResourceStream(Utils.getResourceName(className));
  }

  private static InputStream getResourceStream(String resource) throws IOException {
    URLConnection connection =
        checkNotNull(
                ReferenceCollector.class.getClassLoader().getResource(resource),
                "Couldn't find resource %s",
                resource)
            .openConnection();

    // Since the JarFile cache is not per class loader, but global with path as key, using cache may
    // cause the same instance of JarFile being used for consecutive builds, even if the file has
    // been changed. There is still another cache in ZipFile.Source which checks last modified time
    // as well, so the zip index is not scanned again on every class.
    connection.setUseCaches(false);
    return connection.getInputStream();
  }

  private void addReference(String refClassName, ClassRef reference) {
    if (references.containsKey(refClassName)) {
      references.put(refClassName, references.get(refClassName).merge(reference));
    } else {
      references.put(refClassName, reference);
    }
  }

  private void collectHelperClasses(
      boolean isAdviceClass,
      String className,
      Set<String> helperClasses,
      Set<String> helperSuperClasses) {
    for (String helperClass : helperClasses) {
      helperSuperClassGraph.addNode(helperClass);
    }
    if (!isAdviceClass) {
      for (String helperSuperClass : helperSuperClasses) {
        helperSuperClassGraph.putEdge(className, helperSuperClass);
      }
    }
  }

  public Map<String, ClassRef> getReferences() {
    return references;
  }

  public void prune() {
<<<<<<< HEAD
    Set<Reference> helperClassesWithLibrarySuperType = getHelperClassesWithLibrarySuperType();

    Set<Reference> needToKeepFieldsAndMethods = new HashSet<>();
    for (Reference reference : helperClassesWithLibrarySuperType) {
      addSuperTypes(reference.getClassName(), needToKeepFieldsAndMethods);
    }

    for (Iterator<Map.Entry<String, Reference>> i = references.entrySet().iterator();
        i.hasNext(); ) {
      Reference reference = i.next().getValue();
=======
    // helper classes that may help another helper class implement an abstract library method
    // must be retained
    // for example if helper class A extends helper class B, and A also implements a library
    // interface L, then B needs to be retained so that it can be used at runtime to verify that A
    // implements all of L's methods.
    // Super types of A that are not also helper classes do not need to be retained because they can
    // be looked up on the classpath at runtime, see HelperReferenceWrapper.create().
    Set<ClassRef> helperClassesParticipatingInLibrarySuperType =
        getHelperClassesParticipatingInLibrarySuperType();

    for (Iterator<ClassRef> i = references.values().iterator(); i.hasNext(); ) {
      ClassRef reference = i.next();
>>>>>>> e1f8c6f7
      if (instrumentationClassPredicate.isProvidedByLibrary(reference.getClassName())) {
        // these are the references to library classes which need to be checked at runtime
        continue;
      }
<<<<<<< HEAD
      if (needToKeepFieldsAndMethods.contains(reference)) {
        // these need to be kept in order to check abstract methods are implemented and declared
        // super class fields are present
        // TODO (trask) if this is provided by javaagent then can remove methods since the whole
        //  class will be resolved at runtime
        //  or another option is to resolve from helper classes first, see
        //  HelperReferenceWrapper.Factory.create(String)
=======
      if (helperClassesParticipatingInLibrarySuperType.contains(reference)) {
        // these need to be kept in order to check that abstract methods are implemented,
        // and to check that declared super class fields are present
        //
        // can at least prune constructors, private, and static methods, since those cannot be used
        // to help implement an abstract library method
        reference
            .getMethods()
            .removeIf(
                method ->
                    method.getName().equals(MethodDescription.CONSTRUCTOR_INTERNAL_NAME)
                        || method.getFlags().contains(Flag.VisibilityFlag.PRIVATE)
                        || method.getFlags().contains(Flag.OwnershipFlag.STATIC));
>>>>>>> e1f8c6f7
        continue;
      }
      i.remove();
    }
  }

<<<<<<< HEAD
  private Set<Reference> getHelperClassesWithLibrarySuperType() {
    Set<Reference> helperClassesWithLibrarySuperType = new HashSet<>();
    for (Map.Entry<String, Reference> entry : references.entrySet()) {
      Reference reference = entry.getValue();
=======
  private Set<ClassRef> getHelperClassesParticipatingInLibrarySuperType() {
    Set<ClassRef> helperClassesParticipatingInLibrarySuperType = new HashSet<>();
    for (ClassRef reference : getHelperClassesWithLibrarySuperType()) {
      addSuperTypesThatAreAlsoHelperClasses(
          reference.getClassName(), helperClassesParticipatingInLibrarySuperType);
    }
    return helperClassesParticipatingInLibrarySuperType;
  }

  private Set<ClassRef> getHelperClassesWithLibrarySuperType() {
    Set<ClassRef> helperClassesWithLibrarySuperType = new HashSet<>();
    for (ClassRef reference : references.values()) {
>>>>>>> e1f8c6f7
      if (instrumentationClassPredicate.isInstrumentationClass(reference.getClassName())
          && hasLibrarySuperType(reference.getClassName())) {
        helperClassesWithLibrarySuperType.add(reference);
      }
    }
    return helperClassesWithLibrarySuperType;
  }

<<<<<<< HEAD
  private void addSuperTypes(@Nullable String className, Set<Reference> superTypes) {
    if (className != null && !className.startsWith("java.")) {
      Reference reference = references.get(className);
      superTypes.add(reference);

      addSuperTypes(reference.getSuperName(), superTypes);
      // need to keep interfaces too since they may have default methods
      for (String superType : reference.getInterfaces()) {
        addSuperTypes(superType, superTypes);
=======
  private void addSuperTypesThatAreAlsoHelperClasses(
      @Nullable String className, Set<ClassRef> superTypes) {
    if (className != null && instrumentationClassPredicate.isInstrumentationClass(className)) {
      ClassRef reference = references.get(className);
      superTypes.add(reference);

      addSuperTypesThatAreAlsoHelperClasses(reference.getSuperClassName(), superTypes);
      // need to keep interfaces too since they may have default methods
      for (String superType : reference.getInterfaceNames()) {
        addSuperTypesThatAreAlsoHelperClasses(superType, superTypes);
>>>>>>> e1f8c6f7
      }
    }
  }

  private boolean hasLibrarySuperType(@Nullable String typeName) {
    if (typeName == null || typeName.startsWith("java.")) {
      return false;
    }
    if (instrumentationClassPredicate.isProvidedByLibrary(typeName)) {
      return true;
    }
<<<<<<< HEAD
    Reference reference = references.get(typeName);
    if (hasLibrarySuperType(reference.getSuperName())) {
      return true;
    }
    for (String type : reference.getInterfaces()) {
=======
    ClassRef reference = references.get(typeName);
    if (hasLibrarySuperType(reference.getSuperClassName())) {
      return true;
    }
    for (String type : reference.getInterfaceNames()) {
>>>>>>> e1f8c6f7
      if (hasLibrarySuperType(type)) {
        return true;
      }
    }
    return false;
  }

  // see https://en.wikipedia.org/wiki/Topological_sorting#Kahn's_algorithm
  public List<String> getSortedHelperClasses() {
    MutableGraph<String> dependencyGraph = Graphs.copyOf(Graphs.transpose(helperSuperClassGraph));
    List<String> helperClasses = new ArrayList<>(dependencyGraph.nodes().size());

    Queue<String> helpersWithNoDeps = findAllHelperClassesWithoutDependencies(dependencyGraph);

    while (!helpersWithNoDeps.isEmpty()) {
      String helperClass = helpersWithNoDeps.remove();
      helperClasses.add(helperClass);

      Set<String> dependencies = new HashSet<>(dependencyGraph.successors(helperClass));
      for (String dependency : dependencies) {
        dependencyGraph.removeEdge(helperClass, dependency);
        if (dependencyGraph.predecessors(dependency).isEmpty()) {
          helpersWithNoDeps.add(dependency);
        }
      }
    }

    return helperClasses;
  }

  private static Queue<String> findAllHelperClassesWithoutDependencies(
      Graph<String> dependencyGraph) {
    Queue<String> helpersWithNoDeps = new LinkedList<>();
    for (String helperClass : dependencyGraph.nodes()) {
      if (dependencyGraph.predecessors(helperClass).isEmpty()) {
        helpersWithNoDeps.add(helperClass);
      }
    }
    return helpersWithNoDeps;
  }

  public Map<String, String> getContextStoreClasses() {
    return contextStoreClasses;
  }
}<|MERGE_RESOLUTION|>--- conflicted
+++ resolved
@@ -18,10 +18,6 @@
 import io.opentelemetry.javaagent.extension.muzzle.Flag;
 import io.opentelemetry.javaagent.tooling.Utils;
 import io.opentelemetry.javaagent.tooling.muzzle.InstrumentationClassPredicate;
-<<<<<<< HEAD
-import io.opentelemetry.javaagent.tooling.muzzle.Reference;
-=======
->>>>>>> e1f8c6f7
 import java.io.BufferedReader;
 import java.io.IOException;
 import java.io.InputStream;
@@ -210,18 +206,6 @@
   }
 
   public void prune() {
-<<<<<<< HEAD
-    Set<Reference> helperClassesWithLibrarySuperType = getHelperClassesWithLibrarySuperType();
-
-    Set<Reference> needToKeepFieldsAndMethods = new HashSet<>();
-    for (Reference reference : helperClassesWithLibrarySuperType) {
-      addSuperTypes(reference.getClassName(), needToKeepFieldsAndMethods);
-    }
-
-    for (Iterator<Map.Entry<String, Reference>> i = references.entrySet().iterator();
-        i.hasNext(); ) {
-      Reference reference = i.next().getValue();
-=======
     // helper classes that may help another helper class implement an abstract library method
     // must be retained
     // for example if helper class A extends helper class B, and A also implements a library
@@ -234,20 +218,10 @@
 
     for (Iterator<ClassRef> i = references.values().iterator(); i.hasNext(); ) {
       ClassRef reference = i.next();
->>>>>>> e1f8c6f7
       if (instrumentationClassPredicate.isProvidedByLibrary(reference.getClassName())) {
         // these are the references to library classes which need to be checked at runtime
         continue;
       }
-<<<<<<< HEAD
-      if (needToKeepFieldsAndMethods.contains(reference)) {
-        // these need to be kept in order to check abstract methods are implemented and declared
-        // super class fields are present
-        // TODO (trask) if this is provided by javaagent then can remove methods since the whole
-        //  class will be resolved at runtime
-        //  or another option is to resolve from helper classes first, see
-        //  HelperReferenceWrapper.Factory.create(String)
-=======
       if (helperClassesParticipatingInLibrarySuperType.contains(reference)) {
         // these need to be kept in order to check that abstract methods are implemented,
         // and to check that declared super class fields are present
@@ -261,19 +235,12 @@
                     method.getName().equals(MethodDescription.CONSTRUCTOR_INTERNAL_NAME)
                         || method.getFlags().contains(Flag.VisibilityFlag.PRIVATE)
                         || method.getFlags().contains(Flag.OwnershipFlag.STATIC));
->>>>>>> e1f8c6f7
         continue;
       }
       i.remove();
     }
   }
 
-<<<<<<< HEAD
-  private Set<Reference> getHelperClassesWithLibrarySuperType() {
-    Set<Reference> helperClassesWithLibrarySuperType = new HashSet<>();
-    for (Map.Entry<String, Reference> entry : references.entrySet()) {
-      Reference reference = entry.getValue();
-=======
   private Set<ClassRef> getHelperClassesParticipatingInLibrarySuperType() {
     Set<ClassRef> helperClassesParticipatingInLibrarySuperType = new HashSet<>();
     for (ClassRef reference : getHelperClassesWithLibrarySuperType()) {
@@ -286,7 +253,6 @@
   private Set<ClassRef> getHelperClassesWithLibrarySuperType() {
     Set<ClassRef> helperClassesWithLibrarySuperType = new HashSet<>();
     for (ClassRef reference : references.values()) {
->>>>>>> e1f8c6f7
       if (instrumentationClassPredicate.isInstrumentationClass(reference.getClassName())
           && hasLibrarySuperType(reference.getClassName())) {
         helperClassesWithLibrarySuperType.add(reference);
@@ -295,17 +261,6 @@
     return helperClassesWithLibrarySuperType;
   }
 
-<<<<<<< HEAD
-  private void addSuperTypes(@Nullable String className, Set<Reference> superTypes) {
-    if (className != null && !className.startsWith("java.")) {
-      Reference reference = references.get(className);
-      superTypes.add(reference);
-
-      addSuperTypes(reference.getSuperName(), superTypes);
-      // need to keep interfaces too since they may have default methods
-      for (String superType : reference.getInterfaces()) {
-        addSuperTypes(superType, superTypes);
-=======
   private void addSuperTypesThatAreAlsoHelperClasses(
       @Nullable String className, Set<ClassRef> superTypes) {
     if (className != null && instrumentationClassPredicate.isInstrumentationClass(className)) {
@@ -316,7 +271,6 @@
       // need to keep interfaces too since they may have default methods
       for (String superType : reference.getInterfaceNames()) {
         addSuperTypesThatAreAlsoHelperClasses(superType, superTypes);
->>>>>>> e1f8c6f7
       }
     }
   }
@@ -328,19 +282,11 @@
     if (instrumentationClassPredicate.isProvidedByLibrary(typeName)) {
       return true;
     }
-<<<<<<< HEAD
-    Reference reference = references.get(typeName);
-    if (hasLibrarySuperType(reference.getSuperName())) {
-      return true;
-    }
-    for (String type : reference.getInterfaces()) {
-=======
     ClassRef reference = references.get(typeName);
     if (hasLibrarySuperType(reference.getSuperClassName())) {
       return true;
     }
     for (String type : reference.getInterfaceNames()) {
->>>>>>> e1f8c6f7
       if (hasLibrarySuperType(type)) {
         return true;
       }
