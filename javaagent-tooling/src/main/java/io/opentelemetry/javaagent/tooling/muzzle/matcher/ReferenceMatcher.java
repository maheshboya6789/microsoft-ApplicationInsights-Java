--- conflicted
+++ resolved
@@ -17,11 +17,6 @@
 import io.opentelemetry.javaagent.tooling.AgentTooling;
 import io.opentelemetry.javaagent.tooling.Utils;
 import io.opentelemetry.javaagent.tooling.muzzle.InstrumentationClassPredicate;
-<<<<<<< HEAD
-import io.opentelemetry.javaagent.tooling.muzzle.Reference;
-import io.opentelemetry.javaagent.tooling.muzzle.Reference.Source;
-=======
->>>>>>> e1f8c6f7
 import io.opentelemetry.javaagent.tooling.muzzle.matcher.HelperReferenceWrapper.Factory;
 import io.opentelemetry.javaagent.tooling.muzzle.matcher.HelperReferenceWrapper.Method;
 import java.util.ArrayList;
@@ -31,10 +26,7 @@
 import java.util.Map;
 import java.util.Set;
 import java.util.function.Predicate;
-<<<<<<< HEAD
-=======
 import java.util.stream.Collectors;
->>>>>>> e1f8c6f7
 import net.bytebuddy.description.field.FieldDescription;
 import net.bytebuddy.description.method.MethodDescription;
 import net.bytebuddy.description.type.TypeDescription;
@@ -52,28 +44,12 @@
 
   public ReferenceMatcher(
       List<String> helperClassNames,
-<<<<<<< HEAD
-      Reference[] references,
-      Predicate<String> libraryInstrumentationPredicate) {
-    this.references = new HashMap<>(references.length);
-    for (Reference reference : references) {
-      this.references.put(reference.getClassName(), reference);
-    }
-    this.helperClassNames = new HashSet<>(helperClassNames);
-    this.instrumentationClassPredicate =
-        new InstrumentationClassPredicate(libraryInstrumentationPredicate);
-  }
-
-  Collection<Reference> getReferences() {
-    return references.values();
-=======
       Map<String, ClassRef> references,
       Predicate<String> libraryInstrumentationPredicate) {
     this.references = references;
     this.helperClassNames = new HashSet<>(helperClassNames);
     this.instrumentationClassPredicate =
         new InstrumentationClassPredicate(libraryInstrumentationPredicate);
->>>>>>> e1f8c6f7
   }
 
   /**
