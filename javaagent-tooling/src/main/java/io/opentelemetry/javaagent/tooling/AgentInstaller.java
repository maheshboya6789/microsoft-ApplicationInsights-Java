/*
 * Copyright The OpenTelemetry Authors
 * SPDX-License-Identifier: Apache-2.0
 */

package io.opentelemetry.javaagent.tooling;

import static io.opentelemetry.javaagent.bootstrap.AgentInitializer.isJavaBefore9;
import static io.opentelemetry.javaagent.tooling.SafeServiceLoader.load;
import static io.opentelemetry.javaagent.tooling.SafeServiceLoader.loadOrdered;
import static io.opentelemetry.javaagent.tooling.Utils.getResourceName;
import static net.bytebuddy.matcher.ElementMatchers.any;

import io.opentelemetry.instrumentation.api.config.Config;
import io.opentelemetry.javaagent.bootstrap.AgentClassLoader;
import io.opentelemetry.javaagent.extension.AgentExtension;
import io.opentelemetry.javaagent.extension.AgentListener;
import io.opentelemetry.javaagent.extension.bootstrap.BootstrapPackagesConfigurer;
import io.opentelemetry.javaagent.extension.ignore.IgnoredTypesConfigurer;
import io.opentelemetry.javaagent.extension.instrumentation.InstrumentationModule;
import io.opentelemetry.javaagent.instrumentation.api.internal.BootstrapPackagePrefixesHolder;
import io.opentelemetry.javaagent.instrumentation.api.internal.InstrumentedTaskClasses;
import io.opentelemetry.javaagent.tooling.asyncannotationsupport.WeakRefAsyncOperationEndStrategies;
import io.opentelemetry.javaagent.tooling.bootstrap.BootstrapPackagesBuilderImpl;
import io.opentelemetry.javaagent.tooling.config.ConfigInitializer;
import io.opentelemetry.javaagent.tooling.context.FieldBackedProvider;
import io.opentelemetry.javaagent.tooling.ignore.IgnoredClassLoadersMatcher;
import io.opentelemetry.javaagent.tooling.ignore.IgnoredTypesBuilderImpl;
import io.opentelemetry.javaagent.tooling.ignore.IgnoredTypesMatcher;
import java.lang.instrument.Instrumentation;
import java.lang.reflect.Proxy;
import java.util.ArrayList;
import java.util.Collections;
import java.util.HashMap;
import java.util.List;
import java.util.Map;
import java.util.concurrent.ForkJoinPool;
import java.util.concurrent.atomic.AtomicReferenceArray;
import java.util.stream.Stream;
import java.util.stream.StreamSupport;
import net.bytebuddy.agent.builder.AgentBuilder;
import net.bytebuddy.agent.builder.ResettableClassFileTransformer;
import net.bytebuddy.description.type.TypeDefinition;
import net.bytebuddy.description.type.TypeDescription;
import net.bytebuddy.dynamic.DynamicType;
import net.bytebuddy.utility.JavaModule;
import org.slf4j.Logger;
import org.slf4j.LoggerFactory;

public class AgentInstaller {

  private static Logger log;

  private static final String JAVAAGENT_ENABLED_CONFIG = "otel.javaagent.enabled";

  // This property may be set to force synchronous AgentListener#afterAgent() execution: the
  // condition for delaying the AgentListener initialization is pretty broad and in case it covers
  // too much javaagent users can file a bug, force sync execution by setting this property to true
  // and continue using the javaagent
  private static final String FORCE_SYNCHRONOUS_AGENT_LISTENERS_CONFIG =
      "otel.javaagent.experimental.force-synchronous-agent-listeners";

  private static final Map<String, List<Runnable>> CLASS_LOAD_CALLBACKS = new HashMap<>();
  private static volatile Instrumentation instrumentation;

  public static Instrumentation getInstrumentation() {
    return instrumentation;
  }

  public static void installBytebuddyAgent(Instrumentation inst) {
    installBytebuddyAgent(inst, null, /* setUpLogging= */ true);
  }

  // this exists for vendors who wish to completely override config and logging
  public static void installBytebuddyAgent(
      Instrumentation inst, Config config, boolean setUpLogging) {

    // two most important things to set up are config and then logging
    if (config != null) {
      Config.internalInitializeConfig(config);
    } else {
      ConfigInitializer.initialize();
    }
    if (setUpLogging) {
      LoggingConfigurer.configureLogger();
    }

    log = LoggerFactory.getLogger(AgentInstaller.class);

    addByteBuddyRawSetting();
<<<<<<< HEAD
    BootstrapPackagePrefixesHolder.setBoostrapPackagePrefixes(loadBootstrapPackagePrefixes());
=======

>>>>>>> a5cd33a2
    // ensure java.lang.reflect.Proxy is loaded, as transformation code uses it internally
    // loading java.lang.reflect.Proxy after the bytebuddy transformer is set up causes
    // the internal-proxy instrumentation module to transform it, and then the bytebuddy
    // transformation code also tries to load it, which leads to a ClassCircularityError
    // loading java.lang.reflect.Proxy early here still allows it to be retransformed by the
    // internal-proxy instrumentation module after the bytebuddy transformer is set up
    Proxy.class.getName();

    // caffeine can trigger first access of ForkJoinPool under transform(), which leads ForkJoinPool
    // not to get transformed itself.
    // loading it early here still allows it to be retransformed as part of agent installation below
    ForkJoinPool.class.getName();

    // caffeine uses AtomicReferenceArray, ensure it is loaded to avoid ClassCircularityError during
    // transform.
    AtomicReferenceArray.class.getName();

    logVersionInfo();
    if (Config.get().getBooleanProperty(JAVAAGENT_ENABLED_CONFIG, true)) {
      List<AgentListener> agentListeners = loadOrdered(AgentListener.class);
      installBytebuddyAgent(inst, agentListeners);
    } else {
      log.debug("Tracing is disabled, not installing instrumentations.");
    }
  }

  /**
   * Install the core bytebuddy agent along with all implementations of {@link
   * InstrumentationModule}.
   *
   * @param inst Java Instrumentation used to install bytebuddy
   * @return the agent's class transformer
   */
  public static ResettableClassFileTransformer installBytebuddyAgent(
      Instrumentation inst, Iterable<AgentListener> agentListeners) {

    WeakRefAsyncOperationEndStrategies.initialize();

    Config config = Config.get();

    setBootstrapPackages(config);

    runBeforeAgentListeners(agentListeners, config);

    instrumentation = inst;

    FieldBackedProvider.resetContextMatchers();

    AgentBuilder agentBuilder =
        new AgentBuilder.Default()
            .disableClassFormatChanges()
            .with(AgentBuilder.RedefinitionStrategy.RETRANSFORMATION)
            .with(new RedefinitionDiscoveryStrategy())
            .with(AgentBuilder.DescriptionStrategy.Default.POOL_ONLY)
            .with(AgentTooling.poolStrategy())
            .with(new ClassLoadListener())
            .with(AgentTooling.locationStrategy());
    // FIXME: we cannot enable it yet due to BB/JVM bug, see
    // https://github.com/raphw/byte-buddy/issues/558
    // .with(AgentBuilder.LambdaInstrumentationStrategy.ENABLED)

    agentBuilder = configureIgnoredTypes(config, agentBuilder);

    if (log.isDebugEnabled()) {
      agentBuilder =
          agentBuilder
              .with(AgentBuilder.RedefinitionStrategy.RETRANSFORMATION)
              .with(new RedefinitionDiscoveryStrategy())
              .with(new RedefinitionLoggingListener())
              .with(new TransformLoggingListener());
    }

    int numberOfLoadedExtensions = 0;
    for (AgentExtension agentExtension : loadOrdered(AgentExtension.class)) {
      log.debug(
          "Loading extension {} [class {}]",
          agentExtension.extensionName(),
          agentExtension.getClass().getName());
      try {
        agentBuilder = agentExtension.extend(agentBuilder);
        numberOfLoadedExtensions++;
      } catch (Exception | LinkageError e) {
        log.error(
            "Unable to load extension {} [class {}]",
            agentExtension.extensionName(),
            agentExtension.getClass().getName(),
            e);
      }
    }
    log.debug("Installed {} extension(s)", numberOfLoadedExtensions);

    ResettableClassFileTransformer resettableClassFileTransformer = agentBuilder.installOn(inst);
    runAfterAgentListeners(agentListeners, config);
    return resettableClassFileTransformer;
  }

  private static void setBootstrapPackages(Config config) {
    BootstrapPackagesBuilderImpl builder = new BootstrapPackagesBuilderImpl();
    for (BootstrapPackagesConfigurer configurer : load(BootstrapPackagesConfigurer.class)) {
      configurer.configure(config, builder);
    }
    BootstrapPackagePrefixesHolder.setBoostrapPackagePrefixes(builder.build());
  }

  private static void runBeforeAgentListeners(
      Iterable<AgentListener> agentListeners, Config config) {
    for (AgentListener agentListener : agentListeners) {
      agentListener.beforeAgent(config);
    }
  }

  private static AgentBuilder configureIgnoredTypes(Config config, AgentBuilder agentBuilder) {
    IgnoredTypesBuilderImpl builder = new IgnoredTypesBuilderImpl();
    for (IgnoredTypesConfigurer configurer : loadOrdered(IgnoredTypesConfigurer.class)) {
      configurer.configure(config, builder);
    }

    InstrumentedTaskClasses.setIgnoredTaskClasses(builder.buildIgnoredTasksTrie());

    return agentBuilder
        .ignore(any(), new IgnoredClassLoadersMatcher(builder.buildIgnoredClassLoadersTrie()))
        .or(new IgnoredTypesMatcher(builder.buildIgnoredTypesTrie()));
  }

  private static void runAfterAgentListeners(
      Iterable<AgentListener> agentListeners, Config config) {
    // java.util.logging.LogManager maintains a final static LogManager, which is created during
    // class initialization. Some AgentListener implementations may use JRE bootstrap classes
    // which touch this class (e.g. JFR classes or some MBeans).
    // It is worth noting that starting from Java 9 (JEP 264) Java platform classes no longer use
    // JUL directly, but instead they use a new System.Logger interface, so the LogManager issue
    // applies mainly to Java 8.
    // This means applications which require a custom LogManager may not have a chance to set the
    // global LogManager if one of those AgentListeners runs first: it will incorrectly
    // set the global LogManager to the default JVM one in cases where the instrumented application
    // sets the LogManager system property or when the custom LogManager class is not on the system
    // classpath.
    // Our solution is to delay the initialization of AgentListeners when we detect a custom
    // log manager being used.
    // Once we see the LogManager class loading, it's safe to run AgentListener#afterAgent() because
    // the application is already setting the global LogManager and AgentListener won't be able
    // to touch it due to classloader locking.
    boolean shouldForceSynchronousAgentListenersCalls =
        Config.get().getBooleanProperty(FORCE_SYNCHRONOUS_AGENT_LISTENERS_CONFIG, false);
    if (!shouldForceSynchronousAgentListenersCalls
        && isJavaBefore9()
        && isAppUsingCustomLogManager()) {
      log.debug("Custom JUL LogManager detected: delaying AgentListener#afterAgent() calls");
      registerClassLoadCallback(
          "java.util.logging.LogManager", new DelayedAfterAgentCallback(config, agentListeners));
    } else {
      for (AgentListener agentListener : agentListeners) {
        agentListener.afterAgent(config);
      }
    }
  }

  private static void addByteBuddyRawSetting() {
    String savedPropertyValue = System.getProperty(TypeDefinition.RAW_TYPES_PROPERTY);
    try {
      System.setProperty(TypeDefinition.RAW_TYPES_PROPERTY, "true");
      boolean rawTypes = TypeDescription.AbstractBase.RAW_TYPES;
      if (!rawTypes) {
        log.debug("Too late to enable {}", TypeDefinition.RAW_TYPES_PROPERTY);
      }
    } finally {
      if (savedPropertyValue == null) {
        System.clearProperty(TypeDefinition.RAW_TYPES_PROPERTY);
      } else {
        System.setProperty(TypeDefinition.RAW_TYPES_PROPERTY, savedPropertyValue);
      }
    }
  }

  static class RedefinitionLoggingListener implements AgentBuilder.RedefinitionStrategy.Listener {

    private static final Logger log = LoggerFactory.getLogger(RedefinitionLoggingListener.class);

    @Override
    public void onBatch(int index, List<Class<?>> batch, List<Class<?>> types) {}

    @Override
    public Iterable<? extends List<Class<?>>> onError(
        int index, List<Class<?>> batch, Throwable throwable, List<Class<?>> types) {
      if (log.isDebugEnabled()) {
        log.debug("Exception while retransforming {} classes: {}", batch.size(), batch, throwable);
      }
      return Collections.emptyList();
    }

    @Override
    public void onComplete(
        int amount, List<Class<?>> types, Map<List<Class<?>>, Throwable> failures) {}
  }

  static class TransformLoggingListener implements AgentBuilder.Listener {

    private static final TransformSafeLogger log =
        TransformSafeLogger.getLogger(TransformLoggingListener.class);

    @Override
    public void onError(
        String typeName,
        ClassLoader classLoader,
        JavaModule module,
        boolean loaded,
        Throwable throwable) {
      if (log.isDebugEnabled()) {
        log.debug(
            "Failed to handle {} for transformation on classloader {}",
            typeName,
            classLoader,
            throwable);
      }
    }

    @Override
    public void onTransformation(
        TypeDescription typeDescription,
        ClassLoader classLoader,
        JavaModule module,
        boolean loaded,
        DynamicType dynamicType) {
      log.debug("Transformed {} -- {}", typeDescription.getName(), classLoader);
    }

    @Override
    public void onIgnored(
        TypeDescription typeDescription,
        ClassLoader classLoader,
        JavaModule module,
        boolean loaded) {}

    @Override
    public void onComplete(
        String typeName, ClassLoader classLoader, JavaModule module, boolean loaded) {}

    @Override
    public void onDiscovery(
        String typeName, ClassLoader classLoader, JavaModule module, boolean loaded) {}
  }

  /**
   * Register a callback to run when a class is loading.
   *
   * <p>Caveats:
   *
   * <ul>
   *   <li>This callback will be invoked by a jvm class transformer.
   *   <li>Classes filtered out by {@link AgentInstaller}'s skip list will not be matched.
   * </ul>
   *
   * @param className name of the class to match against
   * @param callback runnable to invoke when class name matches
   */
  public static void registerClassLoadCallback(String className, Runnable callback) {
    synchronized (CLASS_LOAD_CALLBACKS) {
      List<Runnable> callbacks =
          CLASS_LOAD_CALLBACKS.computeIfAbsent(className, k -> new ArrayList<>());
      callbacks.add(callback);
    }
  }

  private static class DelayedAfterAgentCallback implements Runnable {
    private final Iterable<AgentListener> agentListeners;
    private final Config config;

    private DelayedAfterAgentCallback(Config config, Iterable<AgentListener> agentListeners) {
      this.agentListeners = agentListeners;
      this.config = config;
    }

    @Override
    public void run() {
      /*
       * This callback is called from within bytecode transformer. This can be a problem if callback tries
       * to load classes being transformed. To avoid this we start a thread here that calls the callback.
       * This seems to resolve this problem.
       */
      Thread thread = new Thread(this::runAgentListeners);
      thread.setName("delayed-agent-listeners");
      thread.setDaemon(true);
      thread.start();
    }

    private void runAgentListeners() {
      for (AgentListener agentListener : agentListeners) {
        try {
          agentListener.afterAgent(config);
        } catch (RuntimeException e) {
          log.error("Failed to execute {}", agentListener.getClass().getName(), e);
        }
      }
    }
  }

  private static class ClassLoadListener implements AgentBuilder.Listener {
    @Override
    public void onDiscovery(
        String typeName, ClassLoader classLoader, JavaModule javaModule, boolean b) {}

    @Override
    public void onTransformation(
        TypeDescription typeDescription,
        ClassLoader classLoader,
        JavaModule javaModule,
        boolean b,
        DynamicType dynamicType) {}

    @Override
    public void onIgnored(
        TypeDescription typeDescription,
        ClassLoader classLoader,
        JavaModule javaModule,
        boolean b) {}

    @Override
    public void onError(
        String s, ClassLoader classLoader, JavaModule javaModule, boolean b, Throwable throwable) {}

    @Override
    public void onComplete(
        String typeName, ClassLoader classLoader, JavaModule javaModule, boolean b) {
      synchronized (CLASS_LOAD_CALLBACKS) {
        List<Runnable> callbacks = CLASS_LOAD_CALLBACKS.get(typeName);
        if (callbacks != null) {
          for (Runnable callback : callbacks) {
            callback.run();
          }
        }
      }
    }
  }

  private static class RedefinitionDiscoveryStrategy
      implements AgentBuilder.RedefinitionStrategy.DiscoveryStrategy {
    private static final AgentBuilder.RedefinitionStrategy.DiscoveryStrategy delegate =
        AgentBuilder.RedefinitionStrategy.DiscoveryStrategy.Reiterating.INSTANCE;

    @Override
    public Iterable<Iterable<Class<?>>> resolve(Instrumentation instrumentation) {
      // filter out our agent classes and injected helper classes
      return () ->
          streamOf(delegate.resolve(instrumentation))
              .map(RedefinitionDiscoveryStrategy::filterClasses)
              .iterator();
    }

    private static Iterable<Class<?>> filterClasses(Iterable<Class<?>> classes) {
      return () -> streamOf(classes).filter(c -> !isIgnored(c)).iterator();
    }

    private static <T> Stream<T> streamOf(Iterable<T> iterable) {
      return StreamSupport.stream(iterable.spliterator(), false);
    }

    private static boolean isIgnored(Class<?> c) {
      ClassLoader cl = c.getClassLoader();
      if (cl instanceof AgentClassLoader || cl instanceof ExtensionClassLoader) {
        return true;
      }
      // ignore generate byte buddy helper class
      if (c.getName().startsWith("java.lang.ClassLoader$ByteBuddyAccessor$")) {
        return true;
      }

      return HelperInjector.isInjectedClass(c);
    }
  }

  /** Detect if the instrumented application is using a custom JUL LogManager. */
  private static boolean isAppUsingCustomLogManager() {
    String jbossHome = System.getenv("JBOSS_HOME");
    if (jbossHome != null) {
      log.debug("Found JBoss: {}; assuming app is using custom LogManager", jbossHome);
      // JBoss/Wildfly is known to set a custom log manager after startup.
      // Originally we were checking for the presence of a jboss class,
      // but it seems some non-jboss applications have jboss classes on the classpath.
      // This would cause AgentListener#afterAgent() calls to be delayed indefinitely.
      // Checking for an environment variable required by jboss instead.
      return true;
    }

    String customLogManager = System.getProperty("java.util.logging.manager");
    if (customLogManager != null) {
      log.debug(
          "Detected custom LogManager configuration: java.util.logging.manager={}",
          customLogManager);
      boolean onSysClasspath =
          ClassLoader.getSystemResource(getResourceName(customLogManager)) != null;
      log.debug(
          "Class {} is on system classpath: {}delaying AgentInstaller#afterAgent()",
          customLogManager,
          onSysClasspath ? "not " : "");
      // Some applications set java.util.logging.manager but never actually initialize the logger.
      // Check to see if the configured manager is on the system classpath.
      // If so, it should be safe to initialize AgentInstaller which will setup the log manager:
      // LogManager tries to load the implementation first using system CL, then falls back to
      // current context CL
      return !onSysClasspath;
    }

    return false;
  }

  private static void logVersionInfo() {
    VersionLogger.logAllVersions();
    log.debug(
        "{} loaded on {}", AgentInstaller.class.getName(), AgentInstaller.class.getClassLoader());
  }

  private AgentInstaller() {}
}<|MERGE_RESOLUTION|>--- conflicted
+++ resolved
@@ -88,11 +88,7 @@
     log = LoggerFactory.getLogger(AgentInstaller.class);
 
     addByteBuddyRawSetting();
-<<<<<<< HEAD
-    BootstrapPackagePrefixesHolder.setBoostrapPackagePrefixes(loadBootstrapPackagePrefixes());
-=======
-
->>>>>>> a5cd33a2
+
     // ensure java.lang.reflect.Proxy is loaded, as transformation code uses it internally
     // loading java.lang.reflect.Proxy after the bytebuddy transformer is set up causes
     // the internal-proxy instrumentation module to transform it, and then the bytebuddy
