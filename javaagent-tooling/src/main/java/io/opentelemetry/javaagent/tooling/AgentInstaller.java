--- conflicted
+++ resolved
@@ -109,15 +109,12 @@
     // transform.
     AtomicReferenceArray.class.getName();
 
-<<<<<<< HEAD
-=======
     Integer strictContextStressorMillis = Integer.getInteger(STRICT_CONTEXT_STRESSOR_MILLIS);
     if (strictContextStressorMillis != null) {
       io.opentelemetry.context.ContextStorage.addWrapper(
           storage -> new StrictContextStressor(storage, strictContextStressorMillis));
     }
 
->>>>>>> 225ef650
     logVersionInfo();
     if (Config.get().getBoolean(JAVAAGENT_ENABLED_CONFIG, true)) {
       List<AgentListener> agentListeners = loadOrdered(AgentListener.class);
