/*
 * Copyright The OpenTelemetry Authors
 * SPDX-License-Identifier: Apache-2.0
 */

package io.opentelemetry.javaagent.tooling;

import static io.opentelemetry.javaagent.bootstrap.AgentInitializer.isJavaBefore9;
import static io.opentelemetry.javaagent.tooling.SafeServiceLoader.load;
import static io.opentelemetry.javaagent.tooling.SafeServiceLoader.loadOrdered;
import static io.opentelemetry.javaagent.tooling.Utils.getResourceName;
import static net.bytebuddy.matcher.ElementMatchers.any;

import io.opentelemetry.context.Context;
import io.opentelemetry.context.ContextStorage;
import io.opentelemetry.context.Scope;
import io.opentelemetry.instrumentation.api.config.Config;
import io.opentelemetry.javaagent.bootstrap.AgentClassLoader;
import io.opentelemetry.javaagent.bootstrap.BootstrapPackagePrefixesHolder;
import io.opentelemetry.javaagent.bootstrap.ClassFileTransformerHolder;
import io.opentelemetry.javaagent.extension.AgentListener;
import io.opentelemetry.javaagent.extension.bootstrap.BootstrapPackagesConfigurer;
import io.opentelemetry.javaagent.extension.ignore.IgnoredTypesConfigurer;
import io.opentelemetry.javaagent.extension.instrumentation.InstrumentationModule;
import io.opentelemetry.javaagent.instrumentation.api.internal.InstrumentedTaskClasses;
import io.opentelemetry.javaagent.tooling.asyncannotationsupport.WeakRefAsyncOperationEndStrategies;
import io.opentelemetry.javaagent.tooling.bootstrap.BootstrapPackagesBuilderImpl;
import io.opentelemetry.javaagent.tooling.config.ConfigInitializer;
import io.opentelemetry.javaagent.tooling.ignore.IgnoredClassLoadersMatcher;
import io.opentelemetry.javaagent.tooling.ignore.IgnoredTypesBuilderImpl;
import io.opentelemetry.javaagent.tooling.ignore.IgnoredTypesMatcher;
import io.opentelemetry.javaagent.tooling.muzzle.AgentTooling;
import io.opentelemetry.javaagent.tooling.util.Trie;
import java.lang.instrument.Instrumentation;
import java.lang.reflect.Proxy;
import java.util.ArrayList;
import java.util.Collections;
import java.util.HashMap;
import java.util.List;
import java.util.Map;
import java.util.concurrent.ForkJoinPool;
import java.util.concurrent.atomic.AtomicReferenceArray;
import java.util.stream.Stream;
import java.util.stream.StreamSupport;
import javax.annotation.Nullable;
import net.bytebuddy.agent.builder.AgentBuilder;
import net.bytebuddy.agent.builder.ResettableClassFileTransformer;
import net.bytebuddy.description.type.TypeDefinition;
import net.bytebuddy.description.type.TypeDescription;
import net.bytebuddy.dynamic.DynamicType;
import net.bytebuddy.utility.JavaModule;
import org.slf4j.Logger;
import org.slf4j.LoggerFactory;

public class AgentInstaller {

  private static Logger logger;

  private static final String JAVAAGENT_ENABLED_CONFIG = "otel.javaagent.enabled";

  // This property may be set to force synchronous AgentListener#afterAgent() execution: the
  // condition for delaying the AgentListener initialization is pretty broad and in case it covers
  // too much javaagent users can file a bug, force sync execution by setting this property to true
  // and continue using the javaagent
  private static final String FORCE_SYNCHRONOUS_AGENT_LISTENERS_CONFIG =
      "otel.javaagent.experimental.force-synchronous-agent-listeners";

  private static final String STRICT_CONTEXT_STRESSOR_MILLIS =
      "otel.javaagent.testing.strict-context-stressor-millis";

  private static final Map<String, List<Runnable>> CLASS_LOAD_CALLBACKS = new HashMap<>();

  public static void installBytebuddyAgent(Instrumentation inst) {
    installBytebuddyAgent(inst, null, /* setUpLogging= */ true);
  }

  // this exists for vendors who wish to completely override config and logging
  public static void installBytebuddyAgent(
      Instrumentation inst, Config config, boolean setUpLogging) {

    // two most important things to set up are config and then logging
    if (config != null) {
      Config.internalInitializeConfig(config);
    } else {
      ConfigInitializer.initialize();
    }
    if (setUpLogging) {
      LoggingConfigurer.configureLogger();
    }

    logger = LoggerFactory.getLogger(AgentInstaller.class);

    addByteBuddyRawSetting();

    // ensure java.lang.reflect.Proxy is loaded, as transformation code uses it internally
    // loading java.lang.reflect.Proxy after the bytebuddy transformer is set up causes
    // the internal-proxy instrumentation module to transform it, and then the bytebuddy
    // transformation code also tries to load it, which leads to a ClassCircularityError
    // loading java.lang.reflect.Proxy early here still allows it to be retransformed by the
    // internal-proxy instrumentation module after the bytebuddy transformer is set up
    Proxy.class.getName();

    // caffeine can trigger first access of ForkJoinPool under transform(), which leads ForkJoinPool
    // not to get transformed itself.
    // loading it early here still allows it to be retransformed as part of agent installation below
    ForkJoinPool.class.getName();

    // caffeine uses AtomicReferenceArray, ensure it is loaded to avoid ClassCircularityError during
    // transform.
    AtomicReferenceArray.class.getName();

    Integer strictContextStressorMillis = Integer.getInteger(STRICT_CONTEXT_STRESSOR_MILLIS);
    if (strictContextStressorMillis != null) {
      io.opentelemetry.context.ContextStorage.addWrapper(
          storage -> new StrictContextStressor(storage, strictContextStressorMillis));
    }

    logVersionInfo();
    if (Config.get().getBoolean(JAVAAGENT_ENABLED_CONFIG, true)) {
<<<<<<< HEAD
=======
      setupUnsafe(inst);
>>>>>>> fbc59885
      List<AgentListener> agentListeners = loadOrdered(AgentListener.class);
      installBytebuddyAgent(inst, agentListeners);
    } else {
      logger.debug("Tracing is disabled, not installing instrumentations.");
    }
  }

  /**
   * Install the core bytebuddy agent along with all implementations of {@link
   * InstrumentationModule}.
   *
   * @param inst Java Instrumentation used to install bytebuddy
   * @return the agent's class transformer
   */
  public static ResettableClassFileTransformer installBytebuddyAgent(
      Instrumentation inst, Iterable<AgentListener> agentListeners) {

    WeakRefAsyncOperationEndStrategies.initialize();

    Config config = Config.get();

    setBootstrapPackages(config);

    runBeforeAgentListeners(agentListeners, config);

    AgentBuilder agentBuilder =
        new AgentBuilder.Default()
            .disableClassFormatChanges()
            .with(AgentBuilder.RedefinitionStrategy.RETRANSFORMATION)
            .with(new RedefinitionDiscoveryStrategy())
            .with(AgentBuilder.DescriptionStrategy.Default.POOL_ONLY)
            .with(AgentTooling.poolStrategy())
            .with(new ClassLoadListener())
            .with(AgentTooling.locationStrategy(Utils.getBootstrapProxy()));

    agentBuilder = configureIgnoredTypes(config, agentBuilder);

    if (logger.isDebugEnabled()) {
      agentBuilder =
          agentBuilder
              .with(AgentBuilder.RedefinitionStrategy.RETRANSFORMATION)
              .with(new RedefinitionDiscoveryStrategy())
              .with(new RedefinitionLoggingListener())
              .with(new TransformLoggingListener());
    }

    int numberOfLoadedExtensions = 0;
    for (AgentExtension agentExtension : loadOrdered(AgentExtension.class)) {
      logger.debug(
          "Loading extension {} [class {}]",
          agentExtension.extensionName(),
          agentExtension.getClass().getName());
      try {
        agentBuilder = agentExtension.extend(agentBuilder);
        numberOfLoadedExtensions++;
      } catch (Exception | LinkageError e) {
        logger.error(
            "Unable to load extension {} [class {}]",
            agentExtension.extensionName(),
            agentExtension.getClass().getName(),
            e);
      }
    }
    logger.debug("Installed {} extension(s)", numberOfLoadedExtensions);

    ResettableClassFileTransformer resettableClassFileTransformer = agentBuilder.installOn(inst);
    ClassFileTransformerHolder.setClassFileTransformer(resettableClassFileTransformer);
    runAfterAgentListeners(agentListeners, config);
    return resettableClassFileTransformer;
  }

  private static void setupUnsafe(Instrumentation inst) {
    try {
      UnsafeInitializer.initialize(inst, AgentInstaller.class.getClassLoader());
    } catch (UnsupportedClassVersionError exception) {
      // ignore
    }
  }

  private static void setBootstrapPackages(Config config) {
    BootstrapPackagesBuilderImpl builder = new BootstrapPackagesBuilderImpl();
    for (BootstrapPackagesConfigurer configurer : load(BootstrapPackagesConfigurer.class)) {
      configurer.configure(config, builder);
    }
    BootstrapPackagePrefixesHolder.setBoostrapPackagePrefixes(builder.build());
  }

  private static void runBeforeAgentListeners(
      Iterable<AgentListener> agentListeners, Config config) {
    for (AgentListener agentListener : agentListeners) {
      agentListener.beforeAgent(config);
    }
  }

  private static AgentBuilder configureIgnoredTypes(Config config, AgentBuilder agentBuilder) {
    IgnoredTypesBuilderImpl builder = new IgnoredTypesBuilderImpl();
    for (IgnoredTypesConfigurer configurer : loadOrdered(IgnoredTypesConfigurer.class)) {
      configurer.configure(config, builder);
    }

    Trie<Boolean> ignoredTasksTrie = builder.buildIgnoredTasksTrie();
    InstrumentedTaskClasses.setIgnoredTaskClassesPredicate(ignoredTasksTrie::contains);

    return agentBuilder
        .ignore(any(), new IgnoredClassLoadersMatcher(builder.buildIgnoredClassLoadersTrie()))
        .or(new IgnoredTypesMatcher(builder.buildIgnoredTypesTrie()));
  }

  private static void runAfterAgentListeners(
      Iterable<AgentListener> agentListeners, Config config) {
    // java.util.logging.LogManager maintains a final static LogManager, which is created during
    // class initialization. Some AgentListener implementations may use JRE bootstrap classes
    // which touch this class (e.g. JFR classes or some MBeans).
    // It is worth noting that starting from Java 9 (JEP 264) Java platform classes no longer use
    // JUL directly, but instead they use a new System.Logger interface, so the LogManager issue
    // applies mainly to Java 8.
    // This means applications which require a custom LogManager may not have a chance to set the
    // global LogManager if one of those AgentListeners runs first: it will incorrectly
    // set the global LogManager to the default JVM one in cases where the instrumented application
    // sets the LogManager system property or when the custom LogManager class is not on the system
    // classpath.
    // Our solution is to delay the initialization of AgentListeners when we detect a custom
    // log manager being used.
    // Once we see the LogManager class loading, it's safe to run AgentListener#afterAgent() because
    // the application is already setting the global LogManager and AgentListener won't be able
    // to touch it due to classloader locking.
    boolean shouldForceSynchronousAgentListenersCalls =
        Config.get().getBoolean(FORCE_SYNCHRONOUS_AGENT_LISTENERS_CONFIG, false);
    if (!shouldForceSynchronousAgentListenersCalls
        && isJavaBefore9()
        && isAppUsingCustomLogManager()) {
      logger.debug("Custom JUL LogManager detected: delaying AgentListener#afterAgent() calls");
      registerClassLoadCallback(
          "java.util.logging.LogManager", new DelayedAfterAgentCallback(config, agentListeners));
    } else {
      for (AgentListener agentListener : agentListeners) {
        agentListener.afterAgent(config);
      }
    }
  }

  private static void addByteBuddyRawSetting() {
    String savedPropertyValue = System.getProperty(TypeDefinition.RAW_TYPES_PROPERTY);
    try {
      System.setProperty(TypeDefinition.RAW_TYPES_PROPERTY, "true");
      boolean rawTypes = TypeDescription.AbstractBase.RAW_TYPES;
      if (!rawTypes) {
        logger.debug("Too late to enable {}", TypeDefinition.RAW_TYPES_PROPERTY);
      }
    } finally {
      if (savedPropertyValue == null) {
        System.clearProperty(TypeDefinition.RAW_TYPES_PROPERTY);
      } else {
        System.setProperty(TypeDefinition.RAW_TYPES_PROPERTY, savedPropertyValue);
      }
    }
  }

  static class RedefinitionLoggingListener implements AgentBuilder.RedefinitionStrategy.Listener {

    private static final Logger logger = LoggerFactory.getLogger(RedefinitionLoggingListener.class);

    @Override
    public void onBatch(int index, List<Class<?>> batch, List<Class<?>> types) {}

    @Override
    public Iterable<? extends List<Class<?>>> onError(
        int index, List<Class<?>> batch, Throwable throwable, List<Class<?>> types) {
      if (logger.isDebugEnabled()) {
        logger.debug(
            "Exception while retransforming {} classes: {}", batch.size(), batch, throwable);
      }
      return Collections.emptyList();
    }

    @Override
    public void onComplete(
        int amount, List<Class<?>> types, Map<List<Class<?>>, Throwable> failures) {}
  }

  static class TransformLoggingListener implements AgentBuilder.Listener {

    private static final TransformSafeLogger logger =
        TransformSafeLogger.getLogger(TransformLoggingListener.class);

    @Override
    public void onError(
        String typeName,
        ClassLoader classLoader,
        JavaModule module,
        boolean loaded,
        Throwable throwable) {
      if (logger.isDebugEnabled()) {
        logger.debug(
            "Failed to handle {} for transformation on classloader {}",
            typeName,
            classLoader,
            throwable);
      }
    }

    @Override
    public void onTransformation(
        TypeDescription typeDescription,
        ClassLoader classLoader,
        JavaModule module,
        boolean loaded,
        DynamicType dynamicType) {
      logger.debug("Transformed {} -- {}", typeDescription.getName(), classLoader);
    }

    @Override
    public void onIgnored(
        TypeDescription typeDescription,
        ClassLoader classLoader,
        JavaModule module,
        boolean loaded) {}

    @Override
    public void onComplete(
        String typeName, ClassLoader classLoader, JavaModule module, boolean loaded) {}

    @Override
    public void onDiscovery(
        String typeName, ClassLoader classLoader, JavaModule module, boolean loaded) {}
  }

  /**
   * Register a callback to run when a class is loading.
   *
   * <p>Caveats:
   *
   * <ul>
   *   <li>This callback will be invoked by a jvm class transformer.
   *   <li>Classes filtered out by {@link AgentInstaller}'s skip list will not be matched.
   * </ul>
   *
   * @param className name of the class to match against
   * @param callback runnable to invoke when class name matches
   */
  public static void registerClassLoadCallback(String className, Runnable callback) {
    synchronized (CLASS_LOAD_CALLBACKS) {
      List<Runnable> callbacks =
          CLASS_LOAD_CALLBACKS.computeIfAbsent(className, k -> new ArrayList<>());
      callbacks.add(callback);
    }
  }

  private static class DelayedAfterAgentCallback implements Runnable {
    private final Iterable<AgentListener> agentListeners;
    private final Config config;

    private DelayedAfterAgentCallback(Config config, Iterable<AgentListener> agentListeners) {
      this.agentListeners = agentListeners;
      this.config = config;
    }

    @Override
    public void run() {
      /*
       * This callback is called from within bytecode transformer. This can be a problem if callback tries
       * to load classes being transformed. To avoid this we start a thread here that calls the callback.
       * This seems to resolve this problem.
       */
      Thread thread = new Thread(this::runAgentListeners);
      thread.setName("delayed-agent-listeners");
      thread.setDaemon(true);
      thread.start();
    }

    private void runAgentListeners() {
      for (AgentListener agentListener : agentListeners) {
        try {
          agentListener.afterAgent(config);
        } catch (RuntimeException e) {
          logger.error("Failed to execute {}", agentListener.getClass().getName(), e);
        }
      }
    }
  }

  private static class ClassLoadListener implements AgentBuilder.Listener {
    @Override
    public void onDiscovery(
        String typeName, ClassLoader classLoader, JavaModule javaModule, boolean b) {}

    @Override
    public void onTransformation(
        TypeDescription typeDescription,
        ClassLoader classLoader,
        JavaModule javaModule,
        boolean b,
        DynamicType dynamicType) {}

    @Override
    public void onIgnored(
        TypeDescription typeDescription,
        ClassLoader classLoader,
        JavaModule javaModule,
        boolean b) {}

    @Override
    public void onError(
        String s, ClassLoader classLoader, JavaModule javaModule, boolean b, Throwable throwable) {}

    @Override
    public void onComplete(
        String typeName, ClassLoader classLoader, JavaModule javaModule, boolean b) {
      synchronized (CLASS_LOAD_CALLBACKS) {
        List<Runnable> callbacks = CLASS_LOAD_CALLBACKS.get(typeName);
        if (callbacks != null) {
          for (Runnable callback : callbacks) {
            callback.run();
          }
        }
      }
    }
  }

  private static class RedefinitionDiscoveryStrategy
      implements AgentBuilder.RedefinitionStrategy.DiscoveryStrategy {
    private static final AgentBuilder.RedefinitionStrategy.DiscoveryStrategy delegate =
        AgentBuilder.RedefinitionStrategy.DiscoveryStrategy.Reiterating.INSTANCE;

    @Override
    public Iterable<Iterable<Class<?>>> resolve(Instrumentation instrumentation) {
      // filter out our agent classes and injected helper classes
      return () ->
          streamOf(delegate.resolve(instrumentation))
              .map(RedefinitionDiscoveryStrategy::filterClasses)
              .iterator();
    }

    private static Iterable<Class<?>> filterClasses(Iterable<Class<?>> classes) {
      return () -> streamOf(classes).filter(c -> !isIgnored(c)).iterator();
    }

    private static <T> Stream<T> streamOf(Iterable<T> iterable) {
      return StreamSupport.stream(iterable.spliterator(), false);
    }

    private static boolean isIgnored(Class<?> c) {
      ClassLoader cl = c.getClassLoader();
      if (cl instanceof AgentClassLoader || cl instanceof ExtensionClassLoader) {
        return true;
      }
      // ignore generate byte buddy helper class
      if (c.getName().startsWith("java.lang.ClassLoader$ByteBuddyAccessor$")) {
        return true;
      }

      return HelperInjector.isInjectedClass(c);
    }
  }

  /** Detect if the instrumented application is using a custom JUL LogManager. */
  private static boolean isAppUsingCustomLogManager() {
    String jbossHome = System.getenv("JBOSS_HOME");
    if (jbossHome != null) {
      logger.debug("Found JBoss: {}; assuming app is using custom LogManager", jbossHome);
      // JBoss/Wildfly is known to set a custom log manager after startup.
      // Originally we were checking for the presence of a jboss class,
      // but it seems some non-jboss applications have jboss classes on the classpath.
      // This would cause AgentListener#afterAgent() calls to be delayed indefinitely.
      // Checking for an environment variable required by jboss instead.
      return true;
    }

    String customLogManager = System.getProperty("java.util.logging.manager");
    if (customLogManager != null) {
      logger.debug(
          "Detected custom LogManager configuration: java.util.logging.manager={}",
          customLogManager);
      boolean onSysClasspath =
          ClassLoader.getSystemResource(getResourceName(customLogManager)) != null;
      logger.debug(
          "Class {} is on system classpath: {}delaying AgentInstaller#afterAgent()",
          customLogManager,
          onSysClasspath ? "not " : "");
      // Some applications set java.util.logging.manager but never actually initialize the logger.
      // Check to see if the configured manager is on the system classpath.
      // If so, it should be safe to initialize AgentInstaller which will setup the log manager:
      // LogManager tries to load the implementation first using system CL, then falls back to
      // current context CL
      return !onSysClasspath;
    }

    return false;
  }

  private static void logVersionInfo() {
    VersionLogger.logAllVersions();
    logger.debug(
        "{} loaded on {}", AgentInstaller.class.getName(), AgentInstaller.class.getClassLoader());
  }

  private AgentInstaller() {}

  private static class StrictContextStressor implements ContextStorage, AutoCloseable {

    private final ContextStorage contextStorage;
    private final int sleepMillis;

    private StrictContextStressor(ContextStorage contextStorage, int sleepMillis) {
      this.contextStorage = contextStorage;
      this.sleepMillis = sleepMillis;
    }

    @Override
    public Scope attach(Context toAttach) {
      return wrap(contextStorage.attach(toAttach));
    }

    @Nullable
    @Override
    public Context current() {
      return contextStorage.current();
    }

    @Override
    public void close() throws Exception {
      if (contextStorage instanceof AutoCloseable) {
        ((AutoCloseable) contextStorage).close();
      }
    }

    private Scope wrap(Scope scope) {
      return () -> {
        try {
          Thread.sleep(sleepMillis);
        } catch (InterruptedException e) {
          Thread.currentThread().interrupt();
        }
        scope.close();
      };
    }
  }
}<|MERGE_RESOLUTION|>--- conflicted
+++ resolved
@@ -117,10 +117,7 @@
 
     logVersionInfo();
     if (Config.get().getBoolean(JAVAAGENT_ENABLED_CONFIG, true)) {
-<<<<<<< HEAD
-=======
       setupUnsafe(inst);
->>>>>>> fbc59885
       List<AgentListener> agentListeners = loadOrdered(AgentListener.class);
       installBytebuddyAgent(inst, agentListeners);
     } else {
