--- conflicted
+++ resolved
@@ -93,17 +93,6 @@
     logger = LoggerFactory.getLogger(AgentInstaller.class);
 
     addByteBuddyRawSetting();
-<<<<<<< HEAD
-
-    // ensure java.lang.reflect.Proxy is loaded, as transformation code uses it internally
-    // loading java.lang.reflect.Proxy after the bytebuddy transformer is set up causes
-    // the internal-proxy instrumentation module to transform it, and then the bytebuddy
-    // transformation code also tries to load it, which leads to a ClassCircularityError
-    // loading java.lang.reflect.Proxy early here still allows it to be retransformed by the
-    // internal-proxy instrumentation module after the bytebuddy transformer is set up
-    Proxy.class.getName();
-=======
->>>>>>> 29124da0
 
     Integer strictContextStressorMillis = Integer.getInteger(STRICT_CONTEXT_STRESSOR_MILLIS);
     if (strictContextStressorMillis != null) {
