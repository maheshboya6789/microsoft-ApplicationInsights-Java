--- conflicted
+++ resolved
@@ -25,11 +25,7 @@
 import io.opentelemetry.javaagent.tooling.context.FieldBackedProvider;
 import io.opentelemetry.javaagent.tooling.matcher.GlobalClassloaderIgnoresMatcher;
 import java.lang.instrument.Instrumentation;
-<<<<<<< HEAD
-import java.lang.reflect.Method;
-=======
 import java.net.URL;
->>>>>>> 801534cc
 import java.util.ArrayList;
 import java.util.Arrays;
 import java.util.Collections;
@@ -96,30 +92,8 @@
     AgentTooling.registerWeakMapProvider();
     // Instrumentation can use a bounded cache, so register here.
     AgentTooling.registerBoundedCacheProvider();
-<<<<<<< HEAD
-  }
-
-  public static void installBytebuddyAgent(Instrumentation inst) throws Exception {
     logVersionInfo();
 
-    Class<?> clazz = null;
-    try {
-      clazz = Class.forName("io.opentelemetry.javaagent.tooling.BeforeAgentInstaller");
-    } catch (final ClassNotFoundException ignored) {
-    }
-    if (clazz != null) {
-      // exceptions in this code should be propagated up so that agent startup fails
-      final Method method = clazz.getMethod("beforeInstallBytebuddyAgent", Instrumentation.class);
-      method.invoke(null, inst);
-    }
-
-    // this needs to be done as early as possible - before the first Config.get() call
-    ConfigInitializer.initialize();
-
-=======
-    logVersionInfo();
-
->>>>>>> 801534cc
     if (Config.get().getBooleanProperty(JAVAAGENT_ENABLED_CONFIG, true)) {
       Iterable<ComponentInstaller> componentInstallers = loadComponentProviders();
       installBytebuddyAgent(inst, componentInstallers);
