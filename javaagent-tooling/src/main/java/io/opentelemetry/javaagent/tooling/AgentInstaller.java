--- conflicted
+++ resolved
@@ -91,11 +91,6 @@
     BootstrapPackagePrefixesHolder.setBoostrapPackagePrefixes(loadBootstrapPackagePrefixes());
     // WeakMap is used by other classes below, so we need to register the provider first.
     AgentTooling.registerWeakMapProvider();
-<<<<<<< HEAD
-    // Instrumentation can use a bounded cache, so register here.
-    AgentTooling.registerBoundedCacheProvider();
-=======
->>>>>>> c1d2e870
     logVersionInfo();
 
     if (Config.get().getBooleanProperty(JAVAAGENT_ENABLED_CONFIG, true)) {
