--- conflicted
+++ resolved
@@ -25,7 +25,6 @@
 import io.opentelemetry.javaagent.tooling.ignore.IgnoredTypesMatcher;
 import java.lang.instrument.Instrumentation;
 import java.lang.reflect.Proxy;
-import java.net.URL;
 import java.util.ArrayList;
 import java.util.Collections;
 import java.util.HashMap;
@@ -68,13 +67,6 @@
     installBytebuddyAgent(inst, null, /* setUpLogging= */ true);
   }
 
-<<<<<<< HEAD
-  public static void installBytebuddyAgent(Instrumentation inst, URL bootstrapUrl) {
-    installBytebuddyAgent(inst, null, true);
-  }
-
-=======
->>>>>>> 6096b0fd
   // this exists for vendors who wish to completely override config and logging
   public static void installBytebuddyAgent(
       Instrumentation inst, Config config, boolean setUpLogging) {
@@ -101,12 +93,6 @@
     // internal-proxy instrumentation module after the bytebuddy transformer is set up
     Proxy.class.getName();
 
-<<<<<<< HEAD
-    logVersionInfo();
-    if (Config.get().getBooleanProperty(JAVAAGENT_ENABLED_CONFIG, true)) {
-      Iterable<ComponentInstaller> componentInstallers = loadComponentProviders();
-      installBytebuddyAgent(inst, componentInstallers);
-=======
     // caffeine can trigger first access of ForkJoinPool under transform(), which leads ForkJoinPool
     // not to get transformed itself.
     // loading it early here still allows it to be retransformed as part of agent installation below
@@ -120,7 +106,6 @@
     if (Config.get().getBooleanProperty(JAVAAGENT_ENABLED_CONFIG, true)) {
       List<AgentListener> agentListeners = loadOrdered(AgentListener.class);
       installBytebuddyAgent(inst, agentListeners);
->>>>>>> 6096b0fd
     } else {
       log.debug("Tracing is disabled, not installing instrumentations.");
     }
@@ -133,13 +118,8 @@
    * @param inst Java Instrumentation used to install bytebuddy
    * @return the agent's class transformer
    */
-<<<<<<< HEAD
-  private static ResettableClassFileTransformer installBytebuddyAgent(
-      Instrumentation inst, Iterable<ComponentInstaller> componentInstallers) {
-=======
   public static ResettableClassFileTransformer installBytebuddyAgent(
       Instrumentation inst, Iterable<AgentListener> agentListeners) {
->>>>>>> 6096b0fd
 
     Config config = Config.get();
     runBeforeAgentListeners(agentListeners, config);
