--- conflicted
+++ resolved
@@ -50,12 +50,8 @@
   private static final Logger log = LoggerFactory.getLogger(InstrumentationModule.class);
   private static final Logger muzzleLog = LoggerFactory.getLogger("muzzleMatcher");
 
-<<<<<<< HEAD
-  private static boolean classLoaderOptimizationOptOutFlag = Boolean.getBoolean("classLoaderOptimizationOptOut");
-=======
   private static boolean classLoaderOptimizationOptOutFlag =
       Boolean.getBoolean("classLoaderOptimizationOptOut");
->>>>>>> 2e9ccef0
 
   private static final String[] EMPTY = new String[0];
 
@@ -151,14 +147,10 @@
                       typeInstrumentation.typeMatcher(),
                       "Instrumentation type matcher unexpected exception: " + getClass().getName()),
                   failSafe(
-<<<<<<< HEAD
-                      classLoaderOptimizationOptOutFlag ? moduleClassLoaderMatcher : moduleClassLoaderMatcher.and(typeInstrumentation.classLoaderOptimization()),
-=======
                       classLoaderOptimizationOptOutFlag
                           ? moduleClassLoaderMatcher
                           : moduleClassLoaderMatcher.and(
                               typeInstrumentation.classLoaderOptimization()),
->>>>>>> 2e9ccef0
                       "Instrumentation class loader matcher unexpected exception: "
                           + getClass().getName()))
               .and(NOT_DECORATOR_MATCHER)
