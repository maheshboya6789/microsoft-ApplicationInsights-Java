group = 'io.opentelemetry.javaagent'

apply from: "$rootDir/gradle/java.gradle"
apply from: "$rootDir/gradle/publish.gradle"

// TODO this is not the desired state, only reflects current reality
minimumBranchCoverage = 0
minimumInstructionCoverage = 0

configurations {
  // classpath used by the instrumentation muzzle plugin
  instrumentationMuzzle {
    canBeConsumed = true
    canBeResolved = false
    extendsFrom implementation
  }
}

dependencies {
  implementation project(':javaagent-bootstrap')
  implementation project(':javaagent-spi')
  implementation project(':javaagent-api')
  implementation project(':instrumentation-api')

  implementation deps.opentelemetryApi
  implementation deps.opentelemetryApiMetrics
  implementation deps.opentelemetryContext
  implementation deps.opentelemetrySdk
  implementation deps.opentelemetrySdkAutoconfigure
  implementation deps.opentelemetrySdkMetrics
  implementation (deps.opentelemetryKotlin) {
    // opentelemetry-extension-kotlin classes are injected into user classpath
    // where kotlin core libraries are already present
    exclude group: 'org.jetbrains.kotlin', module: 'kotlin-stdlib-common'
    exclude group: 'org.jetbrains.kotlinx', module: 'kotlinx-coroutines-core'
  }
<<<<<<< HEAD
=======
  implementation deps.opentelemetryExtAws
>>>>>>> 33edee98
  implementation deps.opentelemetryTraceProps
  implementation(deps.opentelemetryResources) {
    // exclude sdk-common to avoid bumping guava version
    exclude group: 'io.opentelemetry', module: 'opentelemetry-sdk-common'
  }

  implementation deps.opentelemetryJaeger
  implementation deps.opentelemetryLogging
  implementation deps.opentelemetryOtlp
  implementation deps.opentelemetryOtlpMetrics
  implementation deps.opentelemetryPrometheus
  implementation deps.opentelemetryZipkin

  implementation group: 'com.blogspot.mydailyjava', name: 'weak-lock-free', version: '0.15'
  implementation deps.bytebuddy
  implementation deps.bytebuddyagent
  annotationProcessor deps.autoservice
  implementation deps.autoservice
  implementation deps.slf4j

  implementation group: 'io.grpc', name: 'grpc-netty', version: '1.34.1'

  testImplementation project(':testing-common')
  testImplementation group: 'org.assertj', name: 'assertj-core', version: '3.18.1'
  testImplementation group: 'org.mockito', name: 'mockito-core', version: '3.6.0'

  instrumentationMuzzle sourceSets.main.output
}

test {
  filter {
    excludeTestsMatching 'HelperInjectionTest'
  }
}
// Needs a fresh classloader.
// https://github.com/open-telemetry/opentelemetry-java-instrumentation/issues/919
test.finalizedBy(tasks.register('testHelperInjection', Test) {
  filter {
    includeTestsMatching 'HelperInjectionTest'
  }
})<|MERGE_RESOLUTION|>--- conflicted
+++ resolved
@@ -34,10 +34,7 @@
     exclude group: 'org.jetbrains.kotlin', module: 'kotlin-stdlib-common'
     exclude group: 'org.jetbrains.kotlinx', module: 'kotlinx-coroutines-core'
   }
-<<<<<<< HEAD
-=======
   implementation deps.opentelemetryExtAws
->>>>>>> 33edee98
   implementation deps.opentelemetryTraceProps
   implementation(deps.opentelemetryResources) {
     // exclude sdk-common to avoid bumping guava version
