/*
 * Copyright The OpenTelemetry Authors
 * SPDX-License-Identifier: Apache-2.0
 */

package io.opentelemetry.instrumentation.test.base

import static org.junit.Assume.assumeTrue

import io.opentelemetry.api.common.AttributeKey
import io.opentelemetry.api.trace.SpanId
import io.opentelemetry.instrumentation.test.InstrumentationSpecification
import io.opentelemetry.instrumentation.test.asserts.TraceAssert
import io.opentelemetry.instrumentation.testing.junit.http.AbstractHttpClientTest
import io.opentelemetry.instrumentation.testing.junit.http.HttpClientTestOptions
import io.opentelemetry.instrumentation.testing.junit.http.HttpClientTestServer
import io.opentelemetry.instrumentation.testing.junit.http.SingleConnection
import io.opentelemetry.sdk.testing.assertj.OpenTelemetryAssertions
import io.opentelemetry.sdk.trace.data.SpanData
import spock.lang.Requires
import spock.lang.Shared
import spock.lang.Unroll

@Unroll
abstract class HttpClientTest<REQUEST> extends InstrumentationSpecification {
  protected static final BODY_METHODS = ["POST", "PUT"]
  protected static final CONNECT_TIMEOUT_MS = 5000
  protected static final READ_TIMEOUT_MS = 2000

  /**
   * Build the request to be passed to
   * {@link #sendRequest(java.lang.Object, java.lang.String, java.net.URI, java.util.Map)}.
   *
   * By splitting this step out separate from {@code sendRequest}, tests and re-execute the same
   * request a second time to verify that the traceparent header is not added multiple times to the
   * request, and that the last one wins. Tests will fail if the header shows multiple times.
   */
  abstract REQUEST buildRequest(String method, URI uri, Map<String, String> headers)

  /**
   * Make the request and return the status code of the response synchronously. Some clients, e.g.,
   * HTTPUrlConnection only support synchronous execution without callbacks, and many offer a
   * dedicated API for invoking synchronously, such as OkHttp's execute method. When implementing
   * this method, such an API should be used and the HTTP status code of the response returned,
   * for example:
   *
   * @Override
   * int sendRequest(Request request, String method, URI uri, Map<String, String headers = [:]) {
   *   HttpResponse response = client.execute(request)
   *   return response.statusCode()
   * }
   *
   * If there is no synchronous API available at all, for example as in Vert.X, a CompletableFuture
   * can be used to block on a result, for example:
   *
   * @Override
   * int sendRequest(Request request, String method, URI uri, Map<String, String> headers) {
   *   CompletableFuture<Integer> future = new CompletableFuture<>(
   *   sendRequestWithCallback(request, method, uri, headers) {
   *     future.complete(it.statusCode())
   *   }
   *   return future.get()
   * }
   */
  abstract int sendRequest(REQUEST request, String method, URI uri, Map<String, String> headers)

  /**
   * Make the request and return the status code of the response through the callback. This method
   * should be implemented if the client offers any request execution methods that accept a callback
   * which receives the response. This will generally be an API for asynchronous execution of a
   * request, such as OkHttp's enqueue method, but may also be a callback executed synchronously,
   * such as ApacheHttpClient's response handler callbacks. This method is used in tests to verify
   * the context is propagated correctly to such callbacks.
   *
   * @Override
   * void sendRequestWithCallback(Request request, String method, URI uri, Map<String, String> headers, RequestResult requestResult) {
   *   // Hypothetical client accepting a callback
   *   client.executeAsync(request) {
   *     void success(Response response) {
   *       requestResult.complete(response.statusCode())
   *     }
   *     void failure(Throwable throwable) {
   *       requestResult.complete(throwable)
   *     }
   *   }
   *
   *   // Hypothetical client returning a CompletableFuture
   *   client.executeAsync(request).whenComplete { response, throwable ->
   *     requestResult.complete({ response.statusCode() }, throwable)
   *   }
   * }
   *
   * If the client offers no APIs that accept callbacks, then this method should not be implemented
   * and instead, {@link #testCallback} should be implemented to return false.
   */
  void sendRequestWithCallback(REQUEST request, String method, URI uri, Map<String, String> headers,
                               AbstractHttpClientTest.RequestResult  requestResult) {
    // Must be implemented if testAsync is true
    throw new UnsupportedOperationException()
  }

  @Shared
  def junitTest = new AbstractHttpClientTest() {
    @Override
    protected buildRequest(String method, URI uri, Map<String, String> headers) {
      return HttpClientTest.this.buildRequest(method, uri, headers)
    }

    @Override
    protected int sendRequest(def request, String method, URI uri, Map<String, String> headers) {
      return HttpClientTest.this.sendRequest(request, method, uri, headers)
    }

    @Override
    protected void sendRequestWithCallback(def request, String method, URI uri, Map<String, String> headers,
                                           AbstractHttpClientTest.RequestResult requestResult) {
      HttpClientTest.this.sendRequestWithCallback(request, method, uri, headers, requestResult)
    }

    @Override
    protected String expectedClientSpanName(URI uri, String method) {
      return HttpClientTest.this.expectedClientSpanName(uri, method)
    }

    @Override
    protected Integer responseCodeOnRedirectError() {
      return HttpClientTest.this.responseCodeOnRedirectError()
    }

    @Override
    protected String userAgent() {
      return HttpClientTest.this.userAgent()
    }

    @Override
    protected Throwable clientSpanError(URI uri, Throwable exception) {
      return HttpClientTest.this.clientSpanError(uri, exception)
    }

    @Override
    protected Set<AttributeKey<?>> httpAttributes(URI uri) {
      return HttpClientTest.this.httpAttributes(uri)
    }

    @Override
    protected SingleConnection createSingleConnection(String host, int port) {
      return HttpClientTest.this.createSingleConnection(host, port)
    }

    @Override
    protected boolean testWithClientParent() {
      return HttpClientTest.this.testWithClientParent()
    }

    @Override
    protected boolean testRedirects() {
      return HttpClientTest.this.testRedirects()
    }

    @Override
    protected boolean testCircularRedirects() {
      return HttpClientTest.this.testCircularRedirects()
    }

    // maximum number of redirects that http client follows before giving up
    @Override
    protected int maxRedirects() {
      return HttpClientTest.this.maxRedirects()
    }

    @Override
    protected boolean testReusedRequest() {
      return HttpClientTest.this.testReusedRequest()
    }

    @Override
    protected boolean testConnectionFailure() {
      return HttpClientTest.this.testConnectionFailure()
    }

    @Override
    protected boolean testRemoteConnection() {
      return HttpClientTest.this.testRemoteConnection()
    }

    @Override
    protected boolean testReadTimeout() {
      return HttpClientTest.this.testReadTimeout()
    }

    @Override
    protected boolean testHttps() {
      return HttpClientTest.this.testHttps()
    }

    @Override
    protected boolean testCausality() {
      return HttpClientTest.this.testCausality()
    }

    @Override
    protected boolean testCausalityWithCallback() {
      return HttpClientTest.this.testCausalityWithCallback()
    }

    @Override
    protected boolean testCallback() {
      return HttpClientTest.this.testCallback()
    }

    @Override
    protected boolean testCallbackWithParent() {
      // FIXME: this hack is here because callback with parent is broken in play-ws when the stream()
      // function is used.  There is no way to stop a test from a derived class hence the flag
      return HttpClientTest.this.testCallbackWithParent()
    }

    @Override
    protected boolean testErrorWithCallback() {
      return HttpClientTest.this.testErrorWithCallback()
    }

    boolean capturesAiTargetAppId() {
      return HttpClientTest.this.capturesAiTargetAppId()
    }
  }

  @Shared
  HttpClientTestServer server

  def setupSpec() {
    server = new HttpClientTestServer(openTelemetry)
    server.start()
    junitTest.setupOptions()
    junitTest.setTesting(testRunner(), server)
  }

  def cleanupSpec() {
    server.stop()
  }

  static int getPort(URI uri) {
    if (uri.port != -1) {
      return uri.port
    } else if (uri.scheme == "http") {
      return 80
    } else if (uri.scheme == "https") {
      443
    } else {
      throw new IllegalArgumentException("Unexpected uri: $uri")
    }
  }

  def "basic GET request #path"() {
    expect:
    junitTest.successfulGetRequest(path)

    where:
    path << ["/success", "/success?with=params"]
  }

  def "basic #method request with parent"() {
    expect:
    junitTest.successfulRequestWithParent(method)

    where:
    method << BODY_METHODS
  }

  def "basic GET request with not sampled parent"() {
    expect:
    junitTest.successfulRequestWithNotSampledParent()
  }

  def "should suppress nested CLIENT span if already under parent CLIENT span (#method)"() {
    assumeTrue(testWithClientParent())
    expect:
    junitTest.shouldSuppressNestedClientSpanIfAlreadyUnderParentClientSpan(method)

    where:
    method << BODY_METHODS
  }

  //FIXME: add tests for POST with large/chunked data

  def "trace request with callback and parent"() {
    assumeTrue(testCallback())
    assumeTrue(testCallbackWithParent())
    expect:
    junitTest.requestWithCallbackAndParent()
  }

  def "trace request with callback and no parent"() {
    assumeTrue(testCallback())
    expect:
    junitTest.requestWithCallbackAndNoParent()
  }

  def "basic request with 1 redirect"() {
    assumeTrue(testRedirects())
    expect:
    junitTest.basicRequestWith1Redirect()
  }

  def "basic request with 2 redirects"() {
    assumeTrue(testRedirects())
    expect:
    junitTest.basicRequestWith2Redirects()
  }

  def "basic request with circular redirects"() {
    assumeTrue(testRedirects())
    assumeTrue(testCircularRedirects())
    expect:
    junitTest.circularRedirects()
  }

  def "redirect to secured endpoint copies auth header"() {
    assumeTrue(testRedirects())
    expect:
    junitTest.redirectToSecuredCopiesAuthHeader()
  }

  def "error span"() {
    expect:
    junitTest.errorSpan()
  }

  def "reuse request"() {
    assumeTrue(testReusedRequest())
    expect:
    junitTest.reuseRequest()
  }

  // this test verifies two things:
  // * the javaagent doesn't cause multiples of tracing headers to be added
  //   (TestHttpServer throws exception if there are multiples)
  // * the javaagent overwrites the existing tracing headers
  //   (so that it propagates the same trace id / span id that it reports to the backend
  //   and the trace is not broken)
  def "request with existing tracing headers"() {
    expect:
    junitTest.requestWithExistingTracingHeaders()
  }

  def "connection error (unopened port)"() {
    assumeTrue(testConnectionFailure())
    expect:
    junitTest.connectionErrorUnopenedPort()
  }

  def "connection error (unopened port) with callback"() {
    assumeTrue(testConnectionFailure())
    assumeTrue(testCallback())
    assumeTrue(testErrorWithCallback())
    expect:
    junitTest.connectionErrorUnopenedPortWithCallback()
  }

  def "connection error non routable address"() {
    assumeTrue(testRemoteConnection())
    expect:
    junitTest.connectionErrorNonRoutableAddress()
  }

  def "read timed out"() {
    assumeTrue(testReadTimeout())
    expect:
    junitTest.readTimedOut()
  }

  // IBM JVM has different protocol support for TLS
  @Requires({ !System.getProperty("java.vm.name").contains("IBM J9 VM") })
  def "test https request"() {
    assumeTrue(testRemoteConnection())
    assumeTrue(testHttps())
    expect:
    junitTest.httpsRequest()
  }

  /**
   * This test fires a large number of concurrent requests.
   * Each request first hits a HTTP server and then makes another client request.
   * The goal of this test is to verify that in highly concurrent environment our instrumentations
   * for http clients (especially inherently concurrent ones, such as Netty or Reactor) correctly
   * propagate trace context.
   */
  def "high concurrency test"() {
    assumeTrue(testCausality())
    expect:
    junitTest.highConcurrency()
  }

  def "high concurrency test with callback"() {
    assumeTrue(testCausality())
    assumeTrue(testCausalityWithCallback())
    assumeTrue(testCallback())
    assumeTrue(testCallbackWithParent())
    expect:
    junitTest.highConcurrencyWithCallback()
  }

  /**
   * Almost similar to the "high concurrency test" test above, but all requests use the same single
   * connection.
   */
  def "high concurrency test on single connection"() {
    SingleConnection singleConnection = createSingleConnection("localhost", server.httpPort())
    assumeTrue(singleConnection != null)
    expect:
    junitTest.highConcurrencyOnSingleConnection()
  }

  // ideally private, but then groovy closures in this class cannot find them
  final int doRequest(String method, URI uri, Map<String, String> headers = [:]) {
    def request = buildRequest(method, uri, headers)
    return sendRequest(request, method, uri, headers)
  }

  protected String expectedClientSpanName(URI uri, String method) {
    return method != null ? "HTTP " + method : "HTTP request"
  }

  Integer responseCodeOnRedirectError() {
    return null
  }

  String userAgent() {
    return null
  }

  /** A list of additional HTTP client span attributes extracted by the instrumentation per URI. */
  Set<AttributeKey<?>> httpAttributes(URI uri) {
    new HashSet<>(HttpClientTestOptions.DEFAULT_HTTP_ATTRIBUTES)
  }

  //This method should create either a single connection to the target uri or a http client
  //which is guaranteed to use the same connection for all requests
  SingleConnection createSingleConnection(String host, int port) {
    return null
  }

  boolean testWithClientParent() {
    true
  }

  boolean testRedirects() {
    true
  }

  boolean testCircularRedirects() {
    true
  }

  // maximum number of redirects that http client follows before giving up
  int maxRedirects() {
    2
  }

  boolean testReusedRequest() {
    true
  }

  boolean testConnectionFailure() {
    true
  }

  boolean testRemoteConnection() {
    true
  }

  boolean testReadTimeout() {
    false
  }

  boolean testHttps() {
    true
  }

  boolean testCausality() {
    true
  }

  boolean testCausalityWithCallback() {
    true
  }

  boolean testCallback() {
    return true
  }

  boolean testCallbackWithParent() {
    // FIXME: this hack is here because callback with parent is broken in play-ws when the stream()
    // function is used.  There is no way to stop a test from a derived class hence the flag
    true
  }

  boolean testErrorWithCallback() {
    return true
  }

  boolean capturesAiTargetAppId() {
<<<<<<< HEAD
    false
=======
    true
>>>>>>> b4307161
  }

  Throwable clientSpanError(URI uri, Throwable exception) {
    return exception
  }

  final void clientSpan(TraceAssert trace, int index, Object parentSpan, String method = "GET", URI uri = resolveAddress("/success"), Integer responseCode = 200) {
    trace.assertedIndexes.add(index)
    def spanData = trace.span(index)
    def assertion = junitTest.assertClientSpan(OpenTelemetryAssertions.assertThat(spanData), uri, method, responseCode)
    if (parentSpan == null) {
      assertion.hasParentSpanId(SpanId.invalid)
    } else {
      assertion.hasParentSpanId(((SpanData) parentSpan).spanId)
    }
  }

  final void serverSpan(TraceAssert trace, int index, Object parentSpan = null) {
    trace.assertedIndexes.add(index)
    def spanData = trace.span(index)
    def assertion = junitTest.assertServerSpan(OpenTelemetryAssertions.assertThat(spanData))
    if (parentSpan == null) {
      assertion.hasParentSpanId(SpanId.invalid)
    } else {
      assertion.hasParentSpanId(((SpanData) parentSpan).spanId)
    }
  }

  final URI resolveAddress(String path) {
    return junitTest.resolveAddress(path)
  }
}<|MERGE_RESOLUTION|>--- conflicted
+++ resolved
@@ -500,11 +500,7 @@
   }
 
   boolean capturesAiTargetAppId() {
-<<<<<<< HEAD
-    false
-=======
-    true
->>>>>>> b4307161
+    true
   }
 
   Throwable clientSpanError(URI uri, Throwable exception) {
