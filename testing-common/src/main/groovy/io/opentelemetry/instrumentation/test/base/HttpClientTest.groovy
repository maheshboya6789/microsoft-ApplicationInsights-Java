--- conflicted
+++ resolved
@@ -821,10 +821,7 @@
   void clientSpan(TraceAssert trace, int index, Object parentSpan, String method = "GET", URI uri = server.address.resolve("/success"), Integer responseCode = 200, Throwable exception = null, String httpFlavor = "1.1") {
     def userAgent = userAgent()
     def extraAttributes = extraAttributes()
-<<<<<<< HEAD
-=======
     def hasClientSpanHttpAttributes = hasClientSpanHttpAttributes(uri)
->>>>>>> 9394d6a5
     def capturesAiTargetAppId = capturesAiTargetAppId()
     trace.span(index) {
       if (parentSpan == null) {
@@ -874,26 +871,6 @@
           "${SemanticAttributes.HTTP_STATUS_CODE.key}" responseCode
         }
 
-<<<<<<< HEAD
-          if (extraAttributes.contains(SemanticAttributes.HTTP_HOST)) {
-            "${SemanticAttributes.HTTP_HOST}" { it == uri.host || it == "${uri.host}:${uri.port}" }
-          }
-          if (extraAttributes.contains(SemanticAttributes.HTTP_REQUEST_CONTENT_LENGTH)) {
-            "${SemanticAttributes.HTTP_REQUEST_CONTENT_LENGTH}" Long
-          }
-          if (extraAttributes.contains(SemanticAttributes.HTTP_RESPONSE_CONTENT_LENGTH)) {
-            "${SemanticAttributes.HTTP_RESPONSE_CONTENT_LENGTH}" Long
-          }
-          if (extraAttributes.contains(SemanticAttributes.HTTP_SCHEME)) {
-            "${SemanticAttributes.HTTP_SCHEME}" uri.scheme
-          }
-          if (extraAttributes.contains(SemanticAttributes.HTTP_TARGET)) {
-            "${SemanticAttributes.HTTP_TARGET}" uri.path + "${uri.query != null ? "?${uri.query}" : ""}"
-          }
-          if (capturesAiTargetAppId && !exception && uri.host != "www.google.com") {
-            "applicationinsights.internal.target_app_id" "1234"
-          }
-=======
         if (extraAttributes.contains(SemanticAttributes.HTTP_HOST)) {
           "${SemanticAttributes.HTTP_HOST}" { it == uri.host || it == "${uri.host}:${uri.port}" }
         }
@@ -911,7 +888,6 @@
         }
         if (capturesAiTargetAppId && !exception && uri.host != "www.google.com") {
           "applicationinsights.internal.target_app_id" "1234"
->>>>>>> 9394d6a5
         }
       }
     }
