/*
 * Copyright The OpenTelemetry Authors
 * SPDX-License-Identifier: Apache-2.0
 */

package io.opentelemetry.instrumentation.test.base

import io.opentelemetry.api.GlobalOpenTelemetry
import io.opentelemetry.api.common.AttributeKey
import io.opentelemetry.api.trace.Span
import io.opentelemetry.api.trace.SpanKind
import io.opentelemetry.api.trace.StatusCode
import io.opentelemetry.context.Context
import io.opentelemetry.instrumentation.api.instrumenter.http.CapturedHttpHeaders
import io.opentelemetry.instrumentation.test.InstrumentationSpecification
import io.opentelemetry.instrumentation.test.asserts.TraceAssert
import io.opentelemetry.instrumentation.testing.GlobalTraceUtil
import io.opentelemetry.sdk.trace.data.SpanData
import io.opentelemetry.semconv.trace.attributes.SemanticAttributes
import io.opentelemetry.testing.internal.armeria.common.AggregatedHttpRequest
import io.opentelemetry.testing.internal.armeria.common.AggregatedHttpResponse
import io.opentelemetry.testing.internal.armeria.common.HttpData
import io.opentelemetry.testing.internal.armeria.common.HttpMethod
import io.opentelemetry.testing.internal.armeria.common.HttpRequest
import io.opentelemetry.testing.internal.armeria.common.HttpRequestBuilder
import io.opentelemetry.testing.internal.armeria.common.MediaType
import io.opentelemetry.testing.internal.armeria.common.QueryParams
import io.opentelemetry.testing.internal.armeria.common.RequestHeaders
import spock.lang.Unroll

import java.util.concurrent.Callable
import java.util.concurrent.CountDownLatch

import static io.opentelemetry.instrumentation.test.base.HttpServerTest.ServerEndpoint.CAPTURE_HEADERS
import static io.opentelemetry.instrumentation.test.base.HttpServerTest.ServerEndpoint.CAPTURE_PARAMETERS
import static io.opentelemetry.instrumentation.test.base.HttpServerTest.ServerEndpoint.ERROR
import static io.opentelemetry.instrumentation.test.base.HttpServerTest.ServerEndpoint.EXCEPTION
import static io.opentelemetry.instrumentation.test.base.HttpServerTest.ServerEndpoint.INDEXED_CHILD
import static io.opentelemetry.instrumentation.test.base.HttpServerTest.ServerEndpoint.NOT_FOUND
import static io.opentelemetry.instrumentation.test.base.HttpServerTest.ServerEndpoint.PATH_PARAM
import static io.opentelemetry.instrumentation.test.base.HttpServerTest.ServerEndpoint.QUERY_PARAM
import static io.opentelemetry.instrumentation.test.base.HttpServerTest.ServerEndpoint.REDIRECT
import static io.opentelemetry.instrumentation.test.base.HttpServerTest.ServerEndpoint.SUCCESS
import static io.opentelemetry.semconv.trace.attributes.SemanticAttributes.NetTransportValues.IP_TCP
import static java.util.Collections.singletonList
import static org.junit.jupiter.api.Assumptions.assumeTrue

@Unroll
abstract class HttpServerTest<SERVER> extends InstrumentationSpecification implements HttpServerTestTrait<SERVER> {

  static final String TEST_REQUEST_HEADER = "X-Test-Request"
  static final String TEST_RESPONSE_HEADER = "X-Test-Response"

  def setupSpec() {
    setupServer()
  }

  def cleanupSpec() {
    cleanupServer()
  }

  static CapturedHttpHeaders capturedHttpHeadersForTesting() {
    CapturedHttpHeaders.create(
      singletonList(TEST_REQUEST_HEADER),
      singletonList(TEST_RESPONSE_HEADER))
  }

  String expectedServerSpanName(ServerEndpoint endpoint, String method) {
    def route = expectedHttpRoute(endpoint)
    return route == null ? "HTTP $method" : route
  }

  String expectedHttpRoute(ServerEndpoint endpoint) {
    // no need to compute route if we're not expecting it
    if (!httpAttributes(endpoint).contains(SemanticAttributes.HTTP_ROUTE)) {
      return null
    }

    switch (endpoint) {
      case NOT_FOUND:
        return null
      case PATH_PARAM:
        return getContextPath() + "/path/:id/param"
      default:
        return endpoint.resolvePath(address).path
    }
  }

  String getContextPath() {
    return ""
  }

  boolean hasHandlerSpan(ServerEndpoint endpoint) {
    false
  }

  boolean hasHandlerAsControllerParentSpan(ServerEndpoint endpoint) {
    true
  }

  boolean hasExceptionOnServerSpan(ServerEndpoint endpoint) {
    !hasHandlerSpan(endpoint)
  }

  boolean hasRenderSpan(ServerEndpoint endpoint) {
    false
  }

  boolean hasResponseSpan(ServerEndpoint endpoint) {
    false
  }

  int getErrorPageSpansCount(ServerEndpoint endpoint) {
    1
  }

  boolean hasErrorPageSpans(ServerEndpoint endpoint) {
    false
  }

  String peerIp(ServerEndpoint endpoint) {
    "127.0.0.1"
  }

  boolean testNotFound() {
    true
  }

  boolean testPathParam() {
    false
  }

  boolean testCapturedHttpHeaders() {
    true
  }

  boolean testCapturedRequestParameters() {
    false
  }

  boolean testErrorBody() {
    true
  }

  boolean testException() {
    true
  }

  Class<?> expectedExceptionClass() {
    Exception
  }

  boolean testRedirect() {
    true
  }

  boolean testError() {
    true
  }

  boolean verifyServerSpanEndTime() {
    return true
  }

<<<<<<< HEAD
  boolean sendsBackAiTargetAppId(ServerEndpoint endpoint) {
    false
  }

  List<AttributeKey<?>> extraAttributes() {
    []
=======
  /** A list of additional HTTP server span attributes extracted by the instrumentation per URI. */
  Set<AttributeKey<?>> httpAttributes(ServerEndpoint endpoint) {
    [
      SemanticAttributes.HTTP_ROUTE,
      SemanticAttributes.NET_TRANSPORT,
      SemanticAttributes.NET_PEER_NAME,
      SemanticAttributes.NET_PEER_PORT
    ] as Set
  }

  boolean sendsBackAiTargetAppId(ServerEndpoint endpoint) {
    false
>>>>>>> a5bd978f
  }

  enum ServerEndpoint {
    SUCCESS("success", 200, "success"),
    REDIRECT("redirect", 302, "/redirected"),
    ERROR("error-status", 500, "controller error"), // "error" is a special path for some frameworks
    EXCEPTION("exception", 500, "controller exception"),
    NOT_FOUND("notFound", 404, "not found"),
    CAPTURE_HEADERS("captureHeaders", 200, "headers captured"),
    CAPTURE_PARAMETERS("captureParameters", 200, "parameters captured"),

    // TODO: add tests for the following cases:
    QUERY_PARAM("query?some=query", 200, "some=query"),
    // OkHttp never sends the fragment in the request, so these cases don't work.
//    FRAGMENT_PARAM("fragment#some-fragment", 200, "some-fragment"),
//    QUERY_FRAGMENT_PARAM("query/fragment?some=query#some-fragment", 200, "some=query#some-fragment"),
    PATH_PARAM("path/123/param", 200, "123"),
    AUTH_REQUIRED("authRequired", 200, null),
    LOGIN("login", 302, null),
    AUTH_ERROR("basicsecured/endpoint", 401, null),
    INDEXED_CHILD("child", 200, ""),

    public static final String ID_ATTRIBUTE_NAME = "test.request.id"
    public static final String ID_PARAMETER_NAME = "id"

    private final URI uriObj
    private final String path
    final String query
    final String fragment
    final int status
    final String body

    ServerEndpoint(String uri, int status, String body) {
      this.uriObj = URI.create(uri)
      this.path = uriObj.path
      this.query = uriObj.query
      this.fragment = uriObj.fragment
      this.status = status
      this.body = body
    }

    String getPath() {
      return "/$path"
    }

    String rawPath() {
      return path
    }

    URI resolvePath(URI address) {
      return address.resolve(path)
    }

    URI resolve(URI address) {
      return address.resolve(uriObj)
    }

    URI resolveWithoutFragment(URI address) {
      def uri = resolve(address)
      return new URI(uri.scheme, null, uri.host, uri.port, uri.path, uri.query, null)
    }

    /**
     * Populates custom test attributes for the {@link HttpServerTest#controller} span (which must
     * be the current span when this is called) based on URL parameters. Required for
     * {@link #INDEXED_CHILD}.
     */
    void collectSpanAttributes(UrlParameterProvider parameterProvider) {
      if (this == INDEXED_CHILD) {
        String value = parameterProvider.getParameter(ID_PARAMETER_NAME)

        if (value != null) {
          Span.current().setAttribute(ID_ATTRIBUTE_NAME, value as long)
        }
      }
    }

    private static final Map<String, ServerEndpoint> PATH_MAP = values().collectEntries { [it.path, it] }

    static ServerEndpoint forPath(String path) {
      return PATH_MAP.get(path)
    }

    // Static keyword required for Scala interop
    static interface UrlParameterProvider {
      String getParameter(String name)
    }
  }

  String resolveAddress(ServerEndpoint uri) {
    def url = uri.resolvePath(address).toString()
    // Force HTTP/1 via h1c so upgrade requests don't show up as traces
    url = url.replace("http://", "h1c://")
    if (uri.query != null) {
      url += "?${uri.query}"
    }
    return url
  }

  AggregatedHttpRequest request(ServerEndpoint uri, String method) {
    return AggregatedHttpRequest.of(HttpMethod.valueOf(method), resolveAddress(uri))
  }

  static <T> T controller(ServerEndpoint endpoint, Callable<T> closure) {
    assert Span.current().getSpanContext().isValid(): "Controller should have a parent span."
    if (endpoint == NOT_FOUND) {
      return closure.call()
    }
    return GlobalTraceUtil.runWithSpan("controller") {
      closure.call()
    }
  }

  def "test success with #count requests"() {
    setup:
    def request = request(SUCCESS, method)
    List<AggregatedHttpResponse> responses = (1..count).collect {
      return client.execute(request).aggregate().join()
    }

    expect:
    responses.each { response ->
      assert response.status().code() == SUCCESS.status
      assert response.contentUtf8() == SUCCESS.body
      assertRequestContextHeader(SUCCESS, response)
    }

    and:
    assertTheTraces(count, null, null, method, SUCCESS, null, responses[0])

    where:
    method = "GET"
    count << [1, 4, 50] // make multiple requests.
  }

  def "test success with parent"() {
    setup:
    def traceId = "00000000000000000000000000000123"
    def parentId = "0000000000000456"
    def request = AggregatedHttpRequest.of(
      // intentionally sending mixed-case "tracePARENT" to make sure that TextMapGetters are not case-sensitive
      request(SUCCESS, method).headers().toBuilder()
        .set("tracePARENT", "00-" + traceId.toString() + "-" + parentId.toString() + "-01")
        .build())
    def response = client.execute(request).aggregate().join()

    expect:
    response.status().code() == SUCCESS.status
    response.contentUtf8() == SUCCESS.body

    and:
    assertTheTraces(1, traceId, parentId, "GET", SUCCESS, null, response)

    where:
    method = "GET"
  }

  // make sure that TextMapGetters are not case-sensitive
  def "test success with uppercase TRACEPARENT header"() {
    setup:
    def traceId = "00000000000000000000000000000123"
    def parentId = "0000000000000456"
    def request = AggregatedHttpRequest.of(
      request(SUCCESS, method).headers().toBuilder()
        .set("TRACEPARENT", "00-" + traceId.toString() + "-" + parentId.toString() + "-01")
        .build())
    def response = client.execute(request).aggregate().join()

    expect:
    response.status().code() == SUCCESS.status
    response.contentUtf8() == SUCCESS.body
    assertRequestContextHeader(SUCCESS, response)

    and:
    assertTheTraces(1, traceId, parentId, "GET", SUCCESS, null, response)

    where:
    method = "GET"
  }

  def "test tag query string for #endpoint"() {
    setup:
    def request = request(endpoint, method)
    AggregatedHttpResponse response = client.execute(request).aggregate().join()

    expect:
    response.status().code() == endpoint.status
    response.contentUtf8() == endpoint.body
    assertRequestContextHeader(endpoint, response)

    and:
    assertTheTraces(1, null, null, method, endpoint, null, response)

    where:
    method = "GET"
    endpoint << [SUCCESS, QUERY_PARAM]
  }

  def "test redirect"() {
    setup:
    assumeTrue(testRedirect())
    def request = request(REDIRECT, method)
    def response = client.execute(request).aggregate().join()

    expect:
    response.status().code() == REDIRECT.status
    response.headers().get("location") == REDIRECT.body ||
      new URI(response.headers().get("location")).normalize().toString() == "${address.resolve(REDIRECT.body)}"
    assertRequestContextHeader(REDIRECT, response)

    and:
    assertTheTraces(1, null, null, method, REDIRECT, null, response)

    where:
    method = "GET"
  }

  def "test error"() {
    setup:
    assumeTrue(testError())
    def request = request(ERROR, method)
    def response = client.execute(request).aggregate().join()

    expect:
    response.status().code() == ERROR.status
    if (testErrorBody()) {
      response.contentUtf8() == ERROR.body
    }
    assertRequestContextHeader(ERROR, response)

    and:
    assertTheTraces(1, null, null, method, ERROR, null, response)

    where:
    method = "GET"
  }

  def "test exception"() {
    setup:
    assumeTrue(testException())
    def request = request(EXCEPTION, method)
    def response = client.execute(request).aggregate().join()

    expect:
    response.status().code() == EXCEPTION.status
    assertRequestContextHeader(EXCEPTION, response)

    and:
    assertTheTraces(1, null, null, method, EXCEPTION, EXCEPTION.body, response)

    where:
    method = "GET"
  }

  def "test notFound"() {
    setup:
    assumeTrue(testNotFound())
    def request = request(NOT_FOUND, method)
    def response = client.execute(request).aggregate().join()

    expect:
    response.status().code() == NOT_FOUND.status
    assertRequestContextHeader(NOT_FOUND, response)

    and:
    assertTheTraces(1, null, null, method, NOT_FOUND, null, response)

    where:
    method = "GET"
  }

  def "test path param"() {
    setup:
    assumeTrue(testPathParam())
    def request = request(PATH_PARAM, method)
    def response = client.execute(request).aggregate().join()

    expect:
    response.status().code() == PATH_PARAM.status
    response.contentUtf8() == PATH_PARAM.body
    assertRequestContextHeader(PATH_PARAM, response)

    and:
    assertTheTraces(1, null, null, method, PATH_PARAM, null, response)

    where:
    method = "GET"
  }

  def "test captured HTTP headers"() {
    setup:
    assumeTrue(testCapturedHttpHeaders())

    def request = AggregatedHttpRequest.of(request(CAPTURE_HEADERS, "GET").headers()
      .toBuilder()
      .add(TEST_REQUEST_HEADER, "test")
      .build())
    def response = client.execute(request).aggregate().join()

    expect:
    response.status().code() == CAPTURE_HEADERS.status
    response.contentUtf8() == CAPTURE_HEADERS.body

    and:
    assertTheTraces(1, null, null, "GET", CAPTURE_HEADERS, null, response)
  }

  def "test captured request parameters"() {
    setup:
    assumeTrue(testCapturedRequestParameters())

    QueryParams formBody = QueryParams.builder()
      .add("test-parameter", "test value õäöü")
      .build()
    def request = AggregatedHttpRequest.of(
      RequestHeaders.builder(HttpMethod.POST, resolveAddress(CAPTURE_PARAMETERS))
        .contentType(MediaType.FORM_DATA)
        .build(),
      HttpData.ofUtf8(formBody.toQueryString()))
    def response = client.execute(request).aggregate().join()

    expect:
    response.status().code() == CAPTURE_PARAMETERS.status
    response.contentUtf8() == CAPTURE_PARAMETERS.body

    and:
    assertTheTraces(1, null, null, "POST", CAPTURE_PARAMETERS, null, response)
  }

  /*
  This test fires a bunch of parallel request to the fixed backend endpoint.
  That endpoint is supposed to create a new child span in the context of the SERVER span.
  That child span is expected to have an attribute called "test.request.id".
  The value of that attribute should be the value of request's parameter called "id".

  This test then asserts that there is the correct number of traces (one per request executed)
  and that each trace has exactly three spans and both first and the last spans have "test.request.id"
  attribute with equal value. Server span is not going to have that attribute because it is not
  under the control of this test.

  This way we verify that child span created by the server actually corresponds to the client request.
   */

  def "high concurrency test"() {
    setup:
    int count = 100
    def endpoint = INDEXED_CHILD

    def latch = new CountDownLatch(count)

    def propagator = GlobalOpenTelemetry.getPropagators().getTextMapPropagator()
    def setter = { HttpRequestBuilder carrier, String name, String value ->
      carrier.header(name, value)
    }

    when:
    count.times { index ->
      HttpRequestBuilder request = HttpRequest.builder()
      // Force HTTP/1 via h1c so upgrade requests don't show up as traces
        .get(endpoint.resolvePath(address).toString().replace("http://", "h1c://"))
        .queryParam(ServerEndpoint.ID_PARAMETER_NAME, "$index")
      runWithSpan("client " + index) {
        Span.current().setAttribute(ServerEndpoint.ID_ATTRIBUTE_NAME, index)
        propagator.inject(Context.current(), request, setter)
        client.execute(request.build()).aggregate().thenRun {
          latch.countDown()
        }
      }
    }
    latch.await()

    then:
    assertTraces(count) {
      (0..count - 1).each {
        trace(it, hasHandlerSpan(endpoint) ? 4 : 3) {
          def rootSpan = it.span(0)
          //Traces can be in arbitrary order, let us find out the request id of the current one
          def requestId = Integer.parseInt(rootSpan.name.substring("client ".length()))

          span(0) {
            name "client " + requestId
            kind SpanKind.INTERNAL
            hasNoParent()
            attributes {
              "${ServerEndpoint.ID_ATTRIBUTE_NAME}" requestId
            }
          }
          indexedServerSpan(it, span(0), requestId)

          def controllerSpanIndex = 2

          if (hasHandlerSpan(endpoint)) {
            handlerSpan(it, 2, span(1), "GET", endpoint)
            controllerSpanIndex++
          }

          def controllerParentSpanIndex = controllerSpanIndex - (hasHandlerAsControllerParentSpan(endpoint) ? 1 : 2)
          indexedControllerSpan(it, controllerSpanIndex, span(controllerParentSpanIndex), requestId)
        }
      }
    }
  }

  //FIXME: add tests for POST with large/chunked data

  void assertTheTraces(int size, String traceID = null, String parentID = null, String method = "GET", ServerEndpoint endpoint = SUCCESS, String errorMessage = null, AggregatedHttpResponse response = null) {
    def spanCount = 1 // server span
    if (hasResponseSpan(endpoint)) {
      spanCount++
    }
    if (hasHandlerSpan(endpoint)) {
      spanCount++
    }
    if (endpoint != NOT_FOUND) {
      spanCount++ // controller span
      if (hasRenderSpan(endpoint)) {
        spanCount++
      }
    }
    if (hasErrorPageSpans(endpoint)) {
      spanCount += getErrorPageSpansCount(endpoint)
    }
    assertTraces(size) {
      (0..size - 1).each {
        trace(it, spanCount) {
          def spanIndex = 0
          if (verifyServerSpanEndTime() && spanCount > 1) {
            (1..spanCount - 1).each { index ->
              assert it.span(0).endEpochNanos - it.span(index).endEpochNanos >= 0
            }
          }
          serverSpan(it, spanIndex++, traceID, parentID, method, response?.content()?.length(), endpoint)
          if (hasHandlerSpan(endpoint)) {
            handlerSpan(it, spanIndex++, span(0), method, endpoint)
          }
          if (endpoint != NOT_FOUND) {
            def controllerSpanIndex = 0
            if (hasHandlerSpan(endpoint) && hasHandlerAsControllerParentSpan(endpoint)) {
              controllerSpanIndex++
            }
            controllerSpan(it, spanIndex++, span(controllerSpanIndex), errorMessage, expectedExceptionClass())
            if (hasRenderSpan(endpoint)) {
              renderSpan(it, spanIndex++, span(0), method, endpoint)
            }
          }
          if (hasResponseSpan(endpoint)) {
            responseSpan(it, spanIndex, span(spanIndex - 1), span(0), method, endpoint)
            spanIndex++
          }
          if (hasErrorPageSpans(endpoint)) {
            errorPageSpans(it, spanIndex, span(0), method, endpoint)
          }
        }
      }
    }
  }

  void controllerSpan(TraceAssert trace, int index, Object parent, String errorMessage = null, Class exceptionClass = Exception) {
    trace.span(index) {
      name "controller"
      if (errorMessage) {
        status StatusCode.ERROR
        errorEvent(exceptionClass, errorMessage)
      }
      childOf((SpanData) parent)
    }
  }

  void handlerSpan(TraceAssert trace, int index, Object parent, String method = "GET", ServerEndpoint endpoint = SUCCESS) {
    throw new UnsupportedOperationException("handlerSpan not implemented in " + getClass().name)
  }

  void renderSpan(TraceAssert trace, int index, Object parent, String method = "GET", ServerEndpoint endpoint = SUCCESS) {
    throw new UnsupportedOperationException("renderSpan not implemented in " + getClass().name)
  }

  void responseSpan(TraceAssert trace, int index, Object controllerSpan, Object handlerSpan, String method = "GET", ServerEndpoint endpoint = SUCCESS) {
    responseSpan(trace, index, controllerSpan, method, endpoint)
  }

  void responseSpan(TraceAssert trace, int index, Object parent, String method = "GET", ServerEndpoint endpoint = SUCCESS) {
    throw new UnsupportedOperationException("responseSpan not implemented in " + getClass().name)
  }

  void errorPageSpans(TraceAssert trace, int index, Object parent, String method = "GET", ServerEndpoint endpoint = SUCCESS) {
    throw new UnsupportedOperationException("errorPageSpans not implemented in " + getClass().name)
  }

  void redirectSpan(TraceAssert trace, int index, Object parent) {
    trace.span(index) {
      name ~/\.sendRedirect$/
      kind SpanKind.INTERNAL
      childOf((SpanData) parent)
    }
  }

  void sendErrorSpan(TraceAssert trace, int index, Object parent) {
    trace.span(index) {
      name ~/\.sendError$/
      kind SpanKind.INTERNAL
      childOf((SpanData) parent)
    }
  }

  // parent span must be cast otherwise it breaks debugging classloading (junit loads it early)
  void serverSpan(TraceAssert trace, int index, String traceID = null, String parentID = null, String method = "GET", Long responseContentLength = null, ServerEndpoint endpoint = SUCCESS) {
    def httpAttributes = this.httpAttributes(endpoint)
    trace.span(index) {
      name expectedServerSpanName(endpoint, method)
      kind SpanKind.SERVER // can't use static import because of SERVER type parameter
      if (endpoint.status >= 500) {
        status StatusCode.ERROR
      }
      if (parentID != null) {
        traceId traceID
        parentSpanId parentID
      } else {
        hasNoParent()
      }
      if (endpoint == EXCEPTION && hasExceptionOnServerSpan(endpoint)) {
        event(0) {
          eventName(SemanticAttributes.EXCEPTION_EVENT_NAME)
          attributes {
            "$SemanticAttributes.EXCEPTION_TYPE" { it == null || it == expectedExceptionClass().name }
            "$SemanticAttributes.EXCEPTION_MESSAGE" { it == null || it == endpoint.body }
            "$SemanticAttributes.EXCEPTION_STACKTRACE" { it == null || it instanceof String }
          }
        }
      }
      attributes {
        if (httpAttributes.contains(SemanticAttributes.NET_TRANSPORT)) {
          "$SemanticAttributes.NET_TRANSPORT" IP_TCP
        }
        if (httpAttributes.contains(SemanticAttributes.NET_PEER_NAME)) {
          // net.peer.name resolves to "127.0.0.1" on windows which is same as net.peer.ip so then not captured
          "$SemanticAttributes.NET_PEER_NAME" { it == null || it == address.host }
        }
        if (httpAttributes.contains(SemanticAttributes.NET_PEER_PORT)) {
          "$SemanticAttributes.NET_PEER_PORT" { (it instanceof Long && it.intValue() != port) }
        }
        if (httpAttributes.contains(SemanticAttributes.NET_PEER_IP)) {
          "$SemanticAttributes.NET_PEER_IP" { it == peerIp(endpoint) }
        } else {
          // Optional
          "$SemanticAttributes.NET_PEER_IP" { it == null || it == peerIp(endpoint) }
        }

        "$SemanticAttributes.HTTP_CLIENT_IP" { it == null || it == TEST_CLIENT_IP }
        "$SemanticAttributes.HTTP_METHOD" method
        "$SemanticAttributes.HTTP_STATUS_CODE" endpoint.status
        "$SemanticAttributes.HTTP_FLAVOR" { it == "1.1" || it == "2.0" }
        "$SemanticAttributes.HTTP_USER_AGENT" TEST_USER_AGENT

        "$SemanticAttributes.HTTP_SCHEME" "http"
        "$SemanticAttributes.HTTP_HOST" { it == "localhost" || it == "localhost:${port}" }
        "$SemanticAttributes.HTTP_TARGET" endpoint.resolvePath(address).getPath() + "${endpoint == QUERY_PARAM ? "?${endpoint.body}" : ""}"

        if (httpAttributes.contains(SemanticAttributes.HTTP_REQUEST_CONTENT_LENGTH)) {
          "$SemanticAttributes.HTTP_REQUEST_CONTENT_LENGTH" Long
        } else {
          // Optional
          "$SemanticAttributes.HTTP_REQUEST_CONTENT_LENGTH" { it == null || it instanceof Long }
        }
        if (httpAttributes.contains(SemanticAttributes.HTTP_RESPONSE_CONTENT_LENGTH)) {
          "$SemanticAttributes.HTTP_RESPONSE_CONTENT_LENGTH" Long
        } else {
          // Optional
          "$SemanticAttributes.HTTP_RESPONSE_CONTENT_LENGTH" { it == null || it instanceof Long }
        }
        if (httpAttributes.contains(SemanticAttributes.HTTP_SERVER_NAME)) {
          "$SemanticAttributes.HTTP_SERVER_NAME" String
        }
        if (httpAttributes.contains(SemanticAttributes.HTTP_ROUTE)) {
          "$SemanticAttributes.HTTP_ROUTE" { it == expectedHttpRoute(endpoint) }
        }

        if (endpoint == CAPTURE_HEADERS) {
          "http.request.header.x_test_request" { it == ["test"] }
          "http.response.header.x_test_response" { it == ["test"] }
        }
        if (endpoint == CAPTURE_PARAMETERS) {
          "servlet.request.parameter.test_parameter" { it == ["test value õäöü"] }
        }
      }
    }
  }

  void indexedServerSpan(TraceAssert trace, Object parent, int requestId) {
    ServerEndpoint endpoint = INDEXED_CHILD
    def httpAttributes = this.httpAttributes(endpoint)
    trace.span(1) {
      name expectedServerSpanName(endpoint, "GET")
      kind SpanKind.SERVER // can't use static import because of SERVER type parameter
      childOf((SpanData) parent)
      attributes {
        if (httpAttributes.contains(SemanticAttributes.NET_TRANSPORT)) {
          "$SemanticAttributes.NET_TRANSPORT" IP_TCP
        }
        if (httpAttributes.contains(SemanticAttributes.NET_PEER_NAME)) {
          // net.peer.name resolves to "127.0.0.1" on windows which is same as net.peer.ip so then not captured
          "$SemanticAttributes.NET_PEER_NAME" { it == null || it == address.host }
        }
        if (httpAttributes.contains(SemanticAttributes.NET_PEER_PORT)) {
          "$SemanticAttributes.NET_PEER_PORT" { (it instanceof Long && it.intValue() != port) }
        }
        if (httpAttributes.contains(SemanticAttributes.NET_PEER_IP)) {
          "$SemanticAttributes.NET_PEER_IP" { it == peerIp(endpoint) }
        } else {
          // Optional
          "$SemanticAttributes.NET_PEER_IP" { it == null || it == peerIp(endpoint) }
        }

        "$SemanticAttributes.HTTP_CLIENT_IP" { it == null || it == TEST_CLIENT_IP }
        "$SemanticAttributes.HTTP_METHOD" "GET"
        "$SemanticAttributes.HTTP_STATUS_CODE" 200
        "$SemanticAttributes.HTTP_FLAVOR" "1.1"
        "$SemanticAttributes.HTTP_USER_AGENT" TEST_USER_AGENT

        "$SemanticAttributes.HTTP_HOST" { it == "localhost" || it == "localhost:${port}" }
        "$SemanticAttributes.HTTP_SCHEME" "http"
        "$SemanticAttributes.HTTP_TARGET" endpoint.resolvePath(address).getPath() + "?id=$requestId"

        if (httpAttributes.contains(SemanticAttributes.HTTP_REQUEST_CONTENT_LENGTH)) {
          "$SemanticAttributes.HTTP_REQUEST_CONTENT_LENGTH" Long
        } else {
          // Optional
          "$SemanticAttributes.HTTP_REQUEST_CONTENT_LENGTH" { it == null || it instanceof Long }
        }
        if (httpAttributes.contains(SemanticAttributes.HTTP_RESPONSE_CONTENT_LENGTH)) {
          "$SemanticAttributes.HTTP_RESPONSE_CONTENT_LENGTH" Long
        } else {
          // Optional
          "$SemanticAttributes.HTTP_RESPONSE_CONTENT_LENGTH" { it == null || it instanceof Long }
        }
        if (httpAttributes.contains(SemanticAttributes.HTTP_ROUTE)) {
          // TODO(anuraaga): Revisit this when applying instrumenters to more libraries, Armeria
          // currently reports '/*' which is a fallback route.
          "$SemanticAttributes.HTTP_ROUTE" String
        }
        if (httpAttributes.contains(SemanticAttributes.HTTP_SERVER_NAME)) {
          "$SemanticAttributes.HTTP_SERVER_NAME" String
        }
        if (httpAttributes.contains(SemanticAttributes.HTTP_ROUTE)) {
          "$SemanticAttributes.HTTP_ROUTE" { it == expectedHttpRoute(endpoint) }
        }
      }
    }
  }

  void indexedControllerSpan(TraceAssert trace, int index, Object parent, int requestId) {
    trace.span(index) {
      name "controller"
      childOf((SpanData) parent)
      attributes {
        "${ServerEndpoint.ID_ATTRIBUTE_NAME}" requestId
      }
    }
  }

  void assertRequestContextHeader(ServerEndpoint endpoint, AggregatedHttpResponse response) {
    if (sendsBackAiTargetAppId(endpoint)) {
      assert response.headers().get("Request-Context") == "appId=1234"
    } else {
      assert response.headers().get("Request-Context") == null
    }
  }
}<|MERGE_RESOLUTION|>--- conflicted
+++ resolved
@@ -162,14 +162,6 @@
     return true
   }
 
-<<<<<<< HEAD
-  boolean sendsBackAiTargetAppId(ServerEndpoint endpoint) {
-    false
-  }
-
-  List<AttributeKey<?>> extraAttributes() {
-    []
-=======
   /** A list of additional HTTP server span attributes extracted by the instrumentation per URI. */
   Set<AttributeKey<?>> httpAttributes(ServerEndpoint endpoint) {
     [
@@ -182,7 +174,6 @@
 
   boolean sendsBackAiTargetAppId(ServerEndpoint endpoint) {
     false
->>>>>>> a5bd978f
   }
 
   enum ServerEndpoint {
