--- conflicted
+++ resolved
@@ -121,6 +121,10 @@
     false
   }
 
+  boolean testErrorBody() {
+    return true
+  }
+
   boolean testExceptionBody() {
     true
   }
@@ -213,7 +217,7 @@
   }
 
   static <T> T controller(ServerEndpoint endpoint, Callable<T> closure) {
-    assert io.opentelemetry.api.trace.Span.current().getSpanContext().isValid(): "Controller should have a parent span."
+    assert Span.current().getSpanContext().isValid(): "Controller should have a parent span."
     if (endpoint == NOT_FOUND) {
       return closure.call()
     }
@@ -311,13 +315,9 @@
 
     expect:
     response.code() == ERROR.status
-<<<<<<< HEAD
-    response.body().string() == ERROR.body
-=======
     if (testErrorBody()) {
       response.body().string() == ERROR.body
     }
->>>>>>> 5e0e0f53
     assertRequestContextHeader(response)
 
     and:
