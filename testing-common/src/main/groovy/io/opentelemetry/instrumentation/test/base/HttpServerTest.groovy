/*
 * Copyright The OpenTelemetry Authors
 * SPDX-License-Identifier: Apache-2.0
 */

package io.opentelemetry.instrumentation.test.base


import static io.opentelemetry.instrumentation.test.base.HttpServerTest.ServerEndpoint.ERROR
import static io.opentelemetry.instrumentation.test.base.HttpServerTest.ServerEndpoint.EXCEPTION
import static io.opentelemetry.instrumentation.test.base.HttpServerTest.ServerEndpoint.INDEXED_CHILD
import static io.opentelemetry.instrumentation.test.base.HttpServerTest.ServerEndpoint.NOT_FOUND
import static io.opentelemetry.instrumentation.test.base.HttpServerTest.ServerEndpoint.PATH_PARAM
import static io.opentelemetry.instrumentation.test.base.HttpServerTest.ServerEndpoint.QUERY_PARAM
import static io.opentelemetry.instrumentation.test.base.HttpServerTest.ServerEndpoint.REDIRECT
import static io.opentelemetry.instrumentation.test.base.HttpServerTest.ServerEndpoint.SUCCESS
import static io.opentelemetry.instrumentation.test.utils.TraceUtils.basicSpan
import static io.opentelemetry.instrumentation.test.utils.TraceUtils.runUnderTrace
import static io.opentelemetry.semconv.trace.attributes.SemanticAttributes.NetTransportValues.IP_TCP
import static org.junit.Assume.assumeTrue

import io.opentelemetry.api.GlobalOpenTelemetry
import io.opentelemetry.api.common.AttributeKey
import io.opentelemetry.api.trace.Span
import io.opentelemetry.api.trace.SpanKind
import io.opentelemetry.api.trace.StatusCode
import io.opentelemetry.context.Context
import io.opentelemetry.instrumentation.test.InstrumentationSpecification
import io.opentelemetry.instrumentation.test.asserts.TraceAssert
import io.opentelemetry.sdk.trace.data.SpanData
import io.opentelemetry.semconv.trace.attributes.SemanticAttributes
import java.util.concurrent.Callable
import java.util.concurrent.CountDownLatch
import java.util.concurrent.Executors
import okhttp3.HttpUrl
import okhttp3.Request
import okhttp3.RequestBody
import okhttp3.Response
import spock.lang.Unroll

@Unroll
abstract class HttpServerTest<SERVER> extends InstrumentationSpecification implements HttpServerTestTrait<SERVER> {

  String expectedServerSpanName(ServerEndpoint endpoint) {
    switch (endpoint) {
      case PATH_PARAM:
        return getContextPath() + "/path/:id/param"
      case NOT_FOUND:
        return getContextPath() + "/*"
      default:
        return endpoint.resolvePath(address).path
    }
  }

  String getContextPath() {
    return ""
  }

  boolean hasHandlerSpan(ServerEndpoint endpoint) {
    false
  }

  boolean hasExceptionOnServerSpan(ServerEndpoint endpoint) {
    !hasHandlerSpan(endpoint)
  }

  boolean hasRenderSpan(ServerEndpoint endpoint) {
    false
  }

  boolean hasResponseSpan(ServerEndpoint endpoint) {
    false
  }

  int getErrorPageSpansCount(ServerEndpoint endpoint) {
    1
  }

  boolean hasErrorPageSpans(ServerEndpoint endpoint) {
    false
  }

  boolean testNotFound() {
    true
  }

  boolean testPathParam() {
    false
  }

  boolean testErrorBody() {
    true
  }

  boolean testException() {
    true
  }

  Class<?> expectedExceptionClass() {
    Exception
  }

  boolean testRedirect() {
    true
  }

  boolean testError() {
    true
  }

<<<<<<< HEAD
=======
  boolean testConcurrency() {
    false
  }

>>>>>>> e1f8c6f7
  boolean sendsBackAiTargetAppId(ServerEndpoint endpoint) {
    false
  }

<<<<<<< HEAD
=======
  List<AttributeKey<?>> extraAttributes() {
    []
  }

>>>>>>> e1f8c6f7
  enum ServerEndpoint {
    SUCCESS("success", 200, "success"),
    REDIRECT("redirect", 302, "/redirected"),
    ERROR("error-status", 500, "controller error"), // "error" is a special path for some frameworks
    EXCEPTION("exception", 500, "controller exception"),
    NOT_FOUND("notFound", 404, "not found"),

    // TODO: add tests for the following cases:
    QUERY_PARAM("query?some=query", 200, "some=query"),
    // OkHttp never sends the fragment in the request, so these cases don't work.
//    FRAGMENT_PARAM("fragment#some-fragment", 200, "some-fragment"),
//    QUERY_FRAGMENT_PARAM("query/fragment?some=query#some-fragment", 200, "some=query#some-fragment"),
    PATH_PARAM("path/123/param", 200, "123"),
    AUTH_REQUIRED("authRequired", 200, null),
    LOGIN("login", 302, null),
    AUTH_ERROR("basicsecured/endpoint", 401, null),
    INDEXED_CHILD("child", 200, null),

    private final URI uriObj
    private final String path
    final String query
    final String fragment
    final int status
    final String body
    final Boolean errored

    ServerEndpoint(String uri, int status, String body) {
      this.uriObj = URI.create(uri)
      this.path = uriObj.path
      this.query = uriObj.query
      this.fragment = uriObj.fragment
      this.status = status
      this.body = body
      this.errored = status >= 400
    }

    String getPath() {
      return "/$path"
    }

    String rawPath() {
      return path
    }

    URI resolvePath(URI address) {
      return address.resolve(path)
    }

    URI resolve(URI address) {
      return address.resolve(uriObj)
    }

    URI resolveWithoutFragment(URI address) {
      def uri = resolve(address)
      return new URI(uri.scheme, null, uri.host, uri.port, uri.path, uri.query, null)
    }

    private static final Map<String, ServerEndpoint> PATH_MAP = values().collectEntries { [it.path, it] }

    static ServerEndpoint forPath(String path) {
      return PATH_MAP.get(path)
    }
  }

  Request.Builder request(ServerEndpoint uri, String method, RequestBody body) {
    def url = HttpUrl.get(uri.resolvePath(address)).newBuilder()
      .query(uri.query)
      .fragment(uri.fragment)
      .build()
    return request(url, method, body)
  }

  Request.Builder request(HttpUrl url, String method, RequestBody body) {
    return new Request.Builder()
      .url(url)
      .method(method, body)
      .header("User-Agent", TEST_USER_AGENT)
      .header("X-Forwarded-For", TEST_CLIENT_IP)
  }

  static <T> T controller(ServerEndpoint endpoint, Callable<T> closure) {
    assert Span.current().getSpanContext().isValid(): "Controller should have a parent span."
    if (endpoint == NOT_FOUND) {
      return closure.call()
    }
    return runUnderTrace("controller", closure)
  }

  def "test success with #count requests"() {
    setup:
    def request = request(SUCCESS, method, body).build()
    List<Response> responses = (1..count).collect {
      return client.newCall(request).execute()
    }

    expect:
    responses.each { response ->
<<<<<<< HEAD
      assert response.code() == SUCCESS.status
      assert response.body().string() == SUCCESS.body
      assertRequestContextHeader(SUCCESS, response)
=======
      response.withCloseable {
        assert response.code() == SUCCESS.status
        assert response.body().string() == SUCCESS.body
        assertRequestContextHeader(SUCCESS, response)
      }
>>>>>>> e1f8c6f7
    }

    and:
    assertTheTraces(count, null, null, method, SUCCESS, null, responses[0])

    where:
    method = "GET"
    body = null
    count << [1, 4, 50] // make multiple requests.
  }

  def "test success with parent"() {
    setup:
    def traceId = "00000000000000000000000000000123"
    def parentId = "0000000000000456"
    def request = request(SUCCESS, method, body)
      .header("traceparent", "00-" + traceId.toString() + "-" + parentId.toString() + "-01")
      .build()
    def response = client.newCall(request).execute()

    expect:
<<<<<<< HEAD
    response.code() == SUCCESS.status
    response.body().string() == SUCCESS.body
    assertRequestContextHeader(SUCCESS, response)
=======
    response.withCloseable {
      assert response.code() == SUCCESS.status
      assert response.body().string() == SUCCESS.body
      assertRequestContextHeader(SUCCESS, response)
      true
    }
>>>>>>> e1f8c6f7

    and:
    assertTheTraces(1, traceId, parentId, "GET", SUCCESS, null, response)

    where:
    method = "GET"
    body = null
  }

  def "test tag query string for #endpoint"() {
    setup:
    def request = request(endpoint, method, body).build()
    Response response = client.newCall(request).execute()

    expect:
<<<<<<< HEAD
    response.code() == endpoint.status
    response.body().string() == endpoint.body
    assertRequestContextHeader(endpoint, response)
=======
    response.withCloseable {
      assert response.code() == endpoint.status
      assert response.body().string() == endpoint.body
      assertRequestContextHeader(endpoint, response)
      true
    }
>>>>>>> e1f8c6f7

    and:
    assertTheTraces(1, null, null, method, endpoint, null, response)

    where:
    method = "GET"
    body = null
    endpoint << [SUCCESS, QUERY_PARAM]
  }

  def "test redirect"() {
    setup:
    assumeTrue(testRedirect())
    def request = request(REDIRECT, method, body).build()
    def response = client.newCall(request).execute()

    expect:
<<<<<<< HEAD
    response.code() == REDIRECT.status
    response.header("location") == REDIRECT.body ||
      response.header("location") == "${address.resolve(REDIRECT.body)}"
    assertRequestContextHeader(REDIRECT, response)
=======
    response.withCloseable {
      assert response.code() == REDIRECT.status
      assert response.header("location") == REDIRECT.body ||
        new URI(response.header("location")).normalize().toString() == "${address.resolve(REDIRECT.body)}"
      assertRequestContextHeader(REDIRECT, response)
      true
    }
>>>>>>> e1f8c6f7

    and:
    assertTheTraces(1, null, null, method, REDIRECT, null, response)

    where:
    method = "GET"
    body = null
  }

  def "test error"() {
    setup:
    assumeTrue(testError())
    def request = request(ERROR, method, body).build()
    def response = client.newCall(request).execute()

    expect:
    response.withCloseable {
      assert response.code() == ERROR.status
      if (testErrorBody()) {
        assert response.body().string() == ERROR.body
      }
      true
    }
    assertRequestContextHeader(ERROR, response)

    and:
    assertTheTraces(1, null, null, method, ERROR, null, response)

    where:
    method = "GET"
    body = null
  }

  def "test exception"() {
    setup:
    assumeTrue(testException())
    def request = request(EXCEPTION, method, body).build()
    def response = client.newCall(request).execute()

    expect:
<<<<<<< HEAD
    response.code() == EXCEPTION.status
    assertRequestContextHeader(EXCEPTION, response)
=======
    response.withCloseable {
      assert response.code() == EXCEPTION.status
      assertRequestContextHeader(EXCEPTION, response)
      true
    }
>>>>>>> e1f8c6f7

    and:
    assertTheTraces(1, null, null, method, EXCEPTION, EXCEPTION.body, response)

    where:
    method = "GET"
    body = null
  }

  def "test notFound"() {
    setup:
    assumeTrue(testNotFound())
    def request = request(NOT_FOUND, method, body).build()
    def response = client.newCall(request).execute()

    expect:
<<<<<<< HEAD
    response.code() == NOT_FOUND.status
    assertRequestContextHeader(NOT_FOUND, response)
=======
    response.withCloseable {
      assert response.code() == NOT_FOUND.status
      assertRequestContextHeader(NOT_FOUND, response)
      true
    }
>>>>>>> e1f8c6f7

    and:
    assertTheTraces(1, null, null, method, NOT_FOUND, null, response)

    where:
    method = "GET"
    body = null
  }

  def "test path param"() {
    setup:
    assumeTrue(testPathParam())
    def request = request(PATH_PARAM, method, body).build()
    def response = client.newCall(request).execute()

    expect:
<<<<<<< HEAD
    response.code() == PATH_PARAM.status
    response.body().string() == PATH_PARAM.body
    assertRequestContextHeader(PATH_PARAM, response)
=======
    response.withCloseable {
      assert response.code() == PATH_PARAM.status
      assert response.body().string() == PATH_PARAM.body
      assertRequestContextHeader(PATH_PARAM, response)
      true
    }
>>>>>>> e1f8c6f7

    and:
    assertTheTraces(1, null, null, method, PATH_PARAM, null, response)

    where:
    method = "GET"
    body = null
  }

  /*
  This test fires a bunch of parallel request to the fixed backend endpoint.
  That endpoint is supposed to create a new child span in the context of the SERVER span.
  That child span is expected to have an attribute called "test.request.id".
  The value of that attribute should be the value of request's parameter called "id".

  This test then asserts that there is the correct number of traces (one per request executed)
  and that each trace has exactly three spans and both first and the last spans have "test.request.id"
  attribute with equal value. Server span is not going to have that attribute because it is not
  under the control of this test.

  This way we verify that child span created by the server actually corresponds to the client request.
   */

  def "high concurrency test"() {
    setup:
    assumeTrue(testConcurrency())
    int count = 100
    def endpoint = INDEXED_CHILD

    def latch = new CountDownLatch(1)

    def pool = Executors.newFixedThreadPool(4)
    def propagator = GlobalOpenTelemetry.getPropagators().getTextMapPropagator()
    def setter = { Request.Builder carrier, String name, String value ->
      carrier.header(name, value)
    }

    when:
    count.times { index ->
      def job = {
        latch.await()
        def url = HttpUrl.get(endpoint.resolvePath(address)).newBuilder()
          .query("id=$index")
          .build()
        Request.Builder builder = request(url, "GET", null)
        runUnderTrace("client " + index) {
          Span.current().setAttribute("test.request.id", index)
          propagator.inject(Context.current(), builder, setter)
          client.newCall(builder.build()).execute()
        }

      }
      pool.submit(job)
    }
    latch.countDown()

    then:
    assertTraces(count) {
      (0..count - 1).each {
        trace(it, hasHandlerSpan(endpoint) ? 4 : 3) {
          def rootSpan = it.span(0)
          //Traces can be in arbitrary order, let us find out the request id of the current one
          def requestId = Integer.parseInt(rootSpan.name.substring("client ".length()))

          basicSpan(it, 0, "client " + requestId, null, null) {
            it."test.request.id" requestId
          }
          indexedServerSpan(it, span(0), requestId)

          def controllerSpanIndex = 2

          if (hasHandlerSpan(endpoint)) {
            handlerSpan(it, 2, span(1), "GET", endpoint)
            controllerSpanIndex++
          }

          indexedControllerSpan(it, controllerSpanIndex, span(controllerSpanIndex - 1), requestId)
        }
      }
    }

    cleanup:
    pool.shutdownNow()
  }

  //FIXME: add tests for POST with large/chunked data

  void assertTheTraces(int size, String traceID = null, String parentID = null, String method = "GET", ServerEndpoint endpoint = SUCCESS, String errorMessage = null, Response response = null) {
    def spanCount = 1 // server span
    if (hasResponseSpan(endpoint)) {
      spanCount++
    }
    if (hasHandlerSpan(endpoint)) {
      spanCount++
    }
    if (endpoint != NOT_FOUND) {
      spanCount++ // controller span
      if (hasRenderSpan(endpoint)) {
        spanCount++
      }
    }
    if (hasErrorPageSpans(endpoint)) {
      spanCount += getErrorPageSpansCount(endpoint)
    }
    assertTraces(size) {
      (0..size - 1).each {
        trace(it, spanCount) {
          def spanIndex = 0
          serverSpan(it, spanIndex++, traceID, parentID, method, response?.body()?.contentLength(), endpoint)
          if (hasHandlerSpan(endpoint)) {
            handlerSpan(it, spanIndex++, span(0), method, endpoint)
          }
          if (endpoint != NOT_FOUND) {
            def controllerSpanIndex = 0
            if (hasHandlerSpan(endpoint)) {
              controllerSpanIndex++
            }
            controllerSpan(it, spanIndex++, span(controllerSpanIndex), errorMessage, expectedExceptionClass())
            if (hasRenderSpan(endpoint)) {
              renderSpan(it, spanIndex++, span(0), method, endpoint)
            }
          }
          if (hasResponseSpan(endpoint)) {
            responseSpan(it, spanIndex, span(spanIndex - 1), span(0), method, endpoint)
            spanIndex++
          }
          if (hasErrorPageSpans(endpoint)) {
            errorPageSpans(it, spanIndex, span(0), method, endpoint)
          }
        }
      }
    }
  }

  void controllerSpan(TraceAssert trace, int index, Object parent, String errorMessage = null, Class exceptionClass = Exception) {
    trace.span(index) {
      name "controller"
      if (errorMessage) {
        status StatusCode.ERROR
        errorEvent(exceptionClass, errorMessage)
      }
      childOf((SpanData) parent)
    }
  }

  void handlerSpan(TraceAssert trace, int index, Object parent, String method = "GET", ServerEndpoint endpoint = SUCCESS) {
    throw new UnsupportedOperationException("handlerSpan not implemented in " + getClass().name)
  }

  void renderSpan(TraceAssert trace, int index, Object parent, String method = "GET", ServerEndpoint endpoint = SUCCESS) {
    throw new UnsupportedOperationException("renderSpan not implemented in " + getClass().name)
  }

  void responseSpan(TraceAssert trace, int index, Object controllerSpan, Object handlerSpan, String method = "GET", ServerEndpoint endpoint = SUCCESS) {
    responseSpan(trace, index, controllerSpan, method, endpoint)
  }

  void responseSpan(TraceAssert trace, int index, Object parent, String method = "GET", ServerEndpoint endpoint = SUCCESS) {
    throw new UnsupportedOperationException("responseSpan not implemented in " + getClass().name)
  }

  void errorPageSpans(TraceAssert trace, int index, Object parent, String method = "GET", ServerEndpoint endpoint = SUCCESS) {
    throw new UnsupportedOperationException("errorPageSpans not implemented in " + getClass().name)
  }

  void redirectSpan(TraceAssert trace, int index, Object parent) {
    trace.span(index) {
      name ~/\.sendRedirect$/
      kind SpanKind.INTERNAL
      childOf((SpanData) parent)
    }
  }

  void sendErrorSpan(TraceAssert trace, int index, Object parent) {
    trace.span(index) {
      name ~/\.sendError$/
      kind SpanKind.INTERNAL
      childOf((SpanData) parent)
    }
  }

  // parent span must be cast otherwise it breaks debugging classloading (junit loads it early)
  void serverSpan(TraceAssert trace, int index, String traceID = null, String parentID = null, String method = "GET", Long responseContentLength = null, ServerEndpoint endpoint = SUCCESS) {
    def extraAttributes = extraAttributes()
    trace.span(index) {
      name expectedServerSpanName(endpoint)
      kind SpanKind.SERVER // can't use static import because of SERVER type parameter
      if (endpoint.errored) {
        status StatusCode.ERROR
      }
      if (parentID != null) {
        traceId traceID
        parentSpanId parentID
      } else {
        hasNoParent()
      }
      if (endpoint == EXCEPTION && hasExceptionOnServerSpan(endpoint)) {
        event(0) {
          eventName(SemanticAttributes.EXCEPTION_EVENT_NAME)
          attributes {
            "${SemanticAttributes.EXCEPTION_TYPE.key}" { it == null || it == expectedExceptionClass().name }
            "${SemanticAttributes.EXCEPTION_MESSAGE.key}" { it == null || it == endpoint.body }
            "${SemanticAttributes.EXCEPTION_STACKTRACE.key}" { it == null || it instanceof String }
          }
        }
      }
      attributes {
        "${SemanticAttributes.NET_PEER_PORT.key}" { it == null || it instanceof Long }
        "${SemanticAttributes.NET_PEER_IP.key}" { it == null || it == "127.0.0.1" } // Optional
        "${SemanticAttributes.HTTP_CLIENT_IP.key}" { it == null || it == TEST_CLIENT_IP }
        "${SemanticAttributes.HTTP_URL.key}" { it == "${endpoint.resolve(address)}" || it == "${endpoint.resolveWithoutFragment(address)}" }
        "${SemanticAttributes.HTTP_METHOD.key}" method
        "${SemanticAttributes.HTTP_STATUS_CODE.key}" endpoint.status
        "${SemanticAttributes.HTTP_FLAVOR.key}" "1.1"
        "${SemanticAttributes.HTTP_USER_AGENT.key}" TEST_USER_AGENT

        if (extraAttributes.contains(SemanticAttributes.HTTP_HOST)) {
          "${SemanticAttributes.HTTP_HOST}" "localhost:${port}"
        }
        if (extraAttributes.contains(SemanticAttributes.HTTP_REQUEST_CONTENT_LENGTH)) {
          "${SemanticAttributes.HTTP_REQUEST_CONTENT_LENGTH}" Long
        }
        if (extraAttributes.contains(SemanticAttributes.HTTP_RESPONSE_CONTENT_LENGTH)) {
          "${SemanticAttributes.HTTP_RESPONSE_CONTENT_LENGTH}" Long
        }
        if (extraAttributes.contains(SemanticAttributes.HTTP_ROUTE)) {
          // TODO(anuraaga): Revisit this when applying instrumenters to more libraries, Armeria
          // currently reports '/*' which is a fallback route.
          "${SemanticAttributes.HTTP_ROUTE}" String
        }
        if (extraAttributes.contains(SemanticAttributes.HTTP_SCHEME)) {
          "${SemanticAttributes.HTTP_SCHEME}" "http"
        }
        if (extraAttributes.contains(SemanticAttributes.HTTP_SERVER_NAME)) {
          "${SemanticAttributes.HTTP_SERVER_NAME}" String
        }
        if (extraAttributes.contains(SemanticAttributes.HTTP_TARGET)) {
          "${SemanticAttributes.HTTP_TARGET}" endpoint.path + "${endpoint == QUERY_PARAM ? "?${endpoint.body}" : ""}"
        }
        if (extraAttributes.contains(SemanticAttributes.NET_PEER_NAME)) {
          "${SemanticAttributes.NET_PEER_NAME}" "localhost"
        }
        if (extraAttributes.contains(SemanticAttributes.NET_TRANSPORT)) {
          "${SemanticAttributes.NET_TRANSPORT}" IP_TCP
        }
      }
    }
  }

  void indexedServerSpan(TraceAssert trace, Object parent, int requestId) {
    ServerEndpoint endpoint = INDEXED_CHILD
    trace.span(1) {
      name expectedServerSpanName(endpoint)
      kind SpanKind.SERVER // can't use static import because of SERVER type parameter
      childOf((SpanData) parent)
      attributes {
        "${SemanticAttributes.NET_PEER_PORT.key}" { it == null || it instanceof Long }
        "${SemanticAttributes.NET_PEER_IP.key}" { it == null || it == "127.0.0.1" } // Optional
        "${SemanticAttributes.HTTP_CLIENT_IP.key}" { it == null || it == TEST_CLIENT_IP }
        "${SemanticAttributes.HTTP_URL.key}" endpoint.resolve(address).toString() + "?id=$requestId"
        "${SemanticAttributes.HTTP_METHOD.key}" "GET"
        "${SemanticAttributes.HTTP_STATUS_CODE.key}" 200
        "${SemanticAttributes.HTTP_FLAVOR.key}" "1.1"
        "${SemanticAttributes.HTTP_USER_AGENT.key}" TEST_USER_AGENT
      }
    }
  }

  void indexedControllerSpan(TraceAssert trace, int index, Object parent, int requestId) {
    trace.span(index) {
      name "controller"
      childOf((SpanData) parent)
      attributes {
        it."test.request.id" requestId
      }
    }
  }

  void assertRequestContextHeader(ServerEndpoint endpoint, Response response) {
    if (sendsBackAiTargetAppId(endpoint)) {
      assert response.header("Request-Context") == "appId=1234"
    } else {
      assert response.header("Request-Context") == null
    }
  }
}<|MERGE_RESOLUTION|>--- conflicted
+++ resolved
@@ -108,24 +108,18 @@
     true
   }
 
-<<<<<<< HEAD
-=======
   boolean testConcurrency() {
     false
   }
 
->>>>>>> e1f8c6f7
   boolean sendsBackAiTargetAppId(ServerEndpoint endpoint) {
     false
   }
 
-<<<<<<< HEAD
-=======
   List<AttributeKey<?>> extraAttributes() {
     []
   }
 
->>>>>>> e1f8c6f7
   enum ServerEndpoint {
     SUCCESS("success", 200, "success"),
     REDIRECT("redirect", 302, "/redirected"),
@@ -223,17 +217,11 @@
 
     expect:
     responses.each { response ->
-<<<<<<< HEAD
-      assert response.code() == SUCCESS.status
-      assert response.body().string() == SUCCESS.body
-      assertRequestContextHeader(SUCCESS, response)
-=======
       response.withCloseable {
         assert response.code() == SUCCESS.status
         assert response.body().string() == SUCCESS.body
         assertRequestContextHeader(SUCCESS, response)
       }
->>>>>>> e1f8c6f7
     }
 
     and:
@@ -255,18 +243,12 @@
     def response = client.newCall(request).execute()
 
     expect:
-<<<<<<< HEAD
-    response.code() == SUCCESS.status
-    response.body().string() == SUCCESS.body
-    assertRequestContextHeader(SUCCESS, response)
-=======
     response.withCloseable {
       assert response.code() == SUCCESS.status
       assert response.body().string() == SUCCESS.body
       assertRequestContextHeader(SUCCESS, response)
       true
     }
->>>>>>> e1f8c6f7
 
     and:
     assertTheTraces(1, traceId, parentId, "GET", SUCCESS, null, response)
@@ -282,18 +264,12 @@
     Response response = client.newCall(request).execute()
 
     expect:
-<<<<<<< HEAD
-    response.code() == endpoint.status
-    response.body().string() == endpoint.body
-    assertRequestContextHeader(endpoint, response)
-=======
     response.withCloseable {
       assert response.code() == endpoint.status
       assert response.body().string() == endpoint.body
       assertRequestContextHeader(endpoint, response)
       true
     }
->>>>>>> e1f8c6f7
 
     and:
     assertTheTraces(1, null, null, method, endpoint, null, response)
@@ -311,12 +287,6 @@
     def response = client.newCall(request).execute()
 
     expect:
-<<<<<<< HEAD
-    response.code() == REDIRECT.status
-    response.header("location") == REDIRECT.body ||
-      response.header("location") == "${address.resolve(REDIRECT.body)}"
-    assertRequestContextHeader(REDIRECT, response)
-=======
     response.withCloseable {
       assert response.code() == REDIRECT.status
       assert response.header("location") == REDIRECT.body ||
@@ -324,7 +294,6 @@
       assertRequestContextHeader(REDIRECT, response)
       true
     }
->>>>>>> e1f8c6f7
 
     and:
     assertTheTraces(1, null, null, method, REDIRECT, null, response)
@@ -365,16 +334,11 @@
     def response = client.newCall(request).execute()
 
     expect:
-<<<<<<< HEAD
-    response.code() == EXCEPTION.status
-    assertRequestContextHeader(EXCEPTION, response)
-=======
     response.withCloseable {
       assert response.code() == EXCEPTION.status
       assertRequestContextHeader(EXCEPTION, response)
       true
     }
->>>>>>> e1f8c6f7
 
     and:
     assertTheTraces(1, null, null, method, EXCEPTION, EXCEPTION.body, response)
@@ -391,16 +355,11 @@
     def response = client.newCall(request).execute()
 
     expect:
-<<<<<<< HEAD
-    response.code() == NOT_FOUND.status
-    assertRequestContextHeader(NOT_FOUND, response)
-=======
     response.withCloseable {
       assert response.code() == NOT_FOUND.status
       assertRequestContextHeader(NOT_FOUND, response)
       true
     }
->>>>>>> e1f8c6f7
 
     and:
     assertTheTraces(1, null, null, method, NOT_FOUND, null, response)
@@ -417,18 +376,12 @@
     def response = client.newCall(request).execute()
 
     expect:
-<<<<<<< HEAD
-    response.code() == PATH_PARAM.status
-    response.body().string() == PATH_PARAM.body
-    assertRequestContextHeader(PATH_PARAM, response)
-=======
     response.withCloseable {
       assert response.code() == PATH_PARAM.status
       assert response.body().string() == PATH_PARAM.body
       assertRequestContextHeader(PATH_PARAM, response)
       true
     }
->>>>>>> e1f8c6f7
 
     and:
     assertTheTraces(1, null, null, method, PATH_PARAM, null, response)
