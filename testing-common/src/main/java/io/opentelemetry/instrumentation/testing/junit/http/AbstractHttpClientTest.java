/*
 * Copyright The OpenTelemetry Authors
 * SPDX-License-Identifier: Apache-2.0
 */

package io.opentelemetry.instrumentation.testing.junit.http;

import static io.opentelemetry.sdk.testing.assertj.OpenTelemetryAssertions.assertThat;
import static org.assertj.core.api.Assertions.catchThrowable;
import static org.junit.jupiter.api.Assumptions.assumeTrue;

import io.opentelemetry.api.common.AttributeKey;
import io.opentelemetry.api.trace.Span;
import io.opentelemetry.api.trace.SpanKind;
import io.opentelemetry.instrumentation.test.utils.PortUtils;
import io.opentelemetry.instrumentation.testing.InstrumentationTestRunner;
import io.opentelemetry.sdk.testing.assertj.SpanDataAssert;
import io.opentelemetry.sdk.testing.assertj.TraceAssert;
import io.opentelemetry.sdk.trace.data.SpanData;
import io.opentelemetry.sdk.trace.data.StatusData;
import io.opentelemetry.semconv.trace.attributes.SemanticAttributes;
import java.net.URI;
import java.time.Duration;
import java.util.ArrayList;
import java.util.Collections;
import java.util.HashMap;
import java.util.HashSet;
import java.util.List;
import java.util.Map;
import java.util.Set;
import java.util.concurrent.CountDownLatch;
import java.util.concurrent.ExecutionException;
import java.util.concurrent.ExecutorService;
import java.util.concurrent.Executors;
import java.util.concurrent.TimeUnit;
import java.util.concurrent.TimeoutException;
import java.util.function.Consumer;
import java.util.function.Supplier;
import java.util.stream.IntStream;
import org.checkerframework.checker.nullness.qual.Nullable;
import org.junit.jupiter.api.BeforeAll;
import org.junit.jupiter.api.BeforeEach;
import org.junit.jupiter.api.Test;
import org.junit.jupiter.api.TestInstance;
import org.junit.jupiter.api.condition.DisabledIfSystemProperty;
import org.junit.jupiter.params.ParameterizedTest;
import org.junit.jupiter.params.provider.ValueSource;

@TestInstance(TestInstance.Lifecycle.PER_CLASS)
public abstract class AbstractHttpClientTest<REQUEST> {
  static final String BASIC_AUTH_KEY = "custom-authorization-header";
  static final String BASIC_AUTH_VAL = "plain text auth token";

  /**
   * Build the request to be passed to {@link #sendRequest(java.lang.Object, java.lang.String,
   * java.net.URI, java.util.Map)}.
   *
   * <p>By splitting this step out separate from {@code sendRequest}, tests and re-execute the same
   * request a second time to verify that the traceparent header is not added multiple times to the
   * request, and that the last one wins. Tests will fail if the header shows multiple times.
   */
  protected abstract REQUEST buildRequest(String method, URI uri, Map<String, String> headers);

  /**
   * Helper class for capturing result of asynchronous request and running a callback when result is
   * received.
   */
  public static class RequestResult {
    private static final long timeout = 10_000;
    private final CountDownLatch valueReady = new CountDownLatch(1);
    private final Runnable callback;
    private int status;
    private Throwable throwable;

    public RequestResult(Runnable callback) {
      this.callback = callback;
    }

    public void complete(int status) {
      complete(() -> status, null);
    }

    public void complete(Throwable throwable) {
      complete(null, throwable);
    }

    public void complete(Supplier<Integer> status, Throwable throwable) {
      if (throwable != null) {
        this.throwable = throwable;
      } else {
        this.status = status.get();
      }
      callback.run();
      valueReady.countDown();
    }

    public int get() throws Throwable {
      if (!valueReady.await(timeout, TimeUnit.MILLISECONDS)) {
        throw new TimeoutException("Timed out waiting for response in " + timeout + "ms");
      }
      if (throwable != null) {
        throw throwable;
      }
      return status;
    }
  }

  /**
   * Make the request and return the status code of the response synchronously. Some clients, e.g.,
   * HTTPUrlConnection only support synchronous execution without callbacks, and many offer a
   * dedicated API for invoking synchronously, such as OkHttp's execute method.
   */
  protected abstract int sendRequest(
      REQUEST request, String method, URI uri, Map<String, String> headers) throws Exception;

  protected void sendRequestWithCallback(
      REQUEST request,
      String method,
      URI uri,
      Map<String, String> headers,
      RequestResult requestResult)
      throws Exception {
    // Must be implemented if testAsync is true
    throw new UnsupportedOperationException();
  }

  /** Returns the connection timeout that should be used when setting up tested clients. */
  protected final Duration connectTimeout() {
    return Duration.ofSeconds(5);
  }

  protected final Duration readTimeout() {
    return Duration.ofSeconds(2);
  }

  private InstrumentationTestRunner testing;
  private HttpClientTestServer server;

  private final HttpClientTestOptions options = new HttpClientTestOptions();

  @BeforeAll
  void setupOptions() {
    // TODO(anuraaga): Have subclasses configure options directly and remove mapping of legacy
    // protected methods.
    options.setHttpAttributes(this::httpAttributes);
    options.setExpectedClientSpanNameMapper(this::expectedClientSpanName);
    Integer responseCodeOnError = responseCodeOnRedirectError();
    if (responseCodeOnError != null) {
      options.setResponseCodeOnRedirectError(responseCodeOnError);
    }
    options.setUserAgent(userAgent());
    options.setClientSpanErrorMapper(this::clientSpanError);
    options.setSingleConnectionFactory(this::createSingleConnection);
    if (!testWithClientParent()) {
      options.disableTestWithClientParent();
    }
    if (!testRedirects()) {
      options.disableTestRedirects();
    }
    if (!testCircularRedirects()) {
      options.disableTestCircularRedirects();
    }
    options.setMaxRedirects(maxRedirects());
    if (!testReusedRequest()) {
      options.disableTestReusedRequest();
    }
    if (!testConnectionFailure()) {
      options.disableTestConnectionFailure();
    }
    if (testReadTimeout()) {
      options.enableTestReadTimeout();
    }
    if (!testRemoteConnection()) {
      options.disableTestRemoteConnection();
    }
    if (!testHttps()) {
      options.disableTestHttps();
    }
    if (!testCausality()) {
      options.disableTestCausality();
    }
    if (!testCausalityWithCallback()) {
      options.disableTestCausalityWithCallback();
    }
    if (!testCallback()) {
      options.disableTestCallback();
    }
    if (!testCallbackWithParent()) {
      options.disableTestCallbackWithParent();
    }
    if (!testErrorWithCallback()) {
      options.disableTestErrorWithCallback();
    }
    if (!capturesAiTargetAppId()) {
      options.disableCapturesAiTargetAppId();
    }

    configure(options);
  }

  @BeforeEach
  void verifyExtension() {
    if (testing == null) {
      throw new AssertionError(
          "Subclasses of AbstractHttpClientTest must register either "
              + "HttpClientLibraryInstrumentationExtension or "
              + "HttpClientAgentInstrumentationExtension");
    }
  }

  @ParameterizedTest
  @ValueSource(strings = {"/success", "/success?with=params"})
  void successfulGetRequest(String path) throws Exception {
    URI uri = resolveAddress(path);
    String method = "GET";
    int responseCode = doRequest(method, uri);

    assertThat(responseCode).isEqualTo(200);

    testing.waitAndAssertTraces(
        trace -> {
          trace.hasSpansSatisfyingExactly(
              span -> assertClientSpan(span, uri, method, responseCode).hasNoParent(),
              span -> assertServerSpan(span).hasParent(trace.getSpan(0)));
        });
  }

  @ParameterizedTest
  @ValueSource(strings = {"PUT", "POST"})
  void successfulRequestWithParent(String method) throws Exception {
    URI uri = resolveAddress("/success");
    int responseCode = testing.runWithSpan("parent", () -> doRequest(method, uri));

    assertThat(responseCode).isEqualTo(200);

    testing.waitAndAssertTraces(
        trace -> {
          trace.hasSpansSatisfyingExactly(
              span -> span.hasName("parent").hasKind(SpanKind.INTERNAL).hasNoParent(),
              span -> assertClientSpan(span, uri, method, responseCode).hasParent(trace.getSpan(0)),
              span -> assertServerSpan(span).hasParent(trace.getSpan(1)));
        });
  }

  @Test
  void successfulRequestWithNotSampledParent() throws Exception {
    String method = "GET";
    URI uri = resolveAddress("/success");
    int responseCode = testing.runWithNonRecordingSpan(() -> doRequest(method, uri));

    assertThat(responseCode).isEqualTo(200);

    // sleep to ensure no spans are emitted
    Thread.sleep(200);

    assertThat(testing.traces()).isEmpty();
  }

  @ParameterizedTest
  @ValueSource(strings = {"PUT", "POST"})
  void shouldSuppressNestedClientSpanIfAlreadyUnderParentClientSpan(String method)
      throws Exception {
    assumeTrue(options.testWithClientParent);

    URI uri = resolveAddress("/success");
    int responseCode =
        testing.runWithClientSpan("parent-client-span", () -> doRequest(method, uri));

    assertThat(responseCode).isEqualTo(200);

    testing.waitAndAssertTraces(
        trace ->
            trace.hasSpansSatisfyingExactly(
                span -> span.hasName("parent-client-span").hasKind(SpanKind.CLIENT).hasNoParent()),
        trace -> trace.hasSpansSatisfyingExactly(span -> assertServerSpan(span)));
  }

  // FIXME: add tests for POST with large/chunked data

  @Test
  void requestWithCallbackAndParent() throws Throwable {
    assumeTrue(options.testCallback);
    assumeTrue(options.testCallbackWithParent);

    String method = "GET";
    URI uri = resolveAddress("/success");

    RequestResult result =
        testing.runWithSpan(
            "parent",
            () -> doRequestWithCallback(method, uri, () -> testing.runWithSpan("child", () -> {})));

    assertThat(result.get()).isEqualTo(200);

    testing.waitAndAssertTraces(
        trace -> {
          trace.hasSpansSatisfyingExactly(
              span -> span.hasName("parent").hasKind(SpanKind.INTERNAL).hasNoParent(),
              span -> assertClientSpan(span, uri, method, 200).hasParent(trace.getSpan(0)),
              span -> assertServerSpan(span).hasParent(trace.getSpan(1)),
              span -> span.hasName("child").hasKind(SpanKind.INTERNAL).hasParent(trace.getSpan(0)));
        });
  }

  @Test
  void requestWithCallbackAndNoParent() throws Throwable {
    assumeTrue(options.testCallback);

    String method = "GET";
    URI uri = resolveAddress("/success");

    RequestResult result =
        doRequestWithCallback(method, uri, () -> testing.runWithSpan("callback", () -> {}));

    assertThat(result.get()).isEqualTo(200);

    testing.waitAndAssertTraces(
        trace -> {
          List<List<SpanData>> traces = testing.traces();
          trace.hasSpansSatisfyingExactly(
              span -> assertClientSpan(span, uri, method, 200).hasNoParent(),
              span -> assertServerSpan(span).hasParent(trace.getSpan(0)));
        },
        trace ->
            trace.hasSpansSatisfyingExactly(
                span -> span.hasName("callback").hasKind(SpanKind.INTERNAL).hasNoParent()));
  }

  @Test
  void basicRequestWith1Redirect() throws Exception {
    // TODO quite a few clients create an extra span for the redirect
    // This test should handle both types or we should unify how the clients work

    assumeTrue(options.testRedirects);

    String method = "GET";
    URI uri = resolveAddress("/redirect");

    int responseCode = doRequest(method, uri);

    assertThat(responseCode).isEqualTo(200);

    testing.waitAndAssertTraces(
        trace -> {
          trace.hasSpansSatisfyingExactly(
              span -> assertClientSpan(span, uri, method, responseCode).hasNoParent(),
              span -> assertServerSpan(span).hasParent(trace.getSpan(0)),
              span -> assertServerSpan(span).hasParent(trace.getSpan(0)));
        });
  }

  @Test
  void basicRequestWith2Redirects() throws Exception {
    // TODO quite a few clients create an extra span for the redirect
    // This test should handle both types or we should unify how the clients work

    assumeTrue(options.testRedirects);

    String method = "GET";
    URI uri = resolveAddress("/another-redirect");

    int responseCode = doRequest(method, uri);

    assertThat(responseCode).isEqualTo(200);

    testing.waitAndAssertTraces(
        trace -> {
          trace.hasSpansSatisfyingExactly(
              span -> assertClientSpan(span, uri, method, responseCode).hasNoParent(),
              span -> assertServerSpan(span).hasParent(trace.getSpan(0)),
              span -> assertServerSpan(span).hasParent(trace.getSpan(0)),
              span -> assertServerSpan(span).hasParent(trace.getSpan(0)));
        });
  }

  @Test
  void circularRedirects() {
    assumeTrue(options.testRedirects);
    assumeTrue(options.testCircularRedirects);

    String method = "GET";
    URI uri = resolveAddress("/circular-redirect");

    Throwable thrown = catchThrowable(() -> doRequest(method, uri));
    final Throwable ex;
    if (thrown instanceof ExecutionException) {
      ex = thrown.getCause();
    } else {
      ex = thrown;
    }
    Throwable clientError = options.clientSpanErrorMapper.apply(uri, ex);

    testing.waitAndAssertTraces(
        trace -> {
          List<Consumer<SpanDataAssert>> assertions = new ArrayList<>();
          assertions.add(
              span ->
                  assertClientSpan(span, uri, method, options.responseCodeOnRedirectError)
                      .hasNoParent()
                      .hasException(clientError));
          for (int i = 0; i < options.maxRedirects; i++) {
            assertions.add(span -> assertServerSpan(span).hasParent(trace.getSpan(0)));
          }
          trace.hasSpansSatisfyingExactly(assertions.toArray(new Consumer[0]));
        });
  }

  @Test
  void redirectToSecuredCopiesAuthHeader() throws Exception {
    assumeTrue(options.testRedirects);

    String method = "GET";
    URI uri = resolveAddress("/to-secured");

    int responseCode =
        doRequest(method, uri, Collections.singletonMap(BASIC_AUTH_KEY, BASIC_AUTH_VAL));

    assertThat(responseCode).isEqualTo(200);

    testing.waitAndAssertTraces(
        trace -> {
          trace.hasSpansSatisfyingExactly(
              span -> assertClientSpan(span, uri, method, 200).hasNoParent(),
              span -> assertServerSpan(span).hasParent(trace.getSpan(0)),
              span -> assertServerSpan(span).hasParent(trace.getSpan(0)));
        });
  }

  @Test
  void errorSpan() {
    String method = "GET";
    URI uri = resolveAddress("/error");

    testing.runWithSpan(
        "parent",
        () -> {
          try {
            doRequest(method, uri);
          } catch (Throwable ignored) {
          }
        });

    testing.waitAndAssertTraces(
        trace -> {
          trace.hasSpansSatisfyingExactly(
              span -> span.hasName("parent").hasKind(SpanKind.INTERNAL).hasNoParent(),
              span -> assertClientSpan(span, uri, method, 500).hasParent(trace.getSpan(0)),
              span -> assertServerSpan(span).hasParent(trace.getSpan(1)));
        });
  }

  @Test
  void reuseRequest() throws Exception {
    assumeTrue(options.testReusedRequest);

    String method = "GET";
    URI uri = resolveAddress("/success");

    int responseCode = doReusedRequest(method, uri);

    assertThat(responseCode).isEqualTo(200);

    testing.waitAndAssertTraces(
        trace -> {
          trace.hasSpansSatisfyingExactly(
              span -> assertClientSpan(span, uri, method, responseCode).hasNoParent(),
              span -> assertServerSpan(span).hasParent(trace.getSpan(0)));
        },
        trace -> {
          trace.hasSpansSatisfyingExactly(
              span -> assertClientSpan(span, uri, method, responseCode).hasNoParent(),
              span -> assertServerSpan(span).hasParent(trace.getSpan(0)));
        });
  }

  // this test verifies two things:
  // * the javaagent doesn't cause multiples of tracing headers to be added
  //   (TestHttpServer throws exception if there are multiples)
  // * the javaagent overwrites the existing tracing headers
  //   (so that it propagates the same trace id / span id that it reports to the backend
  //   and the trace is not broken)
  @Test
  void requestWithExistingTracingHeaders() throws Exception {
    String method = "GET";
    URI uri = resolveAddress("/success");

    int responseCode = doRequestWithExistingTracingHeaders(method, uri);

    assertThat(responseCode).isEqualTo(200);

    testing.waitAndAssertTraces(
        trace -> {
          trace.hasSpansSatisfyingExactly(
              span -> assertClientSpan(span, uri, method, responseCode).hasNoParent(),
              span -> assertServerSpan(span).hasParent(trace.getSpan(0)));
        });
  }

  @Test
  void connectionErrorUnopenedPort() {
    assumeTrue(options.testConnectionFailure);

    String method = "GET";
    URI uri = URI.create("http://localhost:" + PortUtils.UNUSABLE_PORT + '/');

    Throwable thrown =
        catchThrowable(() -> testing.runWithSpan("parent", () -> doRequest(method, uri)));
    final Throwable ex;
    if (thrown instanceof ExecutionException) {
      ex = thrown.getCause();
    } else {
      ex = thrown;
    }
    Throwable clientError = options.clientSpanErrorMapper.apply(uri, ex);

    testing.waitAndAssertTraces(
        trace -> {
          trace.hasSpansSatisfyingExactly(
              span ->
                  span.hasName("parent")
                      .hasKind(SpanKind.INTERNAL)
                      .hasNoParent()
                      .hasStatus(StatusData.error())
                      .hasException(ex),
              span ->
                  assertClientSpan(span, uri, method, null)
                      .hasParent(trace.getSpan(0))
                      .hasException(clientError));
        });
  }

  @Test
  void connectionErrorUnopenedPortWithCallback() throws Exception {
    assumeTrue(options.testConnectionFailure);
    assumeTrue(options.testCallback);
    assumeTrue(options.testErrorWithCallback);

    String method = "GET";
    URI uri = URI.create("http://localhost:" + PortUtils.UNUSABLE_PORT + '/');

    RequestResult result =
        testing.runWithSpan(
            "parent",
            () ->
                doRequestWithCallback(
                    method, uri, () -> testing.runWithSpan("callback", () -> {})));

    Throwable thrown = catchThrowable(result::get);
    final Throwable ex;
    if (thrown instanceof ExecutionException) {
      ex = thrown.getCause();
    } else {
      ex = thrown;
    }
    Throwable clientError = options.clientSpanErrorMapper.apply(uri, ex);

    testing.waitAndAssertTraces(
        trace -> {
          trace.hasSpansSatisfyingExactly(
              span -> span.hasName("parent").hasKind(SpanKind.INTERNAL).hasNoParent(),
              span ->
                  assertClientSpan(span, uri, method, null)
                      .hasParent(trace.getSpan(0))
                      .hasException(clientError),
              span ->
                  span.hasName("callback").hasKind(SpanKind.INTERNAL).hasParent(trace.getSpan(0)));
        });
  }

  @Test
  void connectionErrorNonRoutableAddress() {
    assumeTrue(options.testRemoteConnection);

    String method = "HEAD";
    URI uri = URI.create("https://192.0.2.1/");

    Throwable thrown =
        catchThrowable(() -> testing.runWithSpan("parent", () -> doRequest(method, uri)));
    final Throwable ex;
    if (thrown instanceof ExecutionException) {
      ex = thrown.getCause();
    } else {
      ex = thrown;
    }
    Throwable clientError = options.clientSpanErrorMapper.apply(uri, ex);

    testing.waitAndAssertTraces(
        trace -> {
          trace.hasSpansSatisfyingExactly(
              span ->
                  span.hasName("parent")
                      .hasKind(SpanKind.INTERNAL)
                      .hasNoParent()
                      .hasStatus(StatusData.error())
                      .hasException(ex),
              span ->
                  assertClientSpan(span, uri, method, null)
                      .hasParent(trace.getSpan(0))
                      .hasException(clientError));
        });
  }

  @Test
  void readTimedOut() {
    assumeTrue(options.testReadTimeout);

    String method = "GET";
    URI uri = resolveAddress("/read-timeout");

    Throwable thrown =
        catchThrowable(() -> testing.runWithSpan("parent", () -> doRequest(method, uri)));
    final Throwable ex;
    if (thrown instanceof ExecutionException) {
      ex = thrown.getCause();
    } else {
      ex = thrown;
    }
    Throwable clientError = options.clientSpanErrorMapper.apply(uri, ex);

    testing.waitAndAssertTraces(
        trace -> {
          trace.hasSpansSatisfyingExactly(
              span ->
                  span.hasName("parent")
                      .hasKind(SpanKind.INTERNAL)
                      .hasNoParent()
                      .hasStatus(StatusData.error())
                      .hasException(ex),
              span ->
                  assertClientSpan(span, uri, method, null)
                      .hasParent(trace.getSpan(0))
                      .hasException(clientError),
              span -> assertServerSpan(span).hasParent(trace.getSpan(1)));
        });
  }

  @DisabledIfSystemProperty(
      named = "java.vm.name",
      matches = ".*IBM J9 VM.*",
      disabledReason = "IBM JVM has different protocol support for TLS")
  @Test
  void httpsRequest() throws Exception {
    assumeTrue(options.testRemoteConnection);
    assumeTrue(options.testHttps);

    String method = "GET";
    URI uri = URI.create("https://localhost:" + server.httpsPort() + "/success");

    int responseCode = doRequest(method, uri);

    assertThat(responseCode).isEqualTo(200);

    testing.waitAndAssertTraces(
        trace -> {
          trace.hasSpansSatisfyingExactly(
              span -> assertClientSpan(span, uri, method, responseCode).hasNoParent(),
              span -> assertServerSpan(span).hasParent(trace.getSpan(0)));
        });
  }

  /**
   * This test fires a large number of concurrent requests. Each request first hits a HTTP server
   * and then makes another client request. The goal of this test is to verify that in highly
   * concurrent environment our instrumentations for http clients (especially inherently concurrent
   * ones, such as Netty or Reactor) correctly propagate trace context.
   */
  @Test
  void highConcurrency() {
    assumeTrue(options.testCausality);

    int count = 50;
    String method = "GET";
    URI uri = resolveAddress("/success");

    CountDownLatch latch = new CountDownLatch(1);

    ExecutorService pool = Executors.newFixedThreadPool(4);
    for (int i = 0; i < count; i++) {
      int index = i;
      Runnable job =
          () -> {
            try {
              latch.await();
            } catch (InterruptedException e) {
              throw new AssertionError(e);
            }
            try {
              testing.runWithSpan(
                  "Parent span " + index,
                  () -> {
                    Span.current().setAttribute("test.request.id", index);
                    doRequest(
                        method,
                        uri,
                        Collections.singletonMap("test-request-id", String.valueOf(index)));
                  });
            } catch (Exception e) {
              throw new AssertionError(e);
            }
          };
      pool.submit(job);
    }
    latch.countDown();

    List<Consumer<TraceAssert>> assertions = new ArrayList<>();
    for (int i = 0; i < count; i++) {
      assertions.add(
          trace -> {
            SpanData rootSpan = trace.getSpan(0);
            // Traces can be in arbitrary order, let us find out the request id of the current one
            int requestId = Integer.parseInt(rootSpan.getName().substring("Parent span ".length()));

            trace.hasSpansSatisfyingExactly(
                span ->
                    span.hasName(rootSpan.getName())
                        .hasKind(SpanKind.INTERNAL)
                        .hasNoParent()
                        .hasAttributesSatisfying(
                            attrs -> assertThat(attrs).containsEntry("test.request.id", requestId)),
                span -> assertClientSpan(span, uri, method, 200).hasParent(rootSpan),
                span ->
                    assertServerSpan(span)
                        .hasParent(trace.getSpan(1))
                        .hasAttributesSatisfying(
                            attrs ->
                                assertThat(attrs).containsEntry("test.request.id", requestId)));
          });
    }

    testing.waitAndAssertTraces(assertions);

    pool.shutdown();
  }

  @Test
  void highConcurrencyWithCallback() {
    assumeTrue(options.testCausality);
    assumeTrue(options.testCausalityWithCallback);
    assumeTrue(options.testCallback);
    assumeTrue(options.testCallbackWithParent);

    int count = 50;
    String method = "GET";
    URI uri = resolveAddress("/success");

    CountDownLatch latch = new CountDownLatch(1);

    ExecutorService pool = Executors.newFixedThreadPool(4);
    IntStream.range(0, count)
        .forEach(
            index -> {
              Runnable job =
                  () -> {
                    try {
                      latch.await();
                    } catch (InterruptedException e) {
                      throw new AssertionError(e);
                    }
                    try {
                      testing.runWithSpan(
                          "Parent span " + index,
                          () -> {
                            Span.current().setAttribute("test.request.id", index);
                            doRequestWithCallback(
                                method,
                                uri,
                                Collections.singletonMap("test-request-id", String.valueOf(index)),
                                () -> testing.runWithSpan("child", () -> {}));
                          });
                    } catch (Exception e) {
                      throw new AssertionError(e);
                    }
                  };
              pool.submit(job);
            });
    latch.countDown();

    List<Consumer<TraceAssert>> assertions = new ArrayList<>();
    for (int i = 0; i < count; i++) {
      assertions.add(
          trace -> {
            SpanData rootSpan = trace.getSpan(0);
            // Traces can be in arbitrary order, let us find out the request id of the current one
            int requestId = Integer.parseInt(rootSpan.getName().substring("Parent span ".length()));

            trace.hasSpansSatisfyingExactly(
                span ->
                    span.hasName(rootSpan.getName())
                        .hasKind(SpanKind.INTERNAL)
                        .hasNoParent()
                        .hasAttributesSatisfying(
                            attrs -> assertThat(attrs).containsEntry("test.request.id", requestId)),
                span -> assertClientSpan(span, uri, method, 200).hasParent(rootSpan),
                span ->
                    assertServerSpan(span)
                        .hasParent(trace.getSpan(1))
                        .hasAttributesSatisfying(
                            attrs -> assertThat(attrs).containsEntry("test.request.id", requestId)),
                span -> span.hasName("child").hasKind(SpanKind.INTERNAL).hasParent(rootSpan));
          });
    }

    testing.waitAndAssertTraces(assertions);

    pool.shutdown();
  }

  /**
   * Almost similar to the "high concurrency test" test above, but all requests use the same single
   * connection.
   */
  @Test
  void highConcurrencyOnSingleConnection() {
    SingleConnection singleConnection =
        options.singleConnectionFactory.apply("localhost", server.httpPort());
    assumeTrue(singleConnection != null);

    int count = 50;
    String method = "GET";
    String path = "/success";
    URI uri = resolveAddress(path);

    CountDownLatch latch = new CountDownLatch(1);
    ExecutorService pool = Executors.newFixedThreadPool(4);
    for (int i = 0; i < count; i++) {
      int index = i;
      Runnable job =
          () -> {
            try {
              latch.await();
            } catch (InterruptedException e) {
              throw new AssertionError(e);
            }
            testing.runWithSpan(
                "Parent span " + index,
                () -> {
                  Span.current().setAttribute("test.request.id", index);
                  try {
                    singleConnection.doRequest(
                        path, Collections.singletonMap("test-request-id", String.valueOf(index)));
                  } catch (InterruptedException e) {
                    throw new AssertionError(e);
                  } catch (Exception e) {
                    throw new AssertionError(e);
                  }
                });
          };
      pool.submit(job);
    }
    latch.countDown();

    List<Consumer<TraceAssert>> assertions = new ArrayList<>();
    for (int i = 0; i < count; i++) {
      assertions.add(
          trace -> {
            SpanData rootSpan = trace.getSpan(0);
            // Traces can be in arbitrary order, let us find out the request id of the current one
            int requestId = Integer.parseInt(rootSpan.getName().substring("Parent span ".length()));

            trace.hasSpansSatisfyingExactly(
                span ->
                    span.hasName(rootSpan.getName())
                        .hasKind(SpanKind.INTERNAL)
                        .hasNoParent()
                        .hasAttributesSatisfying(
                            attrs -> assertThat(attrs).containsEntry("test.request.id", requestId)),
                span -> assertClientSpan(span, uri, method, 200).hasParent(rootSpan),
                span ->
                    assertServerSpan(span)
                        .hasParent(trace.getSpan(1))
                        .hasAttributesSatisfying(
                            attrs ->
                                assertThat(attrs).containsEntry("test.request.id", requestId)));
          });
    }

    testing.waitAndAssertTraces(assertions);

    pool.shutdown();
  }

  // Visible for spock bridge.
  SpanDataAssert assertClientSpan(
      SpanDataAssert span, URI uri, String method, Integer responseCode) {
    Set<AttributeKey<?>> httpClientAttributes = options.httpAttributes.apply(uri);
    return span.hasName(options.expectedClientSpanNameMapper.apply(uri, method))
        .hasKind(SpanKind.CLIENT)
        .hasAttributesSatisfying(
            attrs -> {
              if (uri.getPort() == PortUtils.UNUSABLE_PORT || uri.getHost().equals("192.0.2.1")) {
                // TODO(anuraaga): For theses cases, there isn't actually a peer so we shouldn't be
                // filling in peer information but some instrumentation does so based on the URL
                // itself which is present in HTTP attributes. We should fix this.
                if (attrs.asMap().containsKey(SemanticAttributes.NET_PEER_NAME)) {
                  assertThat(attrs).containsEntry(SemanticAttributes.NET_PEER_NAME, uri.getHost());
                }
                if (attrs.asMap().containsKey(SemanticAttributes.NET_PEER_PORT)) {
                  if (uri.getPort() > 0) {
                    assertThat(attrs)
                        .containsEntry(SemanticAttributes.NET_PEER_PORT, (long) uri.getPort());
                  } else {
                    // https://192.0.2.1/ where some instrumentation may have set this to 443, but
                    // not all.
                    assertThat(attrs)
                        .hasEntrySatisfying(
                            SemanticAttributes.NET_PEER_PORT,
                            port -> {
                              // Some instrumentation seem to set NET_PEER_PORT to -1 incorrectly.
                              if (port > 0) {
                                assertThat(port).isEqualTo(443);
                              }
                            });
                  }
                }
              } else {
                if (httpClientAttributes.contains(SemanticAttributes.NET_PEER_NAME)) {
                  assertThat(attrs).containsEntry(SemanticAttributes.NET_PEER_NAME, uri.getHost());
                }
                if (httpClientAttributes.contains(SemanticAttributes.NET_PEER_PORT)) {
                  assertThat(attrs).containsEntry(SemanticAttributes.NET_PEER_PORT, uri.getPort());
                }
              }

              // Optional
              // TODO(anuraaga): Move to test knob rather than always treating
              // as optional
              if (attrs.asMap().containsKey(SemanticAttributes.NET_PEER_IP)) {
                if (uri.getHost().equals("192.0.2.1")) {
                  // NB(anuraaga): This branch seems to currently only be exercised on Java 15.
                  // It would be good to understand how the JVM version is impacting this check.
                  assertThat(attrs).containsEntry(SemanticAttributes.NET_PEER_IP, "192.0.2.1");
                } else {
                  assertThat(attrs).containsEntry(SemanticAttributes.NET_PEER_IP, "127.0.0.1");
                }
              }

              if (httpClientAttributes.contains(SemanticAttributes.HTTP_URL)) {
                assertThat(attrs).containsEntry(SemanticAttributes.HTTP_URL, uri.toString());
              }
              if (httpClientAttributes.contains(SemanticAttributes.HTTP_METHOD)) {
                assertThat(attrs).containsEntry(SemanticAttributes.HTTP_METHOD, method);
              }
              if (httpClientAttributes.contains(SemanticAttributes.HTTP_FLAVOR)) {
                // TODO(anuraaga): Support HTTP/2
                assertThat(attrs)
                    .containsEntry(
                        SemanticAttributes.HTTP_FLAVOR,
                        SemanticAttributes.HttpFlavorValues.HTTP_1_1);
              }
              if (httpClientAttributes.contains(SemanticAttributes.HTTP_USER_AGENT)) {
                String userAgent = options.userAgent;
                if (userAgent != null) {
                  assertThat(attrs)
                      .hasEntrySatisfying(
                          SemanticAttributes.HTTP_USER_AGENT,
                          actual -> assertThat(actual).startsWith(userAgent));
                }
              }
              if (httpClientAttributes.contains(SemanticAttributes.HTTP_HOST)) {
                // TODO(anuraaga): It's not well defined when instrumentation records with and
                // without port. We should make this more uniform
                assertThat(attrs)
                    .hasEntrySatisfying(
                        SemanticAttributes.HTTP_HOST,
                        host -> assertThat(host).startsWith(uri.getHost()));
              }
              if (httpClientAttributes.contains(SemanticAttributes.HTTP_REQUEST_CONTENT_LENGTH)) {
                assertThat(attrs)
                    .hasEntrySatisfying(
                        SemanticAttributes.HTTP_REQUEST_CONTENT_LENGTH,
                        length -> assertThat(length).isNotNegative());
              }
              if (httpClientAttributes.contains(SemanticAttributes.HTTP_RESPONSE_CONTENT_LENGTH)) {
                assertThat(attrs)
                    .hasEntrySatisfying(
                        SemanticAttributes.HTTP_RESPONSE_CONTENT_LENGTH,
                        length -> assertThat(length).isNotNegative());
              }
              if (httpClientAttributes.contains(SemanticAttributes.HTTP_SCHEME)) {
                assertThat(attrs).containsEntry(SemanticAttributes.HTTP_SCHEME, uri.getScheme());
              }
              if (httpClientAttributes.contains(SemanticAttributes.HTTP_TARGET)) {
                String target = uri.getPath();
                if (uri.getQuery() != null) {
                  target += '?' + uri.getQuery();
                }
                assertThat(attrs).containsEntry(SemanticAttributes.HTTP_TARGET, target);
              }

              if (responseCode != null) {
                assertThat(attrs)
                    .containsEntry(SemanticAttributes.HTTP_STATUS_CODE, (long) responseCode);
              }

              if (options.capturesAiTargetAppId
                  && !uri.getPath().equals("/circular-redirect")
                  && !uri.getPath().equals("/read-timeout")
                  && uri.getPort() != PortUtils.UNUSABLE_PORT
                  && !uri.getHost().equals("192.0.2.1")
                  && !uri.getHost().equals("www.google.com")) {
                assertThat(attrs)
                    .containsEntry("applicationinsights.internal.target_app_id", "1234");
              }
<<<<<<< HEAD
=======
              if (!options.capturesAiTargetAppId) {
                assertThat(attrs.asMap().keySet())
                    .doesNotContain(
                        AttributeKey.stringKey("applicationinsights.internal.target_app_id"));
              }
>>>>>>> b4307161
            });
  }

  // Visible for spock bridge.
  static SpanDataAssert assertServerSpan(SpanDataAssert span) {
    return span.hasName("test-http-server").hasKind(SpanKind.SERVER);
  }

  protected Set<AttributeKey<?>> httpAttributes(URI uri) {
    Set<AttributeKey<?>> attributes = new HashSet<>();
    attributes.add(SemanticAttributes.HTTP_URL);
    attributes.add(SemanticAttributes.HTTP_METHOD);
    attributes.add(SemanticAttributes.HTTP_FLAVOR);
    attributes.add(SemanticAttributes.HTTP_USER_AGENT);
    return attributes;
  }

  protected String expectedClientSpanName(URI uri, String method) {
    return method != null ? "HTTP " + method : "HTTP request";
  }

  @Nullable
  protected Integer responseCodeOnRedirectError() {
    return null;
  }

  @Nullable
  protected String userAgent() {
    return null;
  }

  protected Throwable clientSpanError(URI uri, Throwable exception) {
    return exception;
  }

  // This method should create either a single connection to the target uri or a http client
  // which is guaranteed to use the same connection for all requests
  @Nullable
  protected SingleConnection createSingleConnection(String host, int port) {
    return null;
  }

  protected boolean testWithClientParent() {
    return true;
  }

  protected boolean testRedirects() {
    return true;
  }

  protected boolean testCircularRedirects() {
    return true;
  }

  // maximum number of redirects that http client follows before giving up
  protected int maxRedirects() {
    return 2;
  }

  protected boolean testReusedRequest() {
    return true;
  }

  protected boolean testConnectionFailure() {
    return true;
  }

  protected boolean testReadTimeout() {
    return false;
  }

  protected boolean testRemoteConnection() {
    return true;
  }

  protected boolean testHttps() {
    return true;
  }

  protected boolean testCausality() {
    return true;
  }

  protected boolean testCausalityWithCallback() {
    return true;
  }

  protected boolean testCallback() {
    return true;
  }

  protected boolean testCallbackWithParent() {
    // FIXME: this hack is here because callback with parent is broken in play-ws when the stream()
    // function is used.  There is no way to stop a test from a derived class hence the flag
    return true;
  }

  protected boolean testErrorWithCallback() {
    return true;
  }

  protected boolean capturesAiTargetAppId() {
    return true;
  }

  protected void configure(HttpClientTestOptions options) {}

  private int doRequest(String method, URI uri) throws Exception {
    return doRequest(method, uri, Collections.emptyMap());
  }

  private int doRequest(String method, URI uri, Map<String, String> headers) throws Exception {
    REQUEST request = buildRequest(method, uri, headers);
    return sendRequest(request, method, uri, headers);
  }

  private int doReusedRequest(String method, URI uri) throws Exception {
    REQUEST request = buildRequest(method, uri, Collections.emptyMap());
    sendRequest(request, method, uri, Collections.emptyMap());
    return sendRequest(request, method, uri, Collections.emptyMap());
  }

  private int doRequestWithExistingTracingHeaders(String method, URI uri) throws Exception {
    Map<String, String> headers = new HashMap();
    for (String field :
        testing.getOpenTelemetry().getPropagators().getTextMapPropagator().fields()) {
      headers.put(field, "12345789");
    }
    REQUEST request = buildRequest(method, uri, headers);
    return sendRequest(request, method, uri, headers);
  }

  private RequestResult doRequestWithCallback(String method, URI uri, Runnable callback)
      throws Exception {
    return doRequestWithCallback(method, uri, Collections.emptyMap(), callback);
  }

  private RequestResult doRequestWithCallback(
      String method, URI uri, Map<String, String> headers, Runnable callback) throws Exception {
    REQUEST request = buildRequest(method, uri, headers);
    RequestResult requestResult = new RequestResult(callback);
    sendRequestWithCallback(request, method, uri, headers, requestResult);
    return requestResult;
  }

  protected URI resolveAddress(String path) {
    return URI.create("http://localhost:" + server.httpPort() + path);
  }

  final void setTesting(InstrumentationTestRunner testing, HttpClientTestServer server) {
    this.testing = testing;
    this.server = server;
  }
}<|MERGE_RESOLUTION|>--- conflicted
+++ resolved
@@ -1001,14 +1001,11 @@
                 assertThat(attrs)
                     .containsEntry("applicationinsights.internal.target_app_id", "1234");
               }
-<<<<<<< HEAD
-=======
               if (!options.capturesAiTargetAppId) {
                 assertThat(attrs.asMap().keySet())
                     .doesNotContain(
                         AttributeKey.stringKey("applicationinsights.internal.target_app_id"));
               }
->>>>>>> b4307161
             });
   }
 
