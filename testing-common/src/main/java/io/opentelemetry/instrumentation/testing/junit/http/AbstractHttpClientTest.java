--- conflicted
+++ resolved
@@ -1100,30 +1100,6 @@
 
   protected boolean capturesAiTargetAppId() {
     return true;
-<<<<<<< HEAD
-  }
-
-  protected void configure(HttpClientTestOptions options) {}
-
-  // Workaround until release of
-  // https://github.com/open-telemetry/opentelemetry-java/pull/3409
-  // in 1.5
-  private static Consumer<EventDataAssert>[] hasException(Throwable exception) {
-    return Collections.<Consumer<EventDataAssert>>singletonList(
-            event ->
-                event
-                    .hasName(SemanticAttributes.EXCEPTION_EVENT_NAME)
-                    .hasAttributesSatisfying(
-                        attrs ->
-                            assertThat(attrs)
-                                .containsEntry(
-                                    SemanticAttributes.EXCEPTION_TYPE,
-                                    exception.getClass().getCanonicalName())
-                                .containsEntry(
-                                    SemanticAttributes.EXCEPTION_MESSAGE, exception.getMessage())))
-        .toArray(new Consumer[0]);
-=======
->>>>>>> 97b0988c
   }
 
   protected void configure(HttpClientTestOptions options) {}
