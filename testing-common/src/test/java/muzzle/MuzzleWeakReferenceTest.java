/*
 * Copyright The OpenTelemetry Authors
 * SPDX-License-Identifier: Apache-2.0
 */

package muzzle;

import io.opentelemetry.instrumentation.test.utils.GcUtils;
import io.opentelemetry.javaagent.tooling.muzzle.collector.ReferenceCollector;
import io.opentelemetry.javaagent.tooling.muzzle.matcher.ReferenceMatcher;
import java.lang.ref.WeakReference;
import java.net.URL;
import java.net.URLClassLoader;
import java.util.Collections;

public class MuzzleWeakReferenceTest {
  /*
   * Spock holds strong references to all local variables. For weak reference testing we must create our strong references away from Spock in this java class.
   *
   * Even returning a WeakReference<ClassLoader> is enough for spock to create a strong ref.
   */
  public static boolean classLoaderRefIsGarbageCollected() throws InterruptedException {
    ClassLoader loader = new URLClassLoader(new URL[0], null);
    WeakReference<ClassLoader> clRef = new WeakReference<>(loader);
    ReferenceCollector collector = new ReferenceCollector(className -> false);
    collector.collectReferencesFromAdvice(TestClasses.MethodBodyAdvice.class.getName());
<<<<<<< HEAD
    Reference[] refs = collector.getReferences().values().toArray(new Reference[0]);
    ReferenceMatcher refMatcher =
        new ReferenceMatcher(Collections.emptyList(), refs, className -> false);
=======
    ReferenceMatcher refMatcher =
        new ReferenceMatcher(
            Collections.emptyList(), collector.getReferences(), className -> false);
>>>>>>> e1f8c6f7
    refMatcher.getMismatchedReferenceSources(loader);
    loader = null;
    GcUtils.awaitGc(clRef);
    return clRef.get() == null;
  }
}<|MERGE_RESOLUTION|>--- conflicted
+++ resolved
@@ -24,15 +24,9 @@
     WeakReference<ClassLoader> clRef = new WeakReference<>(loader);
     ReferenceCollector collector = new ReferenceCollector(className -> false);
     collector.collectReferencesFromAdvice(TestClasses.MethodBodyAdvice.class.getName());
-<<<<<<< HEAD
-    Reference[] refs = collector.getReferences().values().toArray(new Reference[0]);
-    ReferenceMatcher refMatcher =
-        new ReferenceMatcher(Collections.emptyList(), refs, className -> false);
-=======
     ReferenceMatcher refMatcher =
         new ReferenceMatcher(
             Collections.emptyList(), collector.getReferences(), className -> false);
->>>>>>> e1f8c6f7
     refMatcher.getMismatchedReferenceSources(loader);
     loader = null;
     GcUtils.awaitGc(clRef);
