--- conflicted
+++ resolved
@@ -15,11 +15,8 @@
 import static muzzle.TestClasses.MethodBodyAdvice
 
 import external.instrumentation.ExternalHelper
-<<<<<<< HEAD
-=======
 import io.opentelemetry.context.Context
 import io.opentelemetry.instrumentation.InstrumentationContextTestClasses
->>>>>>> e1f8c6f7
 import io.opentelemetry.instrumentation.OtherTestHelperClasses
 import io.opentelemetry.instrumentation.TestHelperClasses
 import io.opentelemetry.javaagent.extension.muzzle.ClassRef
@@ -237,17 +234,10 @@
     when:
     def collector = new ReferenceCollector({ it.startsWith("external.instrumentation") })
     collector.collectReferencesFromAdvice(TestClasses.ExternalInstrumentationAdvice.name)
-<<<<<<< HEAD
+    collector.prune()
 
     then: "should collect references"
     def references = collector.getReferences()
-    references['external.instrumentation.ExternalHelper'] != null
-=======
-    collector.prune()
-
-    then: "should collect references"
-    def references = collector.getReferences()
->>>>>>> e1f8c6f7
     references['external.NotInstrumentation'] != null
 
     then: "should collect helper classes"
