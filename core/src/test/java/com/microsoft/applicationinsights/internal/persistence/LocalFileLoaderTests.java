package com.microsoft.applicationinsights.internal.persistence;

import com.fasterxml.jackson.databind.JsonNode;
import com.fasterxml.jackson.databind.ObjectMapper;
import com.microsoft.applicationinsights.internal.authentication.AadAuthentication;
import org.apache.commons.io.FileUtils;
import org.junit.jupiter.api.AfterEach;
import org.junit.jupiter.api.BeforeEach;
import org.junit.jupiter.api.Test;

import java.io.ByteArrayInputStream;
import java.io.ByteArrayOutputStream;
import java.io.File;
import java.io.IOException;
import java.util.ArrayList;
import java.util.Arrays;
import java.util.Collection;
import java.util.Collections;
import java.util.List;
import java.util.UUID;
import java.util.zip.GZIPInputStream;
import java.util.zip.GZIPOutputStream;

import static com.microsoft.applicationinsights.internal.persistence.PersistenceHelper.DEFAULT_FOLDER;
import static com.microsoft.applicationinsights.internal.persistence.PersistenceHelper.PERMANENT_FILE_EXTENSION;
import static org.assertj.core.api.Assertions.assertThat;

public class LocalFileLoaderTests {

    private static final String BYTE_BUFFERS_TEST_FILE = "read-transmission.txt";
    private static final ObjectMapper MAPPER = new ObjectMapper();
    private static final File PERSISTED_FILE = new File(DEFAULT_FOLDER, BYTE_BUFFERS_TEST_FILE);

    @BeforeEach
    public void setup() {
        /**
         * AadAuthentication is used by TelemetryChannel, which is used to initialize {@link LocalFileLoader}
         */
        AadAuthentication.init(null, null, null, null, null, null);
    }

    @AfterEach
    public void cleanup() {
        if(PERSISTED_FILE.exists()) {
            assertThat(PERSISTED_FILE.delete()).isTrue();
        }
    }

    @Test
<<<<<<< HEAD
    public void testSortPersistedFiles() throws InterruptedException {
        List<File> sourceList = new ArrayList<>();
        for (int i = 0; i < 10; i++) {
            String filename = System.currentTimeMillis() + "-" + UUID.randomUUID().toString().replaceAll("-", "") + PERMANENT_FILE_EXTENSION;
            sourceList.add(new File(DEFAULT_FOLDER, filename));
            Thread.sleep(10);
        }

        List<File> copiedSourceList = new ArrayList<>();
        copiedSourceList.addAll(sourceList);
        Collections.shuffle(copiedSourceList);

        List<File> sortedFiles = LocalFileLoader.get().sortPersistedFiles((Collection<File>) copiedSourceList);
        for (int i = 0; i < 10; i++) {
            assertThat(sortedFiles.get(i)).isEqualTo(sourceList.get(i));
        }
    }

    @Test
=======
>>>>>>> 0bc3b5a6
    public void testLoadFile() throws IOException {
        File sourceFile = new File(getClass().getClassLoader().getResource(BYTE_BUFFERS_TEST_FILE).getPath());

        /**
         * move this file to {@link DEFAULT_FOlDER} if it doesn't exist yet.
         */
        if (!PERSISTED_FILE.exists()) {
            FileUtils.moveFile(sourceFile, PERSISTED_FILE);
        }
        assertThat(PERSISTED_FILE.exists()).isTrue();

        LocalFileLoader.get().addPersistedFilenameToMap(BYTE_BUFFERS_TEST_FILE);
        byte[] bytes = LocalFileLoader.get().loadTelemetriesFromDisk();
        assertThat(bytes).isNotNull();

        String bytesString = new String(bytes);
        String[] stringArray = bytesString.split("\n");
        assertThat(stringArray.length).isEqualTo(10);

        for (int i = 0; i < stringArray.length; i++) {
            JsonNode jsonNode = MAPPER.readTree(stringArray[i]);

            // verify common properties
            assertThat(jsonNode).hasSize(7);
            assertThat(jsonNode.get("ver").asInt()).isEqualTo(1);
            verifyTelemetryName(i, jsonNode.get("name").asText());
            verifyTelemetryTime(i, jsonNode.get("time").asText());
            assertThat(jsonNode.get("sampleRate").asInt()).isEqualTo(100);
            assertThat(jsonNode.get("iKey").asText()).isEqualTo("00000000-0000-0000-0000-0FEEDDADBEEF");

            // verify tags
            JsonNode tagsNode = jsonNode.get("tags");
            verifyTagsNodeSize(i, tagsNode.size());

            assertThat(tagsNode.get("ai.internal.sdkVersion").asText()).isEqualTo("java:3.1.1");
            assertThat(tagsNode.get("ai.internal.nodeName").asText()).isEqualTo("test-role-name");
            assertThat(tagsNode.get("ai.cloud.roleInstance").asText()).isEqualTo("test-role-instance");
            if (i == 8) { // RemoteDependency
                assertThat(tagsNode.get("ai.operation.id").asText()).isEqualTo("891b332db33c65cc6497c014f02db26d");
            } else if (i == 9) {
                assertThat(tagsNode.get("ai.operation.id").asText()).isEqualTo("0cb22c0f071802f7f314569b007c9a1e");
                assertThat(tagsNode.get("ai.operation.name").asText()).isEqualTo("GET /webjars/**");
                assertThat(tagsNode.get("ai.user.userAgent").asText()).isEqualTo("Mozilla/5.0 (Windows NT 10.0; WOW64) AppleWebKit/537.36 (KHTML, like Gecko) Chrome/91.0.4472.77 Safari/537.36");
            }

            // verify data
            JsonNode data = jsonNode.get("data");
            verifyDataBaseType(i, data.get("baseType").asText());

            JsonNode baseData = data.get("baseData");
            assertThat(baseData.get("ver").asInt()).isEqualTo(2);
            JsonNode metrics = baseData.get("metrics");

            if (i < 7) { // metrics is only applicable to Metric Telemetry type
                verifyMetricsName(i, metrics.get(0).get("name").asText());
                assertThat(metrics.get(0).get("kind").asInt()).isEqualTo(0);
                verifyMetricsValue(i, metrics.get(0).get("value").asInt());
            }

            if (i == 7) { // Message
                assertThat(baseData.get("message").asText()).isEqualTo("Tomcat initialized with port(s): 8080 (http)");
                assertThat(baseData.get("severityLevel").asText()).isEqualTo("Information");
            }

            if (i == 8) { // RemoteDependency's baseData
                verifyRemoteDependencyBaseData(baseData);
            }

            if (i == 9) {  // Request's baseData
                verifyRequestBaseData(baseData);
            }

            // verify properties
            verifyProperties(i, baseData.get("properties"));
        }
    }

    @Test
    public void testWriteAndReadRandomText() {
        String text = "hello world";
        LocalFileWriter writer = new LocalFileWriter();
        writer.writeToDisk(text.getBytes());

        byte[] rawBytesFromDisk = LocalFileLoader.get().loadTelemetriesFromDisk();
        assertThat(new String(rawBytesFromDisk)).isEqualTo(text);
    }

    @Test
    public void testWriteGzipRawByte() throws IOException {
        String text = "hello world";

        // gzip
        ByteArrayOutputStream byteArrayOutputStream = new ByteArrayOutputStream();
        try (GZIPOutputStream out = new GZIPOutputStream(byteArrayOutputStream)) {
            out.write(text.getBytes());
        } catch (Exception ex) {
            throw ex;
        } finally {
            byteArrayOutputStream.close();
        }

        // write gzipped bytes[] to disk
        byte[] result = byteArrayOutputStream.toByteArray();
        LocalFileWriter writer = new LocalFileWriter();
        writer.writeToDisk(result);

        // read gzipped byte[] from disk
        byte[] persistedBytes = LocalFileLoader.get().loadTelemetriesFromDisk();

        // ungzip
        ByteArrayInputStream inputStream = new ByteArrayInputStream(result);
        byte[] ungzip = new byte[persistedBytes.length];
        int read = 0;
        try (GZIPInputStream gzipInputStream = new GZIPInputStream(inputStream)) {
            read = gzipInputStream.read(ungzip, 0, ungzip.length);
        } catch (Exception ex) {
            throw ex;
        } finally {
            inputStream.close();
        }

        assertThat(new String(Arrays.copyOf(ungzip, read))).isEqualTo(text);
    }

    private void verifyTelemetryName(int index, String actualName) {
        String expectedName = null;
        if (index < 6) {
            expectedName = "Metric";
        } else if (index == 6) {
            expectedName = "Statsbeat";
        } else if (index == 7) {
            expectedName = "Message";
        } else if (index == 8) {
            expectedName = "RemoteDependency";
        } else if (index == 9) {
            expectedName = "Request";
        }

        assertThat(actualName).isEqualTo(expectedName);
    }

    private void verifyTelemetryTime(int index, String actualTime) {
        String expectedTime = null;
        if (index < 6) {
            expectedTime = "2021-06-14T17:24:28.983-0700";
        } else if (index == 6) {
            expectedTime = "2021-06-15T12:01:02.852-0700";
        } else if (index == 7) {
            expectedTime = "2021-06-15T08:36:09.569-0700";
        } else if (index == 8) {
            expectedTime = "2021-06-15T08:36:15.229-0700";
        } else if (index == 9) {
            expectedTime = "2021-06-16T12:15:50.433-0700";
        }

        assertThat(actualTime).isEqualTo(expectedTime);
    }

    private void verifyTagsNodeSize(int index, int actualSize) {
        int expectedSize = 0;
        if (index < 8) {
            expectedSize = 3;
        } else if (index == 8) {
            expectedSize = 4;
        } else if (index == 9) {
            expectedSize = 6;
        }

        assertThat(actualSize).isEqualTo(expectedSize);
    }

    private void verifyDataBaseType(int index, String actualBaseType) {
        String expectedBaseType = null;
        if (index < 7) {
            expectedBaseType = "MetricData";
        } else if (index == 7) {
            expectedBaseType = "MessageData";
        } else if (index == 8) {
            expectedBaseType = "RemoteDependencyData";
        } else if (index == 9) {
            expectedBaseType = "RequestData";
        }

        assertThat(actualBaseType).isEqualTo(expectedBaseType);
    }

    private void verifyRemoteDependencyBaseData(JsonNode baseData) {
        assertThat(baseData.get("name").asText()).isEqualTo("DROP TABLE vet_specialties IF EXISTS");
        assertThat(baseData.get("id").asText()).isEqualTo("d54e451407c13ad2");
        assertThat(baseData.get("duration").asText()).isEqualTo("00:00:00.0130000");
        assertThat(baseData.get("success").asText()).isEqualTo("true");
        assertThat(baseData.get("data").asText()).isEqualTo("DROP TABLE vet_specialties IF EXISTS");
        assertThat(baseData.get("type").asText()).isEqualTo("SQL");
        assertThat(baseData.get("target").asText()).isEqualTo("b8f14b49-a2ad-4fa9-967e-c00b1d6addc4");
    }

    private void verifyRequestBaseData(JsonNode baseData) {
        assertThat(baseData.get("id").asText()).isEqualTo("c0bfdc8f7963802c");
        assertThat(baseData.get("duration").asText()).isEqualTo("00:00:00.0210000");
        assertThat(baseData.get("responseCode").asText()).isEqualTo("304");
        assertThat(baseData.get("success").asText()).isEqualTo("true");
        assertThat(baseData.get("name").asText()).isEqualTo("GET /webjars/**");
        assertThat(baseData.get("url").asText()).isEqualTo("http://localhost:8080/webjars/jquery/2.2.4/jquery.min.js");
    }

    private void verifyMetricsName(int index, String actualName) {
        String expectedName;
        switch (index) {
            case 0:
                expectedName = "jvm_threads_states";
                break;
            case 1:
                expectedName = "hikaricp_connections_max";
                break;
            case 2:
                expectedName = "process_uptime";
                break;
            case 3:
                expectedName = "jvm_memory_used";
                break;
            case 4:
                expectedName = "jvm_threads_live";
                break;
            case 5:
                expectedName = "jdbc_connections_min";
                break;
            case 6:
                expectedName = "Request Success Count";
                break;
            default:
                expectedName = null;
                break;
        }

        assertThat(actualName).isEqualTo(expectedName);
    }

    private void verifyMetricsValue(int index, int actualValue) {
        int expectedValue;
        switch (index) {
            case 0:
                expectedValue = 3;
                break;
            case 1:
                expectedValue = 10;
                break;
            case 2:
                expectedValue = 3131610;
                break;
            case 3:
                expectedValue = 12958128;
                break;
            case 4:
                expectedValue = 150;
                break;
            case 5:
                expectedValue = 110;
                break;
            case 6:
                expectedValue = 2;
                break;
            default:
                expectedValue = 0;
                break;
        }

        assertThat(actualValue).isEqualTo(expectedValue);
    }

    private void verifyProperties(int index, JsonNode properties) {
        switch (index) {
            case 0:
                assertThat(properties.get("state").asText()).isEqualTo("blocked");
                return;
            case 1:
                assertThat(properties.get("pool").asText()).isEqualTo("HikariPool-1");
                return;
            case 3:
                assertThat(properties.get("area").asText()).isEqualTo("nonheap");
                assertThat(properties.get("id").asText()).isEqualTo("Compressed Class Space");
                return;
            case 4:
                assertThat(properties.get("state").asText()).isEqualTo("runnable");
                return;
            case 5:
                assertThat(properties.get("name").asText()).isEqualTo("dataSource");
                return;
            case 6: // Statsbeat
                verifyStatsbeatCustomDimensions(properties);
                return;
            case 7: // Message
                assertThat(properties.get("LoggerName").asText()).isEqualTo("org.springframework.boot.web.embedded.tomcat.TomcatWebServer");
                assertThat(properties.get("LoggingLevel").asText()).isEqualTo("INFO");
                assertThat(properties.get("SourceType").asText()).isEqualTo("Logger");
            case 2:
            default:
                return;
        }
    }

    private void verifyStatsbeatCustomDimensions(JsonNode properties) {
        assertThat(properties.get("runtimeVersion").asText()).isEqualTo("11.0.7");
        assertThat(properties.get("os").asText()).isEqualTo("Windows");
        assertThat(properties.get("language").asText()).isEqualTo("java");
        assertThat(properties.get("attach").asText()).isEqualTo("codeless");
        assertThat(properties.get("instrumentation").asText()).isEqualTo("0");
        assertThat(properties.get("cikey").asText()).isEqualTo("00000000-0000-0000-0000-0FEEDDADBEEF");
        assertThat(properties.get("version").asText()).isEqualTo("3.1.1");
        assertThat(properties.get("rp").asText()).isEqualTo("unknown");
    }
}<|MERGE_RESOLUTION|>--- conflicted
+++ resolved
@@ -47,28 +47,6 @@
     }
 
     @Test
-<<<<<<< HEAD
-    public void testSortPersistedFiles() throws InterruptedException {
-        List<File> sourceList = new ArrayList<>();
-        for (int i = 0; i < 10; i++) {
-            String filename = System.currentTimeMillis() + "-" + UUID.randomUUID().toString().replaceAll("-", "") + PERMANENT_FILE_EXTENSION;
-            sourceList.add(new File(DEFAULT_FOLDER, filename));
-            Thread.sleep(10);
-        }
-
-        List<File> copiedSourceList = new ArrayList<>();
-        copiedSourceList.addAll(sourceList);
-        Collections.shuffle(copiedSourceList);
-
-        List<File> sortedFiles = LocalFileLoader.get().sortPersistedFiles((Collection<File>) copiedSourceList);
-        for (int i = 0; i < 10; i++) {
-            assertThat(sortedFiles.get(i)).isEqualTo(sourceList.get(i));
-        }
-    }
-
-    @Test
-=======
->>>>>>> 0bc3b5a6
     public void testLoadFile() throws IOException {
         File sourceFile = new File(getClass().getClassLoader().getResource(BYTE_BUFFERS_TEST_FILE).getPath());
 
