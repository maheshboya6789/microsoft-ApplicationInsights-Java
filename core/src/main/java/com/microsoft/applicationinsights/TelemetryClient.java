/*
 * ApplicationInsights-Java
 * Copyright (c) Microsoft Corporation
 * All rights reserved.
 *
 * MIT License
 * Permission is hereby granted, free of charge, to any person obtaining a copy of this
 * software and associated documentation files (the ""Software""), to deal in the Software
 * without restriction, including without limitation the rights to use, copy, modify, merge,
 * publish, distribute, sublicense, and/or sell copies of the Software, and to permit
 * persons to whom the Software is furnished to do so, subject to the following conditions:
 * The above copyright notice and this permission notice shall be included in all copies or
 * substantial portions of the Software.
 * THE SOFTWARE IS PROVIDED *AS IS*, WITHOUT WARRANTY OF ANY KIND, EXPRESS OR IMPLIED,
 * INCLUDING BUT NOT LIMITED TO THE WARRANTIES OF MERCHANTABILITY, FITNESS FOR A PARTICULAR
 * PURPOSE AND NONINFRINGEMENT. IN NO EVENT SHALL THE AUTHORS OR COPYRIGHT HOLDERS BE LIABLE
 * FOR ANY CLAIM, DAMAGES OR OTHER LIABILITY, WHETHER IN AN ACTION OF CONTRACT, TORT OR
 * OTHERWISE, ARISING FROM, OUT OF OR IN CONNECTION WITH THE SOFTWARE OR THE USE OR OTHER
 * DEALINGS IN THE SOFTWARE.
 */

package com.microsoft.applicationinsights;

<<<<<<< HEAD
import java.util.Date;
import java.util.HashSet;
import java.util.Map;
import java.util.Set;
import java.util.concurrent.TimeUnit;
import java.util.concurrent.atomic.AtomicLong;

import com.google.common.base.Strings;
import com.microsoft.applicationinsights.channel.TelemetryChannel;
import com.microsoft.applicationinsights.common.CommonUtils;
import com.microsoft.applicationinsights.extensibility.ContextInitializer;
import com.microsoft.applicationinsights.extensibility.context.InternalContext;
import com.microsoft.applicationinsights.extensibility.initializer.TelemetryObservers;
import com.microsoft.applicationinsights.internal.perfcounter.Constants;
import com.microsoft.applicationinsights.internal.quickpulse.QuickPulseDataCollector;
import com.microsoft.applicationinsights.telemetry.MetricTelemetry;
import com.microsoft.applicationinsights.telemetry.Telemetry;
import com.microsoft.applicationinsights.telemetry.TelemetryContext;
import org.apache.commons.lang3.StringUtils;
import org.apache.commons.lang3.exception.ExceptionUtils;
import org.slf4j.Logger;
import org.slf4j.LoggerFactory;

import static java.util.Arrays.asList;

// Created by gupele
/**
 * Create an instance of this class to send telemetry to Azure Application Insights.
 * General overview https://docs.microsoft.com/azure/application-insights/app-insights-api-custom-events-metrics
 */
=======
import com.azure.monitor.opentelemetry.exporter.implementation.models.*;
import com.microsoft.applicationinsights.common.Strings;
import com.microsoft.applicationinsights.extensibility.TelemetryModule;
import com.microsoft.applicationinsights.internal.authentication.AadAuthentication;
import com.microsoft.applicationinsights.internal.config.ApplicationInsightsXmlConfiguration;
import com.microsoft.applicationinsights.internal.config.TelemetryClientInitializer;
import com.microsoft.applicationinsights.internal.config.connection.ConnectionString;
import com.microsoft.applicationinsights.internal.config.connection.EndpointProvider;
import com.microsoft.applicationinsights.internal.config.connection.InvalidConnectionStringException;
import com.microsoft.applicationinsights.internal.persistence.LocalFileCache;
import com.microsoft.applicationinsights.internal.persistence.LocalFileLoader;
import com.microsoft.applicationinsights.internal.persistence.LocalFileSender;
import com.microsoft.applicationinsights.internal.persistence.LocalFileWriter;
import com.microsoft.applicationinsights.internal.quickpulse.QuickPulseDataCollector;
import com.microsoft.applicationinsights.internal.util.PropertyHelper;
import io.opentelemetry.sdk.common.CompletableResultCode;
import org.apache.commons.text.StringSubstitutor;
import org.checkerframework.checker.nullness.qual.Nullable;

import java.util.*;
import java.util.concurrent.CopyOnWriteArrayList;

import static java.util.Collections.singletonList;

import java.util.Map;
import java.util.stream.Collectors;

import com.microsoft.applicationinsights.internal.perfcounter.Constants;

import static java.util.Arrays.asList;

>>>>>>> dccaf034
public class TelemetryClient {

    // TODO (heya) can you confirm these are the same as used in 3.1.1?
    private static final String EVENT_TELEMETRY_NAME = "Event";
    private static final String EXCEPTION_TELEMETRY_NAME = "Exception";
    private static final String MESSAGE_TELEMETRY_NAME = "Message";
    private static final String METRIC_TELEMETRY_NAME = "Metric";
    private static final String PAGE_VIEW_TELEMETRY_NAME = "PageView";
    private static final String REMOTE_DEPENDENCY_TELEMETRY_NAME = "RemoteDependency";
    private static final String REQUEST_TELEMETRY_NAME = "Request";

<<<<<<< HEAD
    private static final Set<String> BUILT_IN_METRIC_NAMES =
            new HashSet<>(asList(
                    Constants.TOTAL_CPU_PC_METRIC_NAME,
                    Constants.PROCESS_CPU_PC_METRIC_NAME,
                    Constants.PROCESS_MEM_PC_METRICS_NAME,
                    Constants.TOTAL_MEMORY_PC_METRIC_NAME,
                    Constants.PROCESS_IO_PC_METRIC_NAME));

    private final TelemetryConfiguration configuration;
    private volatile TelemetryContext context;
    private TelemetryChannel channel;
=======
    // Synchronization for instance initialization
    private static final Object s_lock = new Object();
    private static volatile TelemetryClient active;
>>>>>>> dccaf034

    private static final Set<String> BUILT_IN_METRIC_NAMES =
            new HashSet<>(asList(
                    Constants.TOTAL_CPU_PC_METRIC_NAME,
                    Constants.PROCESS_CPU_PC_METRIC_NAME,
                    Constants.PROCESS_MEM_PC_METRICS_NAME,
                    Constants.TOTAL_MEMORY_PC_METRIC_NAME,
                    Constants.PROCESS_IO_PC_METRIC_NAME));

    private volatile String instrumentationKey;
    private volatile String connectionString;
    private volatile String roleName;
    private volatile String roleInstance;
    private volatile String statsbeatInstrumentationKey;

    private final EndpointProvider endpointProvider = new EndpointProvider();

    // globalTags contain:
    // * cloud role name
    // * cloud role instance
    // * sdk version
    // * application version (if provided in customDimensions)
    private final Map<String, String> globalTags;
    // contains customDimensions from json configuration
    private final Map<String, String> globalProperties;

    private final List<MetricFilter> metricFilters;

    private final @Nullable AadAuthentication aadAuthentication;

    private final List<TelemetryModule> telemetryModules = new CopyOnWriteArrayList<>();

    private final Object channelInitLock = new Object();
    private volatile @Nullable BatchSpanProcessor channelBatcher;

    // only used by tests
    public TelemetryClient() {
        this(new HashMap<>(), new ArrayList<>(), null);
    }

    public TelemetryClient(Map<String, String> customDimensions, List<MetricFilter> metricFilters,
                           AadAuthentication aadAuthentication) {
        StringSubstitutor substitutor = new StringSubstitutor(System.getenv());
        Map<String, String> globalProperties = new HashMap<>();
        Map<String, String> globalTags = new HashMap<>();
        for (Map.Entry<String, String> entry : customDimensions.entrySet()) {
            String key = entry.getKey();
            if (key.equals("service.version")) {
                globalTags.put(ContextTagKeys.AI_APPLICATION_VER.toString(), substitutor.replace(entry.getValue()));
            } else {
                globalProperties.put(key, substitutor.replace(entry.getValue()));
            }
        }

        globalTags.put(ContextTagKeys.AI_INTERNAL_SDK_VERSION.toString(), PropertyHelper.getQualifiedSdkVersionString());

        this.globalProperties = globalProperties;
        this.globalTags = globalTags;
        this.metricFilters = metricFilters;
        this.aadAuthentication = aadAuthentication;
    }

    /**
     * Gets the active {@link TelemetryClient} instance loaded from the
     * ApplicationInsights.xml file. If the configuration file does not exist, the active configuration instance is
     * initialized with minimum defaults needed to send telemetry to Application Insights.
     * @return The 'Active' instance
     */
    public static TelemetryClient getActive() {
        if (active == null) {
            throw new IllegalStateException("agent was not initialized");
        }

        return active;
    }

    /**
     * This method provides the new instance of TelmetryConfiguration without loading the configuration
     * from configuration file. This will just give a plain bare bone instance. Typically used when
     * performing configuration programatically by creating beans, using @Beans tags. This is a common
     * scenario in SpringBoot.
     * @return {@link TelemetryClient}
     */
<<<<<<< HEAD
    public TelemetryContext getContext() {
        if (context == null || (configuration.getInstrumentationKey() != null &&  !configuration.getInstrumentationKey().equals(context.getInstrumentationKey()))) {
            // lock and recheck there is still no initialized context. If so, create one.
            synchronized (TELEMETRY_CONTEXT_LOCK) {
                if (context==null || (configuration.getInstrumentationKey() != null && !configuration.getInstrumentationKey().equals(context.getInstrumentationKey()))) {
                    context = createInitializedContext();
=======
    public static TelemetryClient initActive(Map<String, String> customDimensions, List<MetricFilter> metricFilters,
                                             AadAuthentication aadAuthentication, ApplicationInsightsXmlConfiguration applicationInsightsConfig) {
        if (active != null) {
            throw new IllegalStateException("Already initialized");
        }
        if (active == null) {
            synchronized (s_lock) {
                if (active == null) {
                    TelemetryClient active = new TelemetryClient(customDimensions, metricFilters, aadAuthentication);
                    TelemetryClientInitializer.INSTANCE.initialize(active, applicationInsightsConfig);
                    TelemetryClient.active = active;
                }
            }
        }
        return active;
    }

    public void trackAsync(TelemetryItem telemetry) {

        MonitorDomain data = telemetry.getData().getBaseData();
        if (data instanceof MetricsData) {
            MetricsData metricsData = (MetricsData) data;
            List<MetricDataPoint> filteredPoints = metricsData.getMetrics().stream().filter(point -> {
                String metricName = point.getName();
                if (BUILT_IN_METRIC_NAMES.contains(metricName)) {
                    return true;
                }
                for (MetricFilter metricFilter : metricFilters) {
                    if (!metricFilter.matches(metricName)) {
                        return false;
                    }
                }
                return true;
            }).collect(Collectors.toList());

            if (filteredPoints.isEmpty()) {
                return;
            }
            metricsData.setMetrics(filteredPoints);
        }

        if (telemetry.getTime() == null) {
            // this is easy to forget when adding new telemetry
            throw new AssertionError("telemetry item is missing time");
        }

        QuickPulseDataCollector.INSTANCE.add(telemetry);

        TelemetryObservers.INSTANCE.getObservers().forEach(consumer -> consumer.accept(telemetry));

        // batching, retry, throttling, and writing to disk on failure occur downstream
        // for simplicity not reporting back success/failure from this layer
        // only that it was successfully delivered to the next layer
        getChannelBatcher().trackAsync(telemetry);
    }

    public CompletableResultCode flushChannelBatcher() {
        return channelBatcher.forceFlush();
    }

    public BatchSpanProcessor getChannelBatcher() {
        if (channelBatcher == null) {
            synchronized (channelInitLock) {
                if (channelBatcher == null) {
                    LocalFileCache localFileCache = new LocalFileCache();
                    LocalFileLoader localFileLoader = new LocalFileLoader(localFileCache);
                    LocalFileWriter localFileWriter = new LocalFileWriter(localFileCache);
                    TelemetryChannel channel = TelemetryChannel.create(endpointProvider.getIngestionEndpoint(), aadAuthentication, localFileWriter);
                    LocalFileSender.start(localFileLoader, channel);
                    channelBatcher = BatchSpanProcessor.builder(channel).build();
>>>>>>> dccaf034
                }
            }
        }
        return channelBatcher;
    }

    public List<TelemetryModule> getTelemetryModules() {
        return telemetryModules;
    }

    /**
     * Gets or sets the default instrumentation key for the application.
     */
    public String getInstrumentationKey() {
        return instrumentationKey;
    }

    /**
     * Gets or sets the default instrumentation key for the application.
     */
    public void setInstrumentationKey(String key) {

<<<<<<< HEAD
        if (telemetry instanceof MetricTelemetry) {
            String metricName = ((MetricTelemetry) telemetry).getName();
            if (!BUILT_IN_METRIC_NAMES.contains(metricName)) {
                for (MetricFilter metricFilter : configuration.getMetricFilters()) {
                    if (!metricFilter.matches(metricName)) {
                        return;
                    }
                }
            }
        }

        if (generateCounter.incrementAndGet() % 10000 == 0) {
            logger.debug("Total events generated till now {}", generateCounter.get());
=======
        // A non null, non empty instrumentation key is a must
        if (Strings.isNullOrEmpty(key)) {
            throw new IllegalArgumentException("key");
>>>>>>> dccaf034
        }

        instrumentationKey = key;
    }

    public String getStatsbeatInstrumentationKey() {
        return statsbeatInstrumentationKey;
    }

    public void setStatsbeatInstrumentationKey(String key) {
        statsbeatInstrumentationKey = key;
    }

    public @Nullable String getRoleName() {
        return roleName;
    }

    public void setRoleName(String roleName) {
        this.roleName = roleName;
        globalTags.put(ContextTagKeys.AI_CLOUD_ROLE.toString(), roleName);
    }

    public String getRoleInstance() {
        return roleInstance;
    }

    public void setRoleInstance(String roleInstance) {
        this.roleInstance = roleInstance;
        globalTags.put(ContextTagKeys.AI_CLOUD_ROLE_INSTANCE.toString(), roleInstance);
    }

    public String getConnectionString() {
        return connectionString;
    }

    public void setConnectionString(String connectionString) {
        try {
            ConnectionString.parseInto(connectionString, this);
        } catch (InvalidConnectionStringException e) {
            throw new IllegalArgumentException("Invalid connection string", e);
        }
        this.connectionString = connectionString;
    }

    public EndpointProvider getEndpointProvider() {
        return endpointProvider;
    }

    public @Nullable AadAuthentication getAadAuthentication() {
        return aadAuthentication;
    }

    // must be called before setting any telemetry tags or data properties
    //
    // telemetry tags will be non-null after this call
    // data properties may or may not be non-null after this call
    public void initEventTelemetry(TelemetryItem telemetry, TelemetryEventData data) {
        if (telemetry.getTags() != null) {
            throw new AssertionError("must not set telemetry tags before calling init");
        }
        if (data.getProperties() != null) {
            throw new AssertionError("must not set data properties before calling init");
        }
        initTelemetry(telemetry, data, EVENT_TELEMETRY_NAME, "EventData");
        if (!globalProperties.isEmpty()) {
            data.setProperties(new HashMap<>(globalProperties));
        }
    }

    // must be called before setting any telemetry tags or data properties
    //
    // telemetry tags will be non-null after this call
    // data properties may or may not be non-null after this call
    public void initExceptionTelemetry(TelemetryItem telemetry, TelemetryExceptionData data) {
        if (telemetry.getTags() != null) {
            throw new AssertionError("must not set telemetry tags before calling init");
        }
        if (data.getProperties() != null) {
            throw new AssertionError("must not set data properties before calling init");
        }
        initTelemetry(telemetry, data, EXCEPTION_TELEMETRY_NAME, "ExceptionData");
        if (!globalProperties.isEmpty()) {
            data.setProperties(new HashMap<>(globalProperties));
        }
    }

    // must be called before setting any telemetry tags or data properties
    //
    // telemetry tags will be non-null after this call
    // data properties may or may not be non-null after this call
    public void initMessageTelemetry(TelemetryItem telemetry, MessageData data) {
        if (telemetry.getTags() != null) {
            throw new AssertionError("must not set telemetry tags before calling init");
        }
        if (data.getProperties() != null) {
            throw new AssertionError("must not set data properties before calling init");
        }
        initTelemetry(telemetry, data, MESSAGE_TELEMETRY_NAME, "MessageData");
        if (!globalProperties.isEmpty()) {
            data.setProperties(new HashMap<>(globalProperties));
        }
    }

    // must be called before setting any telemetry tags or data properties
    //
    // telemetry tags will be non-null after this call
    // data properties may or may not be non-null after this call
    // FIXME (trask) azure sdk exporter: rename MetricsData to MetricData to match the telemetryName and baseType?
    public void initMetricTelemetry(TelemetryItem telemetry, MetricsData data, MetricDataPoint point) {
        if (telemetry.getTags() != null) {
            throw new AssertionError("must not set telemetry tags before calling init");
        }
        if (data.getProperties() != null) {
            throw new AssertionError("must not set data properties before calling init");
        }
        initTelemetry(telemetry, data, METRIC_TELEMETRY_NAME, "MetricData");
        if (!globalProperties.isEmpty()) {
            data.setProperties(new HashMap<>(globalProperties));
        }
        data.setMetrics(singletonList(point));
    }

    // must be called before setting any telemetry tags or data properties
    //
    // telemetry tags will be non-null after this call
    // data properties may or may not be non-null after this call
    public void initPageViewTelemetry(TelemetryItem telemetry, PageViewData data) {
        if (telemetry.getTags() != null) {
            throw new AssertionError("must not set telemetry tags before calling init");
        }
        if (data.getProperties() != null) {
            throw new AssertionError("must not set data properties before calling init");
        }
        initTelemetry(telemetry, data, PAGE_VIEW_TELEMETRY_NAME, "PageViewData");
        if (!globalProperties.isEmpty()) {
            data.setProperties(new HashMap<>(globalProperties));
        }
    }

    // must be called before setting any telemetry tags or data properties
    //
    // telemetry tags will be non-null after this call
    // data properties may or may not be non-null after this call
    public void initRemoteDependencyTelemetry(TelemetryItem telemetry, RemoteDependencyData data) {
        if (telemetry.getTags() != null) {
            throw new AssertionError("must not set telemetry tags before calling init");
        }
        if (data.getProperties() != null) {
            throw new AssertionError("must not set data properties before calling init");
        }
        initTelemetry(telemetry, data, REMOTE_DEPENDENCY_TELEMETRY_NAME, "RemoteDependencyData");
        if (!globalProperties.isEmpty()) {
            data.setProperties(new HashMap<>(globalProperties));
        }
    }

    // must be called before setting any telemetry tags or data properties
    //
    // telemetry tags will be non-null after this call
    // data properties may or may not be non-null after this call
    public void initRequestTelemetry(TelemetryItem telemetry, RequestData data) {
        if (telemetry.getTags() != null) {
            throw new AssertionError("must not set telemetry tags before calling init");
        }
        if (data.getProperties() != null) {
            throw new AssertionError("must not set data properties before calling init");
        }
        initTelemetry(telemetry, data, REQUEST_TELEMETRY_NAME, "RequestData");
        if (!globalProperties.isEmpty()) {
            data.setProperties(new HashMap<>(globalProperties));
        }
    }

    private void initTelemetry(TelemetryItem telemetry, MonitorDomain data, String telemetryName, String baseType) {
        telemetry.setVersion(1);
        telemetry.setName(telemetryName);
        telemetry.setInstrumentationKey(instrumentationKey);
        telemetry.setTags(new HashMap<>(globalTags));

        data.setVersion(2);

        MonitorBase monitorBase = new MonitorBase();
        telemetry.setData(monitorBase);
        monitorBase.setBaseType(baseType);
        monitorBase.setBaseData(data);
    }
}<|MERGE_RESOLUTION|>--- conflicted
+++ resolved
@@ -21,38 +21,6 @@
 
 package com.microsoft.applicationinsights;
 
-<<<<<<< HEAD
-import java.util.Date;
-import java.util.HashSet;
-import java.util.Map;
-import java.util.Set;
-import java.util.concurrent.TimeUnit;
-import java.util.concurrent.atomic.AtomicLong;
-
-import com.google.common.base.Strings;
-import com.microsoft.applicationinsights.channel.TelemetryChannel;
-import com.microsoft.applicationinsights.common.CommonUtils;
-import com.microsoft.applicationinsights.extensibility.ContextInitializer;
-import com.microsoft.applicationinsights.extensibility.context.InternalContext;
-import com.microsoft.applicationinsights.extensibility.initializer.TelemetryObservers;
-import com.microsoft.applicationinsights.internal.perfcounter.Constants;
-import com.microsoft.applicationinsights.internal.quickpulse.QuickPulseDataCollector;
-import com.microsoft.applicationinsights.telemetry.MetricTelemetry;
-import com.microsoft.applicationinsights.telemetry.Telemetry;
-import com.microsoft.applicationinsights.telemetry.TelemetryContext;
-import org.apache.commons.lang3.StringUtils;
-import org.apache.commons.lang3.exception.ExceptionUtils;
-import org.slf4j.Logger;
-import org.slf4j.LoggerFactory;
-
-import static java.util.Arrays.asList;
-
-// Created by gupele
-/**
- * Create an instance of this class to send telemetry to Azure Application Insights.
- * General overview https://docs.microsoft.com/azure/application-insights/app-insights-api-custom-events-metrics
- */
-=======
 import com.azure.monitor.opentelemetry.exporter.implementation.models.*;
 import com.microsoft.applicationinsights.common.Strings;
 import com.microsoft.applicationinsights.extensibility.TelemetryModule;
@@ -84,7 +52,6 @@
 
 import static java.util.Arrays.asList;
 
->>>>>>> dccaf034
 public class TelemetryClient {
 
     // TODO (heya) can you confirm these are the same as used in 3.1.1?
@@ -96,23 +63,9 @@
     private static final String REMOTE_DEPENDENCY_TELEMETRY_NAME = "RemoteDependency";
     private static final String REQUEST_TELEMETRY_NAME = "Request";
 
-<<<<<<< HEAD
-    private static final Set<String> BUILT_IN_METRIC_NAMES =
-            new HashSet<>(asList(
-                    Constants.TOTAL_CPU_PC_METRIC_NAME,
-                    Constants.PROCESS_CPU_PC_METRIC_NAME,
-                    Constants.PROCESS_MEM_PC_METRICS_NAME,
-                    Constants.TOTAL_MEMORY_PC_METRIC_NAME,
-                    Constants.PROCESS_IO_PC_METRIC_NAME));
-
-    private final TelemetryConfiguration configuration;
-    private volatile TelemetryContext context;
-    private TelemetryChannel channel;
-=======
     // Synchronization for instance initialization
     private static final Object s_lock = new Object();
     private static volatile TelemetryClient active;
->>>>>>> dccaf034
 
     private static final Set<String> BUILT_IN_METRIC_NAMES =
             new HashSet<>(asList(
@@ -196,14 +149,6 @@
      * scenario in SpringBoot.
      * @return {@link TelemetryClient}
      */
-<<<<<<< HEAD
-    public TelemetryContext getContext() {
-        if (context == null || (configuration.getInstrumentationKey() != null &&  !configuration.getInstrumentationKey().equals(context.getInstrumentationKey()))) {
-            // lock and recheck there is still no initialized context. If so, create one.
-            synchronized (TELEMETRY_CONTEXT_LOCK) {
-                if (context==null || (configuration.getInstrumentationKey() != null && !configuration.getInstrumentationKey().equals(context.getInstrumentationKey()))) {
-                    context = createInitializedContext();
-=======
     public static TelemetryClient initActive(Map<String, String> customDimensions, List<MetricFilter> metricFilters,
                                              AadAuthentication aadAuthentication, ApplicationInsightsXmlConfiguration applicationInsightsConfig) {
         if (active != null) {
@@ -274,7 +219,6 @@
                     TelemetryChannel channel = TelemetryChannel.create(endpointProvider.getIngestionEndpoint(), aadAuthentication, localFileWriter);
                     LocalFileSender.start(localFileLoader, channel);
                     channelBatcher = BatchSpanProcessor.builder(channel).build();
->>>>>>> dccaf034
                 }
             }
         }
@@ -297,25 +241,9 @@
      */
     public void setInstrumentationKey(String key) {
 
-<<<<<<< HEAD
-        if (telemetry instanceof MetricTelemetry) {
-            String metricName = ((MetricTelemetry) telemetry).getName();
-            if (!BUILT_IN_METRIC_NAMES.contains(metricName)) {
-                for (MetricFilter metricFilter : configuration.getMetricFilters()) {
-                    if (!metricFilter.matches(metricName)) {
-                        return;
-                    }
-                }
-            }
-        }
-
-        if (generateCounter.incrementAndGet() % 10000 == 0) {
-            logger.debug("Total events generated till now {}", generateCounter.get());
-=======
         // A non null, non empty instrumentation key is a must
         if (Strings.isNullOrEmpty(key)) {
             throw new IllegalArgumentException("key");
->>>>>>> dccaf034
         }
 
         instrumentationKey = key;
