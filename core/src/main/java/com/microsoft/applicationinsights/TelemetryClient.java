--- conflicted
+++ resolved
@@ -202,18 +202,7 @@
         if (channelBatcher == null) {
             synchronized (channelInitLock) {
                 if (channelBatcher == null) {
-<<<<<<< HEAD
-                    TelemetryChannel channel;
-                    try {
-                        channel = TelemetryChannel.create(endpointProvider.getIngestionEndpoint().toURL());
-                    } catch (MalformedURLException e) {
-                        // this shouldn't happen
-                        logger.error(e.getMessage(), e);
-                        throw new IllegalStateException(e);
-                    }
-=======
-                    TelemetryChannel channel = new TelemetryChannel(endpointProvider.getIngestionEndpoint());
->>>>>>> 1cdf42fc
+                    TelemetryChannel channel = TelemetryChannel.create(endpointProvider.getIngestionEndpoint());
                     channelBatcher = BatchSpanProcessor.builder(channel).build();
                 }
             }
