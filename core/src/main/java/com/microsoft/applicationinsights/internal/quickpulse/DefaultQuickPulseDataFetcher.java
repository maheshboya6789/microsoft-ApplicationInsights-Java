--- conflicted
+++ resolved
@@ -50,12 +50,6 @@
         sdkVersion = getCurrentSdkVersion();
         StringBuilder sb = new StringBuilder();
 
-<<<<<<< HEAD
-        sb.append("[{");
-        sb.append("\"Documents\":[],");
-        sb.append("\"Instance\":\"").append(instanceName).append("\",");
-        sb.append("\"InstrumentationKey\":\"").append(ikey).append("\",");
-=======
         // FIXME (heya) what about azure functions consumption plan where role name not available yet?
         String roleName = telemetryClient.getRoleName();
 
@@ -64,7 +58,6 @@
         sb.append("\"Instance\":\"").append(instanceName).append("\",");
         // TODO (trask) live metrics: instrumentation key is also part of query string, is it needed in both places?
         sb.append("\"InstrumentationKey\":\"").append(telemetryClient.getInstrumentationKey()).append("\",");
->>>>>>> dccaf034
         sb.append("\"InvariantVersion\":").append(QuickPulse.QP_INVARIANT_VERSION).append(",");
         sb.append("\"MachineName\":\"").append(machineName).append("\",");
         if (LocalStringsUtils.isNullOrEmpty(roleName)) {
@@ -137,17 +130,10 @@
         sb.append("\"Version\":\"");
         sb.append(sdkVersion);
         sb.append("\"}]");
-<<<<<<< HEAD
-        return new ByteArrayEntity(sb.toString().getBytes());
-    }
-
-    private void formatSingleMetric(StringBuilder sb, String metricName, double metricValue, int metricWeight, Boolean includeComma) {
-=======
         return sb.toString();
     }
 
     private static void formatSingleMetric(StringBuilder sb, String metricName, double metricValue, int metricWeight, boolean includeComma) {
->>>>>>> dccaf034
         String comma = includeComma ? "," : "";
         sb.append(String.format("{\"Name\": \"%s\",\"Value\": %s,\"Weight\": %s}%s", metricName, metricValue, metricWeight, comma));
     }
