package com.microsoft.applicationinsights.internal.config.connection;

import com.microsoft.applicationinsights.TelemetryClient;
import com.microsoft.applicationinsights.common.Strings;
import org.apache.commons.lang3.StringUtils;
import org.slf4j.Logger;
import org.slf4j.LoggerFactory;

import java.net.MalformedURLException;
import java.net.URL;
import java.util.HashMap;
import java.util.Map;
import java.util.TreeMap;

public class ConnectionString {

    private static final Logger logger = LoggerFactory.getLogger(ConnectionString.class);

    // visible for testing
    static final int CONNECTION_STRING_MAX_LENGTH = 4096;

    private ConnectionString(){}

<<<<<<< HEAD
    public static void parseInto(String connectionString, TelemetryConfiguration targetConfig) throws InvalidConnectionStringException {
        mapToConnectionConfiguration(getKeyValuePairs(connectionString), targetConfig);
    }

    public static void updateStatsbeatConnectionString(String ikey, String endpoint, TelemetryConfiguration config) throws InvalidConnectionStringException {
=======
    public static void parseInto(String connectionString, TelemetryClient targetConfig) throws InvalidConnectionStringException {
        mapToConnectionConfiguration(getKeyValuePairs(connectionString), targetConfig);
    }

    public static void updateStatsbeatConnectionString(String ikey, String endpoint, TelemetryClient config) throws InvalidConnectionStringException {
>>>>>>> dccaf034
        if (Strings.isNullOrEmpty(ikey)) {
            logger.warn("Missing Statsbeat '"+Keywords.INSTRUMENTATION_KEY+"'");
        }

        config.setStatsbeatInstrumentationKey(ikey);

        if (!Strings.isNullOrEmpty(endpoint)) {
<<<<<<< HEAD
            config.getEndpointProvider().setStatsbeatEndpoint(toUriOrThrow(endpoint, Keywords.INGESTION_ENDPOINT));
=======
            config.getEndpointProvider().setStatsbeatEndpoint(toUrlOrThrow(endpoint, Keywords.INGESTION_ENDPOINT));
>>>>>>> dccaf034
        }
    }

    private static Map<String, String> getKeyValuePairs(String connectionString) throws InvalidConnectionStringException {
        if (connectionString.length() > CONNECTION_STRING_MAX_LENGTH) { // guard against malicious input
            throw new InvalidConnectionStringException("ConnectionString values with more than " + CONNECTION_STRING_MAX_LENGTH + " characters are not allowed.");
        }
        // parse key value pairs
        Map<String, String> kvps;
        try {
            kvps = new TreeMap<>(String.CASE_INSENSITIVE_ORDER);
            kvps.putAll(splitToMap(connectionString));
        } catch (IllegalArgumentException e) {
            throw new InvalidConnectionStringException("Could not parse connection string.", e);
        }

        return kvps;
    }

    public static Map<String, String> splitToMap(String str) {
        Map<String, String> map = new HashMap<>();
        for (String part : str.split(";")) {
            if (part.trim().isEmpty()) {
                continue;
            }
            int index = part.indexOf('=');
            if (index == -1) {
                throw new IllegalArgumentException();
            }
            String key = part.substring(0, index);
            String value = part.substring(index + 1);
            map.put(key, value);
        }
        return map;
    }

    private static void mapToConnectionConfiguration(Map<String, String> kvps, TelemetryClient telemetryClient) throws InvalidConnectionStringException {

        // get ikey
        String instrumentationKey = kvps.get(Keywords.INSTRUMENTATION_KEY);
        if (Strings.isNullOrEmpty(instrumentationKey)) {
            throw new InvalidConnectionStringException("Missing '"+Keywords.INSTRUMENTATION_KEY+"'");
        }
        if (!Strings.isNullOrEmpty(telemetryClient.getInstrumentationKey())) {
            logger.warn("Connection string is overriding previously configured instrumentation key.");
        }
        telemetryClient.setInstrumentationKey(instrumentationKey);

        // resolve suffix
        String suffix = kvps.get(Keywords.ENDPOINT_SUFFIX);
        if (!Strings.isNullOrEmpty(suffix)) {
            try {
                telemetryClient.getEndpointProvider().setIngestionEndpoint(constructSecureEndpoint(EndpointPrefixes.INGESTION_ENDPOINT_PREFIX, suffix));
                telemetryClient.getEndpointProvider().setLiveEndpoint(constructSecureEndpoint(EndpointPrefixes.LIVE_ENDPOINT_PREFIX, suffix));
                telemetryClient.getEndpointProvider().setProfilerEndpoint(constructSecureEndpoint(EndpointPrefixes.PROFILER_ENDPOINT_PREFIX, suffix));
                telemetryClient.getEndpointProvider().setSnapshotEndpoint(constructSecureEndpoint(EndpointPrefixes.SNAPSHOT_ENDPOINT_PREFIX, suffix));
            } catch (MalformedURLException e) {
                throw new InvalidConnectionStringException(Keywords.ENDPOINT_SUFFIX + " is invalid: " + suffix, e);
            }
        }

        // set explicit endpoints
        String liveEndpoint = kvps.get(Keywords.LIVE_ENDPOINT);
        if (!Strings.isNullOrEmpty(liveEndpoint)) {
            telemetryClient.getEndpointProvider().setLiveEndpoint(toUrlOrThrow(liveEndpoint, Keywords.LIVE_ENDPOINT));
        }

        String ingestionEndpoint = kvps.get(Keywords.INGESTION_ENDPOINT);
        if (!Strings.isNullOrEmpty(ingestionEndpoint)) {
            telemetryClient.getEndpointProvider().setIngestionEndpoint(toUrlOrThrow(ingestionEndpoint, Keywords.INGESTION_ENDPOINT));
        }

        String profilerEndpoint = kvps.get(Keywords.PROFILER_ENDPOINT);
        if (!Strings.isNullOrEmpty(profilerEndpoint)) {
            telemetryClient.getEndpointProvider().setProfilerEndpoint(toUrlOrThrow(profilerEndpoint, Keywords.PROFILER_ENDPOINT));
        }

        String snapshotEndpoint = kvps.get(Keywords.SNAPSHOT_ENDPOINT);
        if (!Strings.isNullOrEmpty(snapshotEndpoint)) {
            telemetryClient.getEndpointProvider().setSnapshotEndpoint(toUrlOrThrow(snapshotEndpoint, Keywords.SNAPSHOT_ENDPOINT));
        }
    }

<<<<<<< HEAD
    private static URI toUriOrThrow(String uri, String field) throws InvalidConnectionStringException {
=======
    private static URL toUrlOrThrow(String url, String field) throws InvalidConnectionStringException {
>>>>>>> dccaf034
        try {
            URL result = new URL(url);
            String scheme = result.getProtocol();
            if (!"http".equalsIgnoreCase(scheme) && !"https".equalsIgnoreCase(scheme)) {
                throw new InvalidConnectionStringException(field+" must specify supported protocol, either 'http' or 'https': \""+url+"\"");
            }
            return result;
        } catch (MalformedURLException e) {
            throw new InvalidConnectionStringException(field + " is invalid: \"" + url + "\"", e);
        }
    }

    // visible for testing
    static URL constructSecureEndpoint(String prefix, String suffix) throws MalformedURLException {
        return new URL("https://" + StringUtils.strip(prefix, ".") + "." + StringUtils.strip(suffix, "."));
    }

    /**
     * All tokens are lowercase. Parsing should be case insensitive.
     */
    public static class Keywords {
        private Keywords(){}

        public static final String AUTHORIZATION = "Authorization";
        public static final String INSTRUMENTATION_KEY = "InstrumentationKey";
        public static final String ENDPOINT_SUFFIX = "EndpointSuffix";
        public static final String INGESTION_ENDPOINT = "IngestionEndpoint";
        public static final String LIVE_ENDPOINT = "LiveEndpoint";
        public static final String PROFILER_ENDPOINT = "ProfilerEndpoint";
        public static final String SNAPSHOT_ENDPOINT = "SnapshotEndpoint";
    }

    // visible for testing
    static class EndpointPrefixes {
        private EndpointPrefixes(){}

        static final String INGESTION_ENDPOINT_PREFIX = "dc";
        static final String LIVE_ENDPOINT_PREFIX = "live";
        static final String PROFILER_ENDPOINT_PREFIX = "profiler";
        static final String SNAPSHOT_ENDPOINT_PREFIX = "snapshot";
    }

    public static class Defaults {
        private Defaults(){}

        public static final String INGESTION_ENDPOINT = "https://dc.services.visualstudio.com";
        public static final String LIVE_ENDPOINT =      "https://rt.services.visualstudio.com";
        public static final String PROFILER_ENDPOINT =  "https://agent.azureserviceprofiler.net";
        public static final String SNAPSHOT_ENDPOINT =  "https://agent.azureserviceprofiler.net";
    }
}<|MERGE_RESOLUTION|>--- conflicted
+++ resolved
@@ -21,19 +21,11 @@
 
     private ConnectionString(){}
 
-<<<<<<< HEAD
-    public static void parseInto(String connectionString, TelemetryConfiguration targetConfig) throws InvalidConnectionStringException {
-        mapToConnectionConfiguration(getKeyValuePairs(connectionString), targetConfig);
-    }
-
-    public static void updateStatsbeatConnectionString(String ikey, String endpoint, TelemetryConfiguration config) throws InvalidConnectionStringException {
-=======
     public static void parseInto(String connectionString, TelemetryClient targetConfig) throws InvalidConnectionStringException {
         mapToConnectionConfiguration(getKeyValuePairs(connectionString), targetConfig);
     }
 
     public static void updateStatsbeatConnectionString(String ikey, String endpoint, TelemetryClient config) throws InvalidConnectionStringException {
->>>>>>> dccaf034
         if (Strings.isNullOrEmpty(ikey)) {
             logger.warn("Missing Statsbeat '"+Keywords.INSTRUMENTATION_KEY+"'");
         }
@@ -41,11 +33,7 @@
         config.setStatsbeatInstrumentationKey(ikey);
 
         if (!Strings.isNullOrEmpty(endpoint)) {
-<<<<<<< HEAD
-            config.getEndpointProvider().setStatsbeatEndpoint(toUriOrThrow(endpoint, Keywords.INGESTION_ENDPOINT));
-=======
             config.getEndpointProvider().setStatsbeatEndpoint(toUrlOrThrow(endpoint, Keywords.INGESTION_ENDPOINT));
->>>>>>> dccaf034
         }
     }
 
@@ -129,11 +117,7 @@
         }
     }
 
-<<<<<<< HEAD
-    private static URI toUriOrThrow(String uri, String field) throws InvalidConnectionStringException {
-=======
     private static URL toUrlOrThrow(String url, String field) throws InvalidConnectionStringException {
->>>>>>> dccaf034
         try {
             URL result = new URL(url);
             String scheme = result.getProtocol();
