package com.datadoghq.trace.impl;

import io.opentracing.References;
import io.opentracing.Span;
import io.opentracing.SpanContext;
import io.opentracing.propagation.Format;
import io.opentracing.tag.Tags;

import java.util.*;


public class Tracer implements io.opentracing.Tracer {

    public SpanBuilder buildSpan(String operationName) {
        return new SpanBuilder(operationName);
    }

    public <C> void inject(SpanContext spanContext, Format<C> format, C c) {

    }

    public <C> SpanContext extract(Format<C> format, C c) {
        return null;
    }

    public class SpanBuilder implements io.opentracing.Tracer.SpanBuilder {

        private final String operationName;
<<<<<<< HEAD
        private Map<String, Object> tags = new HashMap<String,Object>();
=======
        private Map<String, Object> tags = new HashMap<>();
>>>>>>> df1c528c
        private Long timestamp;
        private SpanContext parent;

        public SpanBuilder(String operationName) {
            this.operationName = operationName;
        }

        public Tracer.SpanBuilder asChildOf(SpanContext spanContext) {
            this.parent = spanContext;
            return this;
        }

        public Tracer.SpanBuilder asChildOf(Span span) {
            return asChildOf(span.context());
        }

        public Tracer.SpanBuilder addReference(String referenceType, SpanContext spanContext) {

            if (References.CHILD_OF.equals(referenceType) || References.FOLLOWS_FROM.equals(referenceType)) {
                // @todo: implements the notion of referenceType, currently only link a span to a parent one
                return asChildOf(spanContext);
            } else {
                // do nothing
                return this;
            }
        }

        public Tracer.SpanBuilder withTag(String tag, Number number) {
            return withTag(tag, (Object) number);
        }

        public Tracer.SpanBuilder withTag(String tag, String string) {
            return withTag(tag, (Object) string);
        }

        public Tracer.SpanBuilder withTag(String tag, boolean bool) {
            return withTag(tag, (Object) bool);
        }

        private Tracer.SpanBuilder withTag(String tag, Object value) {
            this.tags.put(tag, value);
            return this;
        }

        public Tracer.SpanBuilder withStartTimestamp(long timestamp) {
            this.timestamp = timestamp;
            return this;
        }

        public Span start() {

            // build the context
            DDSpanContext context = buildTheSpanContext();

            return new DDSpan(
                    Tracer.this,
                    this.operationName,
                    this.tags,
                    Optional.ofNullable(this.timestamp),
                    context);
        }

        private DDSpanContext buildTheSpanContext() {

            DDSpanContext context;

            long generatedId = generateNewId();
            if (this.parent != null) {
                DDSpanContext p = (DDSpanContext) this.parent;
                context = new DDSpanContext(
                        p.getTraceId(),
                        generatedId,
                        p.getSpanId(),
                        p.getServiceName(),
                        (String) this.tags.getOrDefault(DDTags.RESOURCE.getKey(), ""),
                        p.getBaggageItems(),
                        this.tags.containsKey(Tags.ERROR.getKey()),
                        null,
                        (String) this.tags.getOrDefault(Tags.SPAN_KIND.getKey(), ""),
                        true
                );
            } else {
                context = new DDSpanContext(
                        generatedId,
                        generatedId,
                        0L,
                        (String) this.tags.getOrDefault(DDTags.SERVICE.getKey(), ""),
                        (String) this.tags.getOrDefault(DDTags.RESOURCE.getKey(), ""),
                        null,
                        this.tags.containsKey(Tags.ERROR.getKey()),
                        null,
                        (String) this.tags.getOrDefault(Tags.SPAN_KIND.getKey(), ""),
                        true);
            }

            return context;
        }

        public Iterable<Map.Entry<String, String>> baggageItems() {
            if (parent == null) {
                return Collections.emptyList();
            }
            return parent.baggageItems();
        }
    }

    long generateNewId() {
        return UUID.randomUUID().getMostSignificantBits();
    }
}<|MERGE_RESOLUTION|>--- conflicted
+++ resolved
@@ -26,11 +26,7 @@
     public class SpanBuilder implements io.opentracing.Tracer.SpanBuilder {
 
         private final String operationName;
-<<<<<<< HEAD
         private Map<String, Object> tags = new HashMap<String,Object>();
-=======
-        private Map<String, Object> tags = new HashMap<>();
->>>>>>> df1c528c
         private Long timestamp;
         private SpanContext parent;
 
